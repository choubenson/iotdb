--- conflicted
+++ resolved
@@ -406,11 +406,7 @@
 7. The duplicated measurements in the suffix paths are not neglected.  
 For example, "select s0,s0,s1 from root.sg.* align by device" is not equal to "select s0,s1 from root.sg.* align by device".
 
-<<<<<<< HEAD
-8. Both time predicates and value predicates are allowed in Where Clause. The paths of the value predicates can be single level or full path started with ROOT. And wildcard is not allowed here. For example:
-=======
 8. Both time predicates and value predicates are allowed in Where Clause. The paths of the value predicates can be the leaf node or full path started with ROOT. And wildcard is not allowed here. For example:
->>>>>>> 6ba8aa8a
 - select * from root.sg.* where time = 1 align by device
 - select * from root.sg.* where s0 < 100 align by device
 - select * from root.sg.* where time < 20 AND s0 > 50 align by device
