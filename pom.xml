--- conflicted
+++ resolved
@@ -96,11 +96,8 @@
         <module>flink-iotdb-connector</module>
         <module>distribution</module>
         <module>hive-connector</module>
-<<<<<<< HEAD
         <module>cluster</module>
-=======
         <module>cross-tests</module>
->>>>>>> 42e3c164
     </modules>
     <!-- Properties Management -->
     <properties>
