--- conflicted
+++ resolved
@@ -568,13 +568,6 @@
     return PageHeaderV2.deserializeFrom(tsFileInput.wrapAsInputStream(), type);
   }
 
-<<<<<<< HEAD
-  public ByteBuffer readCompressedPage(PageHeader header) throws IOException {
-    return readData(-1, header.getCompressedSize());//从当前文件指针位置开始，读取经压缩后page大小的字节的数据到ByteBuffer缓存里
-  }
-
-=======
->>>>>>> 40397fd7
   public long readVersion() throws IOException {
     ByteBuffer buffer = ByteBuffer.allocate(Long.BYTES);
     if (ReadWriteIOUtils.readAsPossible(tsFileInput, buffer) == 0) {
