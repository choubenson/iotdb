/*
 * Licensed to the Apache Software Foundation (ASF) under one
 * or more contributor license agreements.  See the NOTICE file
 * distributed with this work for additional information
 * regarding copyright ownership.  The ASF licenses this file
 * to you under the Apache License, Version 2.0 (the
 * "License"); you may not use this file except in compliance
 * with the License.  You may obtain a copy of the License at
 *
 *     http://www.apache.org/licenses/LICENSE-2.0
 *
 * Unless required by applicable law or agreed to in writing,
 * software distributed under the License is distributed on an
 * "AS IS" BASIS, WITHOUT WARRANTIES OR CONDITIONS OF ANY
 * KIND, either express or implied.  See the License for the
 * specific language governing permissions and limitations
 * under the License.
 */
package org.apache.iotdb.tsfile.common.conf;

import org.apache.iotdb.tsfile.file.metadata.enums.CompressionType;
import org.apache.iotdb.tsfile.file.metadata.enums.TSDataType;
import org.apache.iotdb.tsfile.fileSystem.FSType;

import java.io.Serializable;
import java.nio.charset.Charset;
import java.util.Properties;

/** TSFileConfig is a configuration class. Every variable is public and has default value. */
public class TSFileConfig implements Serializable {

  /** encoding configuration */
  public static final int RLE_MIN_REPEATED_NUM = 8;

  public static final int RLE_MAX_REPEATED_NUM = 0x7FFF;
  public static final int RLE_MAX_BIT_PACKED_NUM = 63;

  public static final int FLOAT_VALUE_LENGTH = 6;
  public static final int DOUBLE_VALUE_LENGTH = 7;

  public static final int VALUE_BITS_LENGTH_32BIT = 32;
  public static final int LEADING_ZERO_BITS_LENGTH_32BIT = 5;
  public static final int MEANINGFUL_XOR_BITS_LENGTH_32BIT = 5;

  public static final int VALUE_BITS_LENGTH_64BIT = 64;
  public static final int LEADING_ZERO_BITS_LENGTH_64BIT = 6;
  public static final int MEANINGFUL_XOR_BITS_LENGTH_64BIT = 6;

  public static final int GORILLA_ENCODING_ENDING_INTEGER = Integer.MIN_VALUE;
  public static final long GORILLA_ENCODING_ENDING_LONG = Long.MIN_VALUE;
  public static final float GORILLA_ENCODING_ENDING_FLOAT = Float.NaN;
  public static final double GORILLA_ENCODING_ENDING_DOUBLE = Double.NaN;

  /** String encoder with UTF-8 encodes a character to at most 4 bytes. */
  public static final int BYTE_SIZE_PER_CHAR = 4;

  public static final String STRING_ENCODING = "UTF-8";
  public static final Charset STRING_CHARSET = Charset.forName(STRING_ENCODING);
  public static final String CONFIG_FILE_NAME = "iotdb-common.properties";
  public static final String MAGIC_STRING = "TsFile";
  public static final String VERSION_NUMBER_V2 = "000002";
  public static final String VERSION_NUMBER_V1 = "000001";
  /** version number is changed to use 1 byte to represent since version 3 */
  public static final byte VERSION_NUMBER = 0x03;

  /** Bloom filter constrain */
  public static final double MIN_BLOOM_FILTER_ERROR_RATE = 0.01;

  public static final double MAX_BLOOM_FILTER_ERROR_RATE = 0.1;

  /** The primitive array capacity threshold. */
  public static final int ARRAY_CAPACITY_THRESHOLD = 1000;
  /** Memory size threshold for flushing to disk, default value is 128MB. */
  private int groupSizeInByte = 128 * 1024 * 1024;
  /** The memory size for each series writer to pack page, default value is 64KB. */
  private int pageSizeInByte = 64 * 1024;
<<<<<<< HEAD
  /** The maximum number of data points in a page, default value is 10_000. */
=======
  /** The maximum number of data points in a page, default value is 10000. */
>>>>>>> 93b875c9
  private int maxNumberOfPointsInPage = 10_000;
  /** The maximum degree of a metadataIndex node, default value is 256 */
  private int maxDegreeOfIndexNode = 256;
  /** Data type for input timestamp, TsFile supports INT64. */
  private TSDataType timeSeriesDataType = TSDataType.INT64;
  /** Max length limitation of input string. */
  private int maxStringLength = 128;
  /** Floating-point precision. */
  private int floatPrecision = 2;
  /**
   * Encoder of time column, TsFile supports TS_2DIFF, PLAIN and RLE(run-length encoding) Default
   * value is TS_2DIFF.
   */
  private String timeEncoding = "TS_2DIFF";
  /**
   * Encoder of value series. default value is PLAIN. For int, long data type, TsFile also supports
   * TS_2DIFF, REGULAR, GORILLA and RLE(run-length encoding). For float, double data type, TsFile
   * also supports TS_2DIFF, RLE(run-length encoding) and GORILLA. For text data type, TsFile only
   * supports PLAIN.
   */
  private String valueEncoder = "PLAIN";
  /** Default bit width of RLE encoding is 8. */
  private int rleBitWidth = 8;
  /** Default block size of two-diff. delta encoding is 128 */
  private int deltaBlockSize = 128;
  /** Default frequency type is SINGLE_FREQ. */
  private String freqType = "SINGLE_FREQ";
  /** Default PLA max error is 100. */
  private double plaMaxError = 100;
  /** Default SDT max error is 100. */
  private double sdtMaxError = 100;
  /** Default DFT satisfy rate is 0.1 */
  private double dftSatisfyRate = 0.1;
  /** Default SNR for FREQ encoding is 40dB. */
  private double freqEncodingSNR = 40;
  /** Default block size for FREQ encoding is 1024. */
  private int freqEncodingBlockSize = 1024;
  /** Data compression method, TsFile supports UNCOMPRESSED, SNAPPY or LZ4. */
  private CompressionType compressor = CompressionType.SNAPPY;
  /** Line count threshold for checking page memory occupied size. */
  private int pageCheckSizeThreshold = 100;
  /** Default endian value is BIG_ENDIAN. */
  private String endian = "BIG_ENDIAN";
  /** Default storage is in local file system */
  private FSType TSFileStorageFs = FSType.LOCAL;
  /** Default core-site.xml file path is /etc/hadoop/conf/core-site.xml */
  private String coreSitePath = "/etc/hadoop/conf/core-site.xml";
  /** Default hdfs-site.xml file path is /etc/hadoop/conf/hdfs-site.xml */
  private String hdfsSitePath = "/etc/hadoop/conf/hdfs-site.xml";
  /** Default hdfs ip is localhost */
  private String hdfsIp = "localhost";
  /** Default hdfs port is 9000 */
  private String hdfsPort = "9000";
  /** Default DFS NameServices is hdfsnamespace */
  private String dfsNameServices = "hdfsnamespace";
  /** Default DFS HA name nodes are nn1 and nn2 */
  private String dfsHaNamenodes = "nn1,nn2";
  /** Default DFS HA automatic failover is enabled */
  private boolean dfsHaAutomaticFailoverEnabled = true;
  /**
   * Default DFS client failover proxy provider is
   * "org.apache.hadoop.hdfs.server.namenode.ha.ConfiguredFailoverProxyProvider"
   */
  private String dfsClientFailoverProxyProvider =
      "org.apache.hadoop.hdfs.server.namenode.ha.ConfiguredFailoverProxyProvider";
  /** whether use kerberos to authenticate hdfs */
  private boolean useKerberos = false;
  /** full path of kerberos keytab file */
  private String kerberosKeytabFilePath = "/path";
  /** kerberos pricipal */
  private String kerberosPrincipal = "principal";
  /** The acceptable error rate of bloom filter */
  private double bloomFilterErrorRate = 0.05;
  /** The amount of data iterate each time */
  private int batchSize = 1000;

  /** Maximum capacity of a TsBlock */
  private int maxTsBlockSizeInBytes = 1024 * 1024;

  /** Maximum number of lines in a single TsBlock */
  private int maxTsBlockLineNumber = 1000;

  private int patternMatchingThreshold = 1000000;

  /** customizedProperties, this should be empty by default. */
  private Properties customizedProperties = new Properties();

  public TSFileConfig() {}

  public int getGroupSizeInByte() {
    return groupSizeInByte;
  }

  public void setGroupSizeInByte(int groupSizeInByte) {
    this.groupSizeInByte = groupSizeInByte;
  }

  public int getPageSizeInByte() {
    return pageSizeInByte;
  }

  public void setPageSizeInByte(int pageSizeInByte) {
    this.pageSizeInByte = pageSizeInByte;
  }

  public int getMaxNumberOfPointsInPage() {
    return maxNumberOfPointsInPage;
  }

  public void setMaxNumberOfPointsInPage(int maxNumberOfPointsInPage) {
    this.maxNumberOfPointsInPage = maxNumberOfPointsInPage;
  }

  public int getMaxDegreeOfIndexNode() {
    return maxDegreeOfIndexNode;
  }

  public void setMaxDegreeOfIndexNode(int maxDegreeOfIndexNode) {
    this.maxDegreeOfIndexNode = maxDegreeOfIndexNode;
  }

  public TSDataType getTimeSeriesDataType() {
    return timeSeriesDataType;
  }

  // TS_2DIFF configuration

  public void setTimeSeriesDataType(TSDataType timeSeriesDataType) {
    this.timeSeriesDataType = timeSeriesDataType;
  }

  public int getMaxStringLength() {
    return maxStringLength;
  }

  // Freq encoder configuration

  public void setMaxStringLength(int maxStringLength) {
    this.maxStringLength = maxStringLength;
  }

  public int getFloatPrecision() {
    return floatPrecision;
  }

  public void setFloatPrecision(int floatPrecision) {
    this.floatPrecision = floatPrecision;
  }

  public String getTimeEncoder() {
    return timeEncoding;
  }

  // Compression configuration

  public void setTimeEncoder(String timeEncoder) {
    this.timeEncoding = timeEncoder;
  }

  // Don't change the following configuration

  public String getValueEncoder() {
    return valueEncoder;
  }

  public void setValueEncoder(String valueEncoder) {
    this.valueEncoder = valueEncoder;
  }

  public int getRleBitWidth() {
    return rleBitWidth;
  }

  public void setRleBitWidth(int rleBitWidth) {
    this.rleBitWidth = rleBitWidth;
  }

  public int getDeltaBlockSize() {
    return deltaBlockSize;
  }

  public void setDeltaBlockSize(int deltaBlockSize) {
    this.deltaBlockSize = deltaBlockSize;
  }

  public String getFreqType() {
    return freqType;
  }

  public void setFreqType(String freqType) {
    this.freqType = freqType;
  }

  public double getPlaMaxError() {
    return plaMaxError;
  }

  public void setPlaMaxError(double plaMaxError) {
    this.plaMaxError = plaMaxError;
  }

  public double getSdtMaxError() {
    return sdtMaxError;
  }

  public void setSdtMaxError(double sdtMaxError) {
    this.sdtMaxError = sdtMaxError;
  }

  public double getDftSatisfyRate() {
    return dftSatisfyRate;
  }

  public void setDftSatisfyRate(double dftSatisfyRate) {
    this.dftSatisfyRate = dftSatisfyRate;
  }

  public CompressionType getCompressor() {
    return compressor;
  }

  public void setCompressor(String compressor) {
    this.compressor = CompressionType.valueOf(compressor);
  }

  public int getPageCheckSizeThreshold() {
    return pageCheckSizeThreshold;
  }

  public void setPageCheckSizeThreshold(int pageCheckSizeThreshold) {
    this.pageCheckSizeThreshold = pageCheckSizeThreshold;
  }

  public String getEndian() {
    return endian;
  }

  public void setEndian(String endian) {
    this.endian = endian;
  }

  public boolean isUseKerberos() {
    return useKerberos;
  }

  public void setUseKerberos(boolean useKerberos) {
    this.useKerberos = useKerberos;
  }

  public String getKerberosKeytabFilePath() {
    return kerberosKeytabFilePath;
  }

  public void setKerberosKeytabFilePath(String kerberosKeytabFilePath) {
    this.kerberosKeytabFilePath = kerberosKeytabFilePath;
  }

  public String getKerberosPrincipal() {
    return kerberosPrincipal;
  }

  public void setKerberosPrincipal(String kerberosPrincipal) {
    this.kerberosPrincipal = kerberosPrincipal;
  }

  public double getBloomFilterErrorRate() {
    return bloomFilterErrorRate;
  }

  public void setBloomFilterErrorRate(double bloomFilterErrorRate) {
    this.bloomFilterErrorRate = bloomFilterErrorRate;
  }

  public FSType getTSFileStorageFs() {
    return this.TSFileStorageFs;
  }

  public void setTSFileStorageFs(FSType fileStorageFs) {
    this.TSFileStorageFs = fileStorageFs;
  }

  public String getCoreSitePath() {
    return coreSitePath;
  }

  public void setCoreSitePath(String coreSitePath) {
    this.coreSitePath = coreSitePath;
  }

  public String getHdfsSitePath() {
    return hdfsSitePath;
  }

  public void setHdfsSitePath(String hdfsSitePath) {
    this.hdfsSitePath = hdfsSitePath;
  }

  public String[] getHdfsIp() {
    return hdfsIp.split(",");
  }

  public void setHdfsIp(String[] hdfsIp) {
    this.hdfsIp = String.join(",", hdfsIp);
  }

  public String getHdfsPort() {
    return this.hdfsPort;
  }

  public void setHdfsPort(String hdfsPort) {
    this.hdfsPort = hdfsPort;
  }

  public String getDfsNameServices() {
    return dfsNameServices;
  }

  public void setDfsNameServices(String dfsNameServices) {
    this.dfsNameServices = dfsNameServices;
  }

  public String[] getDfsHaNamenodes() {
    return dfsHaNamenodes.split(",");
  }

  public void setDfsHaNamenodes(String[] dfsHaNamenodes) {
    this.dfsHaNamenodes = String.join(",", dfsHaNamenodes);
  }

  public boolean isDfsHaAutomaticFailoverEnabled() {
    return dfsHaAutomaticFailoverEnabled;
  }

  public void setDfsHaAutomaticFailoverEnabled(boolean dfsHaAutomaticFailoverEnabled) {
    this.dfsHaAutomaticFailoverEnabled = dfsHaAutomaticFailoverEnabled;
  }

  public String getDfsClientFailoverProxyProvider() {
    return dfsClientFailoverProxyProvider;
  }

  public void setDfsClientFailoverProxyProvider(String dfsClientFailoverProxyProvider) {
    this.dfsClientFailoverProxyProvider = dfsClientFailoverProxyProvider;
  }

  public int getBatchSize() {
    return batchSize;
  }

  public void setBatchSize(int batchSize) {
    this.batchSize = batchSize;
  }

  public double getFreqEncodingSNR() {
    return freqEncodingSNR;
  }

  public void setFreqEncodingSNR(double freqEncodingSNR) {
    this.freqEncodingSNR = freqEncodingSNR;
  }

  public int getFreqEncodingBlockSize() {
    return freqEncodingBlockSize;
  }

  public void setFreqEncodingBlockSize(int freqEncodingBlockSize) {
    this.freqEncodingBlockSize = freqEncodingBlockSize;
  }

  public int getMaxTsBlockSizeInBytes() {
    return maxTsBlockSizeInBytes;
  }

  public void setMaxTsBlockSizeInBytes(int maxTsBlockSizeInBytes) {
    this.maxTsBlockSizeInBytes = maxTsBlockSizeInBytes;
  }

  public int getMaxTsBlockLineNumber() {
    return maxTsBlockLineNumber;
  }

  public void setMaxTsBlockLineNumber(int maxTsBlockLineNumber) {
    this.maxTsBlockLineNumber = maxTsBlockLineNumber;
  }

  public int getPatternMatchingThreshold() {
    return patternMatchingThreshold;
  }

  public void setPatternMatchingThreshold(int patternMatchingThreshold) {
    this.patternMatchingThreshold = patternMatchingThreshold;
  }

  public Properties getCustomizedProperties() {
    return customizedProperties;
  }

  public void setCustomizedProperties(Properties customizedProperties) {
    this.customizedProperties = customizedProperties;
  }
}<|MERGE_RESOLUTION|>--- conflicted
+++ resolved
@@ -74,11 +74,7 @@
   private int groupSizeInByte = 128 * 1024 * 1024;
   /** The memory size for each series writer to pack page, default value is 64KB. */
   private int pageSizeInByte = 64 * 1024;
-<<<<<<< HEAD
-  /** The maximum number of data points in a page, default value is 10_000. */
-=======
   /** The maximum number of data points in a page, default value is 10000. */
->>>>>>> 93b875c9
   private int maxNumberOfPointsInPage = 10_000;
   /** The maximum degree of a metadataIndex node, default value is 256 */
   private int maxDegreeOfIndexNode = 256;
