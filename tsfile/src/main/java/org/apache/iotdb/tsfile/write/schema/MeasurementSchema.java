/*
 * Licensed to the Apache Software Foundation (ASF) under one
 * or more contributor license agreements.  See the NOTICE file
 * distributed with this work for additional information
 * regarding copyright ownership.  The ASF licenses this file
 * to you under the Apache License, Version 2.0 (the
 * "License"); you may not use this file except in compliance
 * with the License.  You may obtain a copy of the License at
 *
 *     http://www.apache.org/licenses/LICENSE-2.0
 *
 * Unless required by applicable law or agreed to in writing,
 * software distributed under the License is distributed on an
 * "AS IS" BASIS, WITHOUT WARRANTIES OR CONDITIONS OF ANY
 * KIND, either express or implied.  See the License for the
 * specific language governing permissions and limitations
 * under the License.
 */
package org.apache.iotdb.tsfile.write.schema;

import java.io.IOException;
import java.io.InputStream;
import java.io.OutputStream;
import java.io.Serializable;
import java.nio.ByteBuffer;
import java.util.Collections;
import java.util.HashMap;
import java.util.Map;
import java.util.Objects;
import org.apache.iotdb.tsfile.common.conf.TSFileDescriptor;
import org.apache.iotdb.tsfile.encoding.encoder.Encoder;
import org.apache.iotdb.tsfile.encoding.encoder.TSEncodingBuilder;
import org.apache.iotdb.tsfile.file.metadata.enums.CompressionType;
import org.apache.iotdb.tsfile.file.metadata.enums.TSDataType;
import org.apache.iotdb.tsfile.file.metadata.enums.TSEncoding;
import org.apache.iotdb.tsfile.utils.ReadWriteIOUtils;
import org.apache.iotdb.tsfile.utils.StringContainer;

/**
 * This class describes a measurement's information registered in {@linkplain Schema FileSchema},
 * including measurement id, data type, encoding and compressor type. For each TSEncoding,
 * MeasurementSchema maintains respective TSEncodingBuilder; For TSDataType, only ENUM has
 * TSDataTypeConverter up to now.
 */
public class MeasurementSchema implements Comparable<MeasurementSchema>, Serializable {

  public static final MeasurementSchema TIME_SCHEMA = new MeasurementSchema("time",
      TSDataType.INT64,
      TSEncoding.valueOf(TSFileDescriptor.getInstance().getConfig().getTimeEncoder()),
      TSFileDescriptor.getInstance().getConfig().getCompressor());

  private String measurementId;
  private byte type;
  private byte encoding;
  private TSEncodingBuilder encodingConverter;
  private byte compressor;
  private Map<String, String> props = null;

  public MeasurementSchema() {
  }

  public MeasurementSchema(String measurementId, TSDataType tsDataType) {
    this(measurementId, tsDataType,
        TSEncoding.valueOf(TSFileDescriptor.getInstance().getConfig().getValueEncoder()),
        TSFileDescriptor.getInstance().getConfig().getCompressor(),
        null);
  }

  /**
   * set properties as an empty Map.
   */
  public MeasurementSchema(String measurementId, TSDataType type, TSEncoding encoding) {
    this(measurementId, type, encoding,
        TSFileDescriptor.getInstance().getConfig().getCompressor(),
        null);
  }

  public MeasurementSchema(String measurementId, TSDataType type, TSEncoding encoding,
      CompressionType compressionType) {
    this(measurementId, type, encoding, compressionType, null);
  }

  /**
   * Constructor of MeasurementSchema.
   *
   * <p>props - information in encoding method. For RLE, Encoder.MAX_POINT_NUMBER For PLAIN,
   * Encoder.maxStringLength
   */
  public MeasurementSchema(String measurementId, TSDataType type, TSEncoding encoding,
      CompressionType compressionType, Map<String, String> props) {
    this.type = type.enumToByte();
    this.measurementId = measurementId;
    this.encoding = encoding.enumToByte();
    this.props = props;
    this.compressor = compressionType.enumToByte();
  }

  /**
   * function for deserializing data from input stream.
   */
  public static MeasurementSchema deserializeFrom(InputStream inputStream) throws IOException {
    MeasurementSchema measurementSchema = new MeasurementSchema();

    measurementSchema.measurementId = ReadWriteIOUtils.readString(inputStream);

    measurementSchema.type = ReadWriteIOUtils.readDataType(inputStream).enumToByte();

    measurementSchema.encoding = ReadWriteIOUtils.readEncoding(inputStream).enumToByte();

    measurementSchema.compressor = ReadWriteIOUtils.readCompressionType(inputStream).enumToByte();

    int size = ReadWriteIOUtils.readInt(inputStream);
    if (size > 0) {
      measurementSchema.props = new HashMap<>();
      String key;
      String value;
      for (int i = 0; i < size; i++) {
        key = ReadWriteIOUtils.readString(inputStream);
        value = ReadWriteIOUtils.readString(inputStream);
        measurementSchema.props.put(key, value);
      }
    }

    return measurementSchema;
  }

  /**
   * function for deserializing data from byte buffer.
   */
  public static MeasurementSchema deserializeFrom(ByteBuffer buffer) {
    MeasurementSchema measurementSchema = new MeasurementSchema();

    measurementSchema.measurementId = ReadWriteIOUtils.readString(buffer);

    measurementSchema.type = ReadWriteIOUtils.readDataType(buffer).enumToByte();

    measurementSchema.encoding = ReadWriteIOUtils.readEncoding(buffer).enumToByte();

    measurementSchema.compressor = ReadWriteIOUtils.readCompressionType(buffer).enumToByte();

    int size = ReadWriteIOUtils.readInt(buffer);
    if (size > 0) {
      measurementSchema.props = new HashMap<>();
      String key;
      String value;
      for (int i = 0; i < size; i++) {
        key = ReadWriteIOUtils.readString(buffer);
        value = ReadWriteIOUtils.readString(buffer);
        measurementSchema.props.put(key, value);
      }
    }

    return measurementSchema;
  }

  public String getMeasurementId() {
    return measurementId;
  }

  public void setMeasurementId(String measurementId) {
    this.measurementId = measurementId;
  }

  public Map<String, String> getProps() {
    return props;
  }

  public TSEncoding getEncodingType() {
    return TSEncoding.byteToEnum(encoding);
  }

  public TSDataType getType() {
    return TSDataType.byteToEnum(type);
  }

  public void setProps(Map<String, String> props) {
    this.props = props;
  }

  /**
   * function for getting time encoder.
   */
  public Encoder getTimeEncoder() {
    TSEncoding timeEncoding = TSEncoding
        .valueOf(TSFileDescriptor.getInstance().getConfig().getTimeEncoder());
    TSDataType timeType = TSDataType
        .valueOf(TSFileDescriptor.getInstance().getConfig().getTimeSeriesDataType());
    return TSEncodingBuilder.getEncodingBuilder(timeEncoding).getEncoder(timeType);
  }

  /**
   * get Encoder of value from encodingConverter by measurementID and data type.
   *
   * @return Encoder for value
   */
  public Encoder getValueEncoder() {
    //it is ok even if encodingConverter is constructed two instances for concurrent scenario
    if (encodingConverter == null) {
      // initialize TSEncoding. e.g. set max error for PLA and SDT
      encodingConverter = TSEncodingBuilder.getEncodingBuilder(TSEncoding.deserialize(encoding));
      encodingConverter.initFromProps(props);
    }
    return encodingConverter.getEncoder(TSDataType.deserialize(type));
  }

  public CompressionType getCompressor() {
    return CompressionType.byteToEnum(compressor);
  }

  /**
   * function for serializing data to output stream.
   */
  public int serializeTo(OutputStream outputStream) throws IOException {
    int byteLen = 0;

    byteLen += ReadWriteIOUtils.write(measurementId, outputStream);

<<<<<<< HEAD
    byteLen += ReadWriteIOUtils.write((short) type, outputStream);

    byteLen += ReadWriteIOUtils.write((short) encoding, outputStream);

    byteLen += ReadWriteIOUtils.write((short) compressor, outputStream);
=======
    byteLen += ReadWriteIOUtils.write(TSDataType.byteToEnum(type), outputStream);

    byteLen += ReadWriteIOUtils.write(TSEncoding.byteToEnum(encoding), outputStream);

    byteLen += ReadWriteIOUtils.write(CompressionType.byteToEnum(compressor), outputStream);
>>>>>>> 84153850

    if (props == null) {
      byteLen += ReadWriteIOUtils.write(0, outputStream);
    } else {
      byteLen += ReadWriteIOUtils.write(props.size(), outputStream);
      for (Map.Entry<String, String> entry : props.entrySet()) {
        byteLen += ReadWriteIOUtils.write(entry.getKey(), outputStream);
        byteLen += ReadWriteIOUtils.write(entry.getValue(), outputStream);
      }
    }

    return byteLen;
  }

  /**
   * function for serializing data to byte buffer.
   */
  public int serializeTo(ByteBuffer buffer) {
    int byteLen = 0;

    byteLen += ReadWriteIOUtils.write(measurementId, buffer);

<<<<<<< HEAD
    byteLen += ReadWriteIOUtils.write((short) type, buffer);

    byteLen += ReadWriteIOUtils.write((short) encoding, buffer);

    byteLen += ReadWriteIOUtils.write((short) compressor, buffer);
=======
    byteLen += ReadWriteIOUtils.write(TSDataType.byteToEnum(type), buffer);

    byteLen += ReadWriteIOUtils.write(TSEncoding.byteToEnum(encoding), buffer);

    byteLen += ReadWriteIOUtils.write(CompressionType.byteToEnum(compressor), buffer);
>>>>>>> 84153850

    if (props == null) {
      byteLen += ReadWriteIOUtils.write(0, buffer);
    } else {
      byteLen += ReadWriteIOUtils.write(props.size(), buffer);
      for (Map.Entry<String, String> entry : props.entrySet()) {
        byteLen += ReadWriteIOUtils.write(entry.getKey(), buffer);
        byteLen += ReadWriteIOUtils.write(entry.getValue(), buffer);
      }
    }

    return byteLen;
  }

  @Override
  public boolean equals(Object o) {
    if (this == o) {
      return true;
    }
    if (o == null || getClass() != o.getClass()) {
      return false;
    }
    MeasurementSchema that = (MeasurementSchema) o;
    return type == that.type && encoding == that.encoding && Objects
        .equals(measurementId, that.measurementId)
        && Objects.equals(compressor, that.compressor);
  }

  @Override
  public int hashCode() {
    return Objects.hash(type, encoding, measurementId, compressor);
  }

  /**
   * compare by measurementID.
   */
  @Override
  public int compareTo(MeasurementSchema o) {
    if (equals(o)) {
      return 0;
    } else {
      return this.measurementId.compareTo(o.measurementId);
    }
  }

  @Override
  public String toString() {
    StringContainer sc = new StringContainer("");
    sc.addTail("[", measurementId, ",", TSDataType.deserialize(type).toString(), ",",
        TSEncoding.deserialize(encoding).toString(), ",",
        props == null ? "" : props.toString(), ",",
        CompressionType.deserialize(compressor).toString());
    sc.addTail("]");
    return sc.toString();
  }

  public void setType(TSDataType type) {
    this.type = (byte) type.serialize();
  }
}<|MERGE_RESOLUTION|>--- conflicted
+++ resolved
@@ -215,19 +215,12 @@
 
     byteLen += ReadWriteIOUtils.write(measurementId, outputStream);
 
-<<<<<<< HEAD
-    byteLen += ReadWriteIOUtils.write((short) type, outputStream);
-
-    byteLen += ReadWriteIOUtils.write((short) encoding, outputStream);
-
-    byteLen += ReadWriteIOUtils.write((short) compressor, outputStream);
-=======
+
     byteLen += ReadWriteIOUtils.write(TSDataType.byteToEnum(type), outputStream);
 
     byteLen += ReadWriteIOUtils.write(TSEncoding.byteToEnum(encoding), outputStream);
 
     byteLen += ReadWriteIOUtils.write(CompressionType.byteToEnum(compressor), outputStream);
->>>>>>> 84153850
 
     if (props == null) {
       byteLen += ReadWriteIOUtils.write(0, outputStream);
@@ -250,19 +243,11 @@
 
     byteLen += ReadWriteIOUtils.write(measurementId, buffer);
 
-<<<<<<< HEAD
-    byteLen += ReadWriteIOUtils.write((short) type, buffer);
-
-    byteLen += ReadWriteIOUtils.write((short) encoding, buffer);
-
-    byteLen += ReadWriteIOUtils.write((short) compressor, buffer);
-=======
     byteLen += ReadWriteIOUtils.write(TSDataType.byteToEnum(type), buffer);
 
     byteLen += ReadWriteIOUtils.write(TSEncoding.byteToEnum(encoding), buffer);
 
     byteLen += ReadWriteIOUtils.write(CompressionType.byteToEnum(compressor), buffer);
->>>>>>> 84153850
 
     if (props == null) {
       byteLen += ReadWriteIOUtils.write(0, buffer);
