/*
 * Licensed to the Apache Software Foundation (ASF) under one
 * or more contributor license agreements.  See the NOTICE file
 * distributed with this work for additional information
 * regarding copyright ownership.  The ASF licenses this file
 * to you under the Apache License, Version 2.0 (the
 * "License"); you may not use this file except in compliance
 * with the License.  You may obtain a copy of the License at
 *
 *     http://www.apache.org/licenses/LICENSE-2.0
 *
 * Unless required by applicable law or agreed to in writing,
 * software distributed under the License is distributed on an
 * "AS IS" BASIS, WITHOUT WARRANTIES OR CONDITIONS OF ANY
 * KIND, either express or implied.  See the License for the
 * specific language governing permissions and limitations
 * under the License.
 */
package org.apache.iotdb.tsfile.file.metadata.statistics;

import org.apache.iotdb.tsfile.exception.filter.StatisticsClassException;
import org.apache.iotdb.tsfile.exception.write.UnknownColumnTypeException;
import org.apache.iotdb.tsfile.file.metadata.enums.TSDataType;
import org.apache.iotdb.tsfile.utils.Binary;
import org.apache.iotdb.tsfile.utils.ReadWriteForEncodingUtils;
import org.apache.iotdb.tsfile.utils.ReadWriteIOUtils;

import org.slf4j.Logger;
import org.slf4j.LoggerFactory;

import java.io.IOException;
import java.io.InputStream;
import java.io.OutputStream;
import java.io.Serializable;
import java.nio.ByteBuffer;
import java.util.Objects;

/**
 * This class is used for recording statistic information of each measurement in a delta file. While
 * writing processing, the processor records the statistics information. Statistics includes
 * maximum, minimum and null value count up to version 0.0.1.<br>
 * Each data type extends this Statistic as super class.<br>
 * <br>
 * For the statistics in the Unseq file TimeSeriesMetadata, only firstValue, lastValue, startTime
 * and endTime can be used.</br>
 */
<<<<<<< HEAD
public abstract class Statistics<T> { //统计量
=======
public abstract class Statistics<T extends Serializable> {
>>>>>>> 40397fd7

  private static final Logger LOG = LoggerFactory.getLogger(Statistics.class);
  /**
   * isEmpty being false means this statistic has been initialized and the max and min is not null;
   */
  protected boolean isEmpty = true;

  /** number of time-value points */
  private int count = 0;  //数据点数量

  private long startTime = Long.MAX_VALUE;
  private long endTime = Long.MIN_VALUE;

  /**
   * static method providing statistic instance for respective data type.
   *
   * @param type - data type
   * @return Statistics
   */
  public static Statistics<? extends Serializable> getStatsByType(TSDataType type) {
    switch (type) {
      case INT32:
        return new IntegerStatistics();
      case INT64:
        return new LongStatistics();
      case TEXT:
        return new BinaryStatistics();
      case BOOLEAN:
        return new BooleanStatistics();
      case DOUBLE:
        return new DoubleStatistics();
      case FLOAT:
        return new FloatStatistics();
      case VECTOR:
        return new TimeStatistics();
      default:
        throw new UnknownColumnTypeException(type.toString());
    }
  }

  public static int getSizeByType(TSDataType type) {
    switch (type) {
      case INT32:
        return IntegerStatistics.INTEGER_STATISTICS_FIXED_RAM_SIZE;
      case INT64:
        return LongStatistics.LONG_STATISTICS_FIXED_RAM_SIZE;
      case TEXT:
        return BinaryStatistics.BINARY_STATISTICS_FIXED_RAM_SIZE;
      case BOOLEAN:
        return BooleanStatistics.BOOLEAN_STATISTICS_FIXED_RAM_SIZE;
      case DOUBLE:
        return DoubleStatistics.DOUBLE_STATISTICS_FIXED_RAM_SIZE;
      case FLOAT:
        return FloatStatistics.FLOAT_STATISTICS_FIXED_RAM_SIZE;
      case VECTOR:
        return TimeStatistics.TIME_STATISTICS_FIXED_RAM_SIZE;
      default:
        throw new UnknownColumnTypeException(type.toString());
    }
  }

  public abstract TSDataType getType();

  public int getSerializedSize() {
    return ReadWriteForEncodingUtils.uVarIntSize(count) // count
        + 16 // startTime, endTime
        + getStatsSize();
  }

  public abstract int getStatsSize();

  public int serialize(OutputStream outputStream) throws IOException {  //将该statistics统计量的相关属性序列化存入该输出流outputStream的缓存数组里
    int byteLen = 0;
    byteLen += ReadWriteForEncodingUtils.writeUnsignedVarInt(count, outputStream);
    byteLen += ReadWriteIOUtils.write(startTime, outputStream);
    byteLen += ReadWriteIOUtils.write(endTime, outputStream);
    // value statistics of different data type
    byteLen += serializeStats(outputStream);
    return byteLen;
  }

  abstract int serializeStats(OutputStream outputStream) throws IOException;

  /** read data from the inputStream. */
  public abstract void deserialize(InputStream inputStream) throws IOException;

  public abstract void deserialize(ByteBuffer byteBuffer);

  public abstract void setMinMaxFromBytes(byte[] minBytes, byte[] maxBytes);

  public abstract T getMinValue();

  public abstract T getMaxValue();

  public abstract T getFirstValue();

  public abstract T getLastValue();

  public abstract double getSumDoubleValue();

  public abstract long getSumLongValue();

  public abstract byte[] getMinValueBytes();

  public abstract byte[] getMaxValueBytes();

  public abstract byte[] getFirstValueBytes();

  public abstract byte[] getLastValueBytes();

  public abstract byte[] getSumValueBytes();

  public abstract ByteBuffer getMinValueBuffer();

  public abstract ByteBuffer getMaxValueBuffer();

  public abstract ByteBuffer getFirstValueBuffer();

  public abstract ByteBuffer getLastValueBuffer();

  public abstract ByteBuffer getSumValueBuffer();

  /**
   * merge parameter to this statistic
   *
   * @throws StatisticsClassException cannot merge statistics
   */
  @SuppressWarnings("unchecked")
  public void mergeStatistics(Statistics<? extends Serializable> stats) {
    if (this.getClass() == stats.getClass()) {
      if (stats.startTime < this.startTime) {
        this.startTime = stats.startTime;
      }
      if (stats.endTime > this.endTime) {
        this.endTime = stats.endTime;
      }
      // must be sure no overlap between two statistics
      this.count += stats.count;
      mergeStatisticsValue((Statistics<T>) stats);
      isEmpty = false;
    } else {
      Class<?> thisClass = this.getClass();
      Class<?> statsClass = stats.getClass();
      LOG.warn("Statistics classes mismatched,no merge: {} v.s. {}", thisClass, statsClass);

      throw new StatisticsClassException(thisClass, statsClass);
    }
  }

  public void update(long time, boolean value) {
    update(time);
    updateStats(value);
  }

  public void update(long time, int value) {
    update(time); //更新时间戳相关统计量
    updateStats(value); //更新数据值相关统计量
  }

  public void update(long time, long value) {
    update(time);
    updateStats(value);
  }

  public void update(long time, float value) {
    update(time);
    updateStats(value);
  }

  public void update(long time, double value) {
    update(time);
    updateStats(value);
  }

  public void update(long time, Binary value) {
    update(time);
    updateStats(value);
  }

  public void update(long time) {   //根据给定的时间戳，更新相应的开始时间戳和结束时间戳
    if (time < startTime) {
      startTime = time;
    }
    if (time > endTime) {
      endTime = time;
    }
    count++;
  }

  public void update(long[] time, boolean[] values, int batchSize) {
    update(time, batchSize);
    updateStats(values, batchSize);
  }

  public void update(long[] time, int[] values, int batchSize) {
    update(time, batchSize);
    updateStats(values, batchSize);
  }

  public void update(long[] time, long[] values, int batchSize) {
    update(time, batchSize);
    updateStats(values, batchSize);
  }

  public void update(long[] time, float[] values, int batchSize) {
    update(time, batchSize);
    updateStats(values, batchSize);
  }

  public void update(long[] time, double[] values, int batchSize) {
    update(time, batchSize);
    updateStats(values, batchSize);
  }

  public void update(long[] time, Binary[] values, int batchSize) {
    update(time, batchSize);
    updateStats(values, batchSize);
  }

  public void update(long[] time, int batchSize) {
    if (time[0] < startTime) {
      startTime = time[0];
    }
    if (time[batchSize - 1] > this.endTime) {
      endTime = time[batchSize - 1];
    }
    count += batchSize;
  }

  protected abstract void mergeStatisticsValue(Statistics<T> stats);

  public boolean isEmpty() {
    return isEmpty;
  }

  public void setEmpty(boolean empty) {
    isEmpty = empty;
  }

  void updateStats(boolean value) {
    throw new UnsupportedOperationException();
  }

  void updateStats(int value) {
    throw new UnsupportedOperationException();
  }

  void updateStats(long value) {
    throw new UnsupportedOperationException();
  }

  void updateStats(float value) {
    throw new UnsupportedOperationException();
  }

  void updateStats(double value) {
    throw new UnsupportedOperationException();
  }

  void updateStats(Binary value) {
    throw new UnsupportedOperationException();
  }

  void updateStats(boolean[] values, int batchSize) {
    throw new UnsupportedOperationException();
  }

  void updateStats(int[] values, int batchSize) {
    throw new UnsupportedOperationException();
  }

  void updateStats(long[] values, int batchSize) {
    throw new UnsupportedOperationException();
  }

  void updateStats(float[] values, int batchSize) {
    throw new UnsupportedOperationException();
  }

  void updateStats(double[] values, int batchSize) {
    throw new UnsupportedOperationException();
  }

  void updateStats(Binary[] values, int batchSize) {
    throw new UnsupportedOperationException();
  }

  /**
   * This method with two parameters is only used by {@code unsequence} which
   * updates/inserts/deletes timestamp.
   *
   * @param min min timestamp
   * @param max max timestamp
   */
  public void updateStats(long min, long max) {
    throw new UnsupportedOperationException();
  }

  public static Statistics<? extends Serializable> deserialize(
      InputStream inputStream, TSDataType dataType) throws IOException {
    Statistics<? extends Serializable> statistics = getStatsByType(dataType);
    statistics.setCount(ReadWriteForEncodingUtils.readUnsignedVarInt(inputStream));
    statistics.setStartTime(ReadWriteIOUtils.readLong(inputStream));
    statistics.setEndTime(ReadWriteIOUtils.readLong(inputStream));
    statistics.deserialize(inputStream);
    statistics.isEmpty = false;
    return statistics;
  }

  public static Statistics<? extends Serializable> deserialize(
      ByteBuffer buffer, TSDataType dataType) {
    Statistics<? extends Serializable> statistics = getStatsByType(dataType);
    statistics.setCount(ReadWriteForEncodingUtils.readUnsignedVarInt(buffer));
    statistics.setStartTime(ReadWriteIOUtils.readLong(buffer));
    statistics.setEndTime(ReadWriteIOUtils.readLong(buffer));
    statistics.deserialize(buffer);
    statistics.isEmpty = false;
    return statistics;
  }

  public long getStartTime() {
    return startTime;
  }

  public long getEndTime() {
    return endTime;
  }

  public long getCount() {
    return count;
  }

  public void setStartTime(long startTime) {
    this.startTime = startTime;
  }

  public void setEndTime(long endTime) {
    this.endTime = endTime;
  }

  public void setCount(int count) {
    this.count = count;
  }

  public abstract long calculateRamSize();

  @Override
  public String toString() {
    return "startTime: " + startTime + " endTime: " + endTime + " count: " + count;
  }

  @Override
  public boolean equals(Object o) {
    if (this == o) {
      return true;
    }
    return o != null && getClass() == o.getClass();
  }

  @Override
  public int hashCode() {
    return Objects.hash(super.hashCode(), count, startTime, endTime);
  }
}<|MERGE_RESOLUTION|>--- conflicted
+++ resolved
@@ -44,11 +44,7 @@
  * For the statistics in the Unseq file TimeSeriesMetadata, only firstValue, lastValue, startTime
  * and endTime can be used.</br>
  */
-<<<<<<< HEAD
-public abstract class Statistics<T> { //统计量
-=======
-public abstract class Statistics<T extends Serializable> {
->>>>>>> 40397fd7
+public abstract class Statistics<T extends Serializable> { // 统计量
 
   private static final Logger LOG = LoggerFactory.getLogger(Statistics.class);
   /**
@@ -57,7 +53,7 @@
   protected boolean isEmpty = true;
 
   /** number of time-value points */
-  private int count = 0;  //数据点数量
+  private int count = 0; // 数据点数量
 
   private long startTime = Long.MAX_VALUE;
   private long endTime = Long.MIN_VALUE;
@@ -120,7 +116,8 @@
 
   public abstract int getStatsSize();
 
-  public int serialize(OutputStream outputStream) throws IOException {  //将该statistics统计量的相关属性序列化存入该输出流outputStream的缓存数组里
+  public int serialize(OutputStream outputStream)
+      throws IOException { // 将该statistics统计量的相关属性序列化存入该输出流outputStream的缓存数组里
     int byteLen = 0;
     byteLen += ReadWriteForEncodingUtils.writeUnsignedVarInt(count, outputStream);
     byteLen += ReadWriteIOUtils.write(startTime, outputStream);
@@ -204,8 +201,8 @@
   }
 
   public void update(long time, int value) {
-    update(time); //更新时间戳相关统计量
-    updateStats(value); //更新数据值相关统计量
+    update(time); // 更新时间戳相关统计量
+    updateStats(value); // 更新数据值相关统计量
   }
 
   public void update(long time, long value) {
@@ -228,7 +225,7 @@
     updateStats(value);
   }
 
-  public void update(long time) {   //根据给定的时间戳，更新相应的开始时间戳和结束时间戳
+  public void update(long time) { // 根据给定的时间戳，更新相应的开始时间戳和结束时间戳
     if (time < startTime) {
       startTime = time;
     }
