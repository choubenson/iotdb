--- conflicted
+++ resolved
@@ -41,28 +41,25 @@
  * This writer is used to write time-value into a page. It consists of a time encoder, a value
  * encoder and respective OutputStream.
  */
-public class PageWriter { //page写入类对象，每个Chunk都会有一个PageWriter类对象。该类有时间解码器和对应的时间写入流， 以及数据值解码器和对应的数据值写入流
+public
+class PageWriter { // page写入类对象，每个Chunk都会有一个PageWriter类对象。该类有时间解码器和对应的时间写入流， 以及数据值解码器和对应的数据值写入流
 
   private static final Logger logger = LoggerFactory.getLogger(PageWriter.class);
 
   private ICompressor compressor;
 
   // time
-  private Encoder timeEncoder;    //时间解码器
-  private PublicBAOS timeOut;     //时间的写入流（输出流），它有byte型缓存数组，存放了该pageWriter要写入的时间戳
+  private Encoder timeEncoder; // 时间解码器
+  private PublicBAOS timeOut; // 时间的写入流（输出流），它有byte型缓存数组，存放了该pageWriter要写入的时间戳
   // value
-  private Encoder valueEncoder; //数据值解码器
-  private PublicBAOS valueOut;  //数据值的写入流（输出流），它有缓存数组，存放了该pageWriter要写入的数据值
+  private Encoder valueEncoder; // 数据值解码器
+  private PublicBAOS valueOut; // 数据值的写入流（输出流），它有缓存数组，存放了该pageWriter要写入的数据值
 
   /**
    * statistic of current page. It will be reset after calling {@code
    * writePageHeaderAndDataIntoBuff()}
    */
-<<<<<<< HEAD
-  private Statistics<?> statistics;//当前page的statistics统计量信息
-=======
-  private Statistics<? extends Serializable> statistics;
->>>>>>> 40397fd7
+  private Statistics<? extends Serializable> statistics; // 当前page的statistics统计量信息
 
   public PageWriter() {
     this(null, null);
@@ -96,14 +93,16 @@
   }
 
   /** write a time value pair into encoder */
-  public void write(long time, int value) { //写入int型的数据（将经编码后的time和value分别写入到该PageWriter对象的timeOut输出流和valueOut输出流的buffer缓存里）
-    timeEncoder.encode(time, timeOut);  //对time进行编码后，写入timeOut写入流的buffer缓存里
-    valueEncoder.encode(value, valueOut); //对value进行编码后，写入valueOut写入流的buffer缓存里
-    statistics.update(time, value);   //每向该page插入一次数据就要更新该page相应的statistics统计量数据
-  }
-
-  /** write a time value pair into encoder */
-  public void write(long time, long value) {    //写入long型的数据
+  public void write(
+      long time,
+      int value) { // 写入int型的数据（将经编码后的time和value分别写入到该PageWriter对象的timeOut输出流和valueOut输出流的buffer缓存里）
+    timeEncoder.encode(time, timeOut); // 对time进行编码后，写入timeOut写入流的buffer缓存里
+    valueEncoder.encode(value, valueOut); // 对value进行编码后，写入valueOut写入流的buffer缓存里
+    statistics.update(time, value); // 每向该page插入一次数据就要更新该page相应的statistics统计量数据
+  }
+
+  /** write a time value pair into encoder */
+  public void write(long time, long value) { // 写入long型的数据
     timeEncoder.encode(time, timeOut);
     valueEncoder.encode(value, valueOut);
     statistics.update(time, value);
@@ -185,7 +184,9 @@
   }
 
   /** flush all data remained in encoders. */
-  private void prepareEndWriteOnePage() throws IOException {  //对那些还残留在该pageWriter的时间编码器和数据值编码器中的数据，把他们写入该pageWriter对应的输出流timeOut和valueOut的缓存中（而输出写入流timeOut和valueOut缓存里的数据何时flush到输出写入流指定的本地文件里取决于OutputStream的机制）
+  private void prepareEndWriteOnePage()
+      throws
+          IOException { // 对那些还残留在该pageWriter的时间编码器和数据值编码器中的数据，把他们写入该pageWriter对应的输出流timeOut和valueOut的缓存中（而输出写入流timeOut和valueOut缓存里的数据何时flush到输出写入流指定的本地文件里取决于OutputStream的机制）
     timeEncoder.flush(timeOut);
     valueEncoder.flush(valueOut);
   }
@@ -196,58 +197,84 @@
    *
    * @return a new readable ByteBuffer whose position is 0.
    */
-  public ByteBuffer getUncompressedBytes() throws IOException { //新建一个ByteBuffer缓存，先后往里写入该PageWriter要写入的数据点数量、所有数据点的时间戳(即该PageWriter的输出流timeOut的缓存内容)和所有数据点的值(即该PageWriter的输出流valueOut的缓存内容),并返回此ByteBuffer
-    prepareEndWriteOnePage(); //对那些还残留在该pageWriter的时间编码器和数据值编码器中的数据，把他们写入该pageWriter对应的输出流timeOut和valueOut的缓存中
-    ByteBuffer buffer = ByteBuffer.allocate(timeOut.size() + valueOut.size() + 4);//创建大小为“timeOut输出流里缓存的字节数+valueOut输出流里缓存的字节数+4”的缓存
-    ReadWriteForEncodingUtils.writeUnsignedVarInt(timeOut.size(), buffer);//把timeOut输出流里缓存的字节数大小的二进制格式写入buffer缓存中，返回写入的字节数量
-    buffer.put(timeOut.getBuf(), 0, timeOut.size());  //把timeout输出流的缓存数据放进buffer里
-    buffer.put(valueOut.getBuf(), 0, valueOut.size());//把valueOut输出流的缓存数据放进buffer里
+  public ByteBuffer getUncompressedBytes()
+      throws
+          IOException { // 新建一个ByteBuffer缓存，先后往里写入该PageWriter要写入的数据点数量、所有数据点的时间戳(即该PageWriter的输出流timeOut的缓存内容)和所有数据点的值(即该PageWriter的输出流valueOut的缓存内容),并返回此ByteBuffer
+    prepareEndWriteOnePage(); // 对那些还残留在该pageWriter的时间编码器和数据值编码器中的数据，把他们写入该pageWriter对应的输出流timeOut和valueOut的缓存中
+    ByteBuffer buffer =
+        ByteBuffer.allocate(
+            timeOut.size()
+                + valueOut.size()
+                + 4); // 创建大小为“timeOut输出流里缓存的字节数+valueOut输出流里缓存的字节数+4”的缓存
+    ReadWriteForEncodingUtils.writeUnsignedVarInt(
+        timeOut.size(), buffer); // 把timeOut输出流里缓存的字节数大小的二进制格式写入buffer缓存中，返回写入的字节数量
+    buffer.put(timeOut.getBuf(), 0, timeOut.size()); // 把timeout输出流的缓存数据放进buffer里
+    buffer.put(valueOut.getBuf(), 0, valueOut.size()); // 把valueOut输出流的缓存数据放进buffer里
     buffer.flip();
     return buffer;
   }
 
   /** write the page header and data into the PageWriter's output stream. */
-  public int writePageHeaderAndDataIntoBuff(PublicBAOS pageBuffer, boolean first) //把该pageWriter对象暂存的数据（pageHeader和pageData，pageData需考虑是否经过压缩compress）写入该Chunk的ChunkWriterImpl的输出流pageBuffer的缓冲数组里，返回的内容是：(1)若要写入的数据所属page是Chunk的第一个page，则返回写入的pageHeader去掉statistics的字节数（2）若不是第一个page，则返回0
+  public int writePageHeaderAndDataIntoBuff(
+      PublicBAOS pageBuffer,
+      boolean
+          first) // 把该pageWriter对象暂存的数据（pageHeader和pageData，pageData需考虑是否经过压缩compress）写入该Chunk的ChunkWriterImpl的输出流pageBuffer的缓冲数组里，返回的内容是：(1)若要写入的数据所属page是Chunk的第一个page，则返回写入的pageHeader去掉statistics的字节数（2）若不是第一个page，则返回0
       throws IOException {
-    if (statistics.getCount() == 0) { //若该page的数据点个数为0，返回0
+    if (statistics.getCount() == 0) { // 若该page的数据点个数为0，返回0
       return 0;
     }
 
-    ByteBuffer pageData = getUncompressedBytes();//该PageWriter要写入的未压缩的数据缓存。即先后往里写入该PageWriter要写入的数据点数量、所有数据点的时间戳(即该PageWriter的输出流timeOut的缓存内容)和所有数据点的值(即该PageWriter的输出流valueOut的缓存内容)
-    int uncompressedSize = pageData.remaining();  //获取该pageData缓存里存放的数据大小，该大小就是该page还未压缩的数据大小
-    int compressedSize;     //该page经压缩后的大小
-    byte[] compressedBytes = null;      //存放经压缩后的数据内容
-
-    if (compressor.getType().equals(CompressionType.UNCOMPRESSED)) {  //若该page是压缩方式是不压缩 ，则压缩后的数据大小等于未压缩的数据大小
+    ByteBuffer pageData =
+        getUncompressedBytes(); // 该PageWriter要写入的未压缩的数据缓存。即先后往里写入该PageWriter要写入的数据点数量、所有数据点的时间戳(即该PageWriter的输出流timeOut的缓存内容)和所有数据点的值(即该PageWriter的输出流valueOut的缓存内容)
+    int uncompressedSize = pageData.remaining(); // 获取该pageData缓存里存放的数据大小，该大小就是该page还未压缩的数据大小
+    int compressedSize; // 该page经压缩后的大小
+    byte[] compressedBytes = null; // 存放经压缩后的数据内容
+
+    if (compressor
+        .getType()
+        .equals(CompressionType.UNCOMPRESSED)) { // 若该page是压缩方式是不压缩 ，则压缩后的数据大小等于未压缩的数据大小
       compressedSize = uncompressedSize;
-    } else {  //否则，计算压缩后的数据大小
+    } else { // 否则，计算压缩后的数据大小
       compressedBytes = new byte[compressor.getMaxBytesForCompression(uncompressedSize)];
       // data is never a directByteBuffer now, so we can use data.array()
       compressedSize =
-          compressor.compress(              //将pageData里未压缩的数据进行压缩并存入compressedBytes这个数组里，获得该page经压缩后的大小
+          compressor.compress( // 将pageData里未压缩的数据进行压缩并存入compressedBytes这个数组里，获得该page经压缩后的大小
               pageData.array(), pageData.position(), uncompressedSize, compressedBytes);
     }
 
     // write the page header to IOWriter//下面是往Chunk的ChunkWriterImpl对象的pageBuffer输出流缓存写入pageHeader
     int sizeWithoutStatistic = 0;
-    if (first) {      //如果该page是所属Chunk的第一个page，则（此处不用往Chunk的ChunkWriterImpl对象的pageBuffer输出流缓存写入statistics）
+    if (first) { // 如果该page是所属Chunk的第一个page，则（此处不用往Chunk的ChunkWriterImpl对象的pageBuffer输出流缓存写入statistics）
       sizeWithoutStatistic +=
-          ReadWriteForEncodingUtils.writeUnsignedVarInt(uncompressedSize, pageBuffer);  //往该Chunk的ChunkWriterImpl对象的pageBuffer输出流缓存写入uncompressedSize数据
+          ReadWriteForEncodingUtils.writeUnsignedVarInt(
+              uncompressedSize,
+              pageBuffer); // 往该Chunk的ChunkWriterImpl对象的pageBuffer输出流缓存写入uncompressedSize数据
       sizeWithoutStatistic +=
-          ReadWriteForEncodingUtils.writeUnsignedVarInt(compressedSize, pageBuffer);//往该Chunk的ChunkWriterImpl对象的pageBuffer输出流缓存写入compressedSize数据
+          ReadWriteForEncodingUtils.writeUnsignedVarInt(
+              compressedSize,
+              pageBuffer); // 往该Chunk的ChunkWriterImpl对象的pageBuffer输出流缓存写入compressedSize数据
     } else {
-      ReadWriteForEncodingUtils.writeUnsignedVarInt(uncompressedSize, pageBuffer);//往该Chunk的ChunkWriterImpl对象的pageBuffer输出流缓存写入uncompressedSize数据
-      ReadWriteForEncodingUtils.writeUnsignedVarInt(compressedSize, pageBuffer);//往该Chunk的ChunkWriterImpl对象的pageBuffer输出流缓存写入compressedSize数据
-      statistics.serialize(pageBuffer);//往该Chunk的ChunkWriterImpl对象的pageBuffer输出流缓存写入statistics统计量数据
+      ReadWriteForEncodingUtils.writeUnsignedVarInt(
+          uncompressedSize,
+          pageBuffer); // 往该Chunk的ChunkWriterImpl对象的pageBuffer输出流缓存写入uncompressedSize数据
+      ReadWriteForEncodingUtils.writeUnsignedVarInt(
+          compressedSize,
+          pageBuffer); // 往该Chunk的ChunkWriterImpl对象的pageBuffer输出流缓存写入compressedSize数据
+      statistics.serialize(
+          pageBuffer); // 往该Chunk的ChunkWriterImpl对象的pageBuffer输出流缓存写入statistics统计量数据
     }
 
     // write page content to temp PBAOS//下面是往Chunk的ChunkWriterImpl对象的pageBuffer输出流缓存写入pageData
     logger.trace("start to flush a page data into buffer, buffer position {} ", pageBuffer.size());
-    if (compressor.getType().equals(CompressionType.UNCOMPRESSED)) {  //若数据未压缩，则往该Chunk的ChunkWriterImpl对象的pageBuffer输出流缓存写入未压缩的数据pageData
+    if (compressor
+        .getType()
+        .equals(
+            CompressionType
+                .UNCOMPRESSED)) { // 若数据未压缩，则往该Chunk的ChunkWriterImpl对象的pageBuffer输出流缓存写入未压缩的数据pageData
       try (WritableByteChannel channel = Channels.newChannel(pageBuffer)) {
         channel.write(pageData);
       }
-    } else {    //若数据经过压缩了，则往该Chunk的ChunkWriterImpl对象的pageBuffer输出流缓存写入经压缩的数据compressedBytes
+    } else { // 若数据经过压缩了，则往该Chunk的ChunkWriterImpl对象的pageBuffer输出流缓存写入经压缩的数据compressedBytes
       pageBuffer.write(compressedBytes, 0, compressedSize);
     }
     logger.trace("start to flush a page data into buffer, buffer position {} ", pageBuffer.size());
@@ -260,7 +287,7 @@
    *
    * @return allocated size in time, value and outputStream
    */
-  public long estimateMaxMemSize() {  //计算该PageWriter可能占用的最大内存
+  public long estimateMaxMemSize() { // 计算该PageWriter可能占用的最大内存
     return timeOut.size()
         + valueOut.size()
         + timeEncoder.getMaxByteSize()
@@ -268,7 +295,9 @@
   }
 
   /** reset this page */
-  public void reset(IMeasurementSchema measurementSchema) {   //重置该pageWriter（清空输出流timeOut和valueOut缓存，并重置该page的statistics信息）。每往一个新的page写入数据前就要重置以下pageWriter，即写入一个新的page需要自己的新的pageWriter
+  public void reset(
+      IMeasurementSchema
+          measurementSchema) { // 重置该pageWriter（清空输出流timeOut和valueOut缓存，并重置该page的statistics信息）。每往一个新的page写入数据前就要重置以下pageWriter，即写入一个新的page需要自己的新的pageWriter
     timeOut.reset();
     valueOut.reset();
     statistics = Statistics.getStatsByType(measurementSchema.getType());
@@ -286,7 +315,7 @@
     statistics = Statistics.getStatsByType(dataType);
   }
 
-  public long getPointNumber() {  //获取当前page的数据点数量
+  public long getPointNumber() { // 获取当前page的数据点数量
     return statistics.getCount();
   }
 
