--- conflicted
+++ resolved
@@ -79,7 +79,7 @@
 import java.util.concurrent.locks.ReentrantReadWriteLock;
 import java.util.stream.Collectors;
 
-public class TsFileSequenceReader implements AutoCloseable {  //TsFile文件的顺序阅读器
+public class TsFileSequenceReader implements AutoCloseable { // TsFile文件的顺序阅读器
 
   private static final Logger logger = LoggerFactory.getLogger(TsFileSequenceReader.class);
   private static final Logger resourceLogger = LoggerFactory.getLogger("FileMonitor");
@@ -93,7 +93,8 @@
   private ByteBuffer markerBuffer = ByteBuffer.allocate(Byte.BYTES);
   protected TsFileMetadata tsFileMetaData;
   // device -> measurement -> TimeseriesMetadata
-  private Map<String, Map<String, TimeseriesMetadata>> cachedDeviceMetadata =     //存放某设备的某传感器的TimeseriesIndex
+  private Map<String, Map<String, TimeseriesMetadata>>
+      cachedDeviceMetadata = // 存放某设备的某传感器的TimeseriesIndex
       new ConcurrentHashMap<>();
   private static final ReadWriteLock cacheLock = new ReentrantReadWriteLock();
   private boolean cacheDeviceMetadata;
@@ -896,22 +897,17 @@
     return readData(-1, header.getCompressedSize());
   }
 
-<<<<<<< HEAD
-  public ByteBuffer readPage(PageHeader header, CompressionType type) throws IOException {//根据pageHeader和压缩类型，把该page的二进制流数据进行解压后的二进制流数据存入ByteBuffer缓存并返回
-    ByteBuffer buffer = readData(-1, header.getCompressedSize()); //从当前读指针位置开始，读取该page压缩后字节数量的数据到ByteBuffer缓存里
-    IUnCompressor unCompressor = IUnCompressor.getUnCompressor(type); //获取解压缩类对象
-    ByteBuffer uncompressedBuffer = ByteBuffer.allocate(header.getUncompressedSize());  //创建该page解压后字节数量大小的缓存
-    if (type == CompressionType.UNCOMPRESSED) { //若该page是未压缩的
-=======
-  public ByteBuffer readPage(PageHeader header, CompressionType type) throws IOException {
-    ByteBuffer buffer = readData(-1, header.getCompressedSize());
-    IUnCompressor unCompressor = IUnCompressor.getUnCompressor(type);
-    ByteBuffer uncompressedBuffer = ByteBuffer.allocate(header.getUncompressedSize());
-    if (type == CompressionType.UNCOMPRESSED) {
->>>>>>> 40397fd7
+  public ByteBuffer readPage(PageHeader header, CompressionType type)
+      throws IOException { // 根据pageHeader和压缩类型，把该page的二进制流数据进行解压后的二进制流数据存入ByteBuffer缓存并返回
+    ByteBuffer buffer =
+        readData(-1, header.getCompressedSize()); // 从当前读指针位置开始，读取该page压缩后字节数量的数据到ByteBuffer缓存里
+    IUnCompressor unCompressor = IUnCompressor.getUnCompressor(type); // 获取解压缩类对象
+    ByteBuffer uncompressedBuffer =
+        ByteBuffer.allocate(header.getUncompressedSize()); // 创建该page解压后字节数量大小的缓存
+    if (type == CompressionType.UNCOMPRESSED) { // 若该page是未压缩的
       return buffer;
     } // FIXME if the buffer is not array-implemented.
-    unCompressor.uncompress(    //对该page的数据进行解压缩并存入uncompressedBuffer缓存里
+    unCompressor.uncompress( // 对该page的数据进行解压缩并存入uncompressedBuffer缓存里
         buffer.array(), buffer.position(), buffer.remaining(), uncompressedBuffer.array(), 0);
     return uncompressedBuffer;
   }
@@ -920,7 +916,7 @@
    * read one byte from the input. <br>
    * this method is not thread safe
    */
-  public byte readMarker() throws IOException { //读取一个字节
+  public byte readMarker() throws IOException { // 读取一个字节
     markerBuffer.clear();
     if (ReadWriteIOUtils.readAsPossible(tsFileInput, markerBuffer) == 0) {
       throw new IOException("reach the end of the file.");
@@ -956,8 +952,9 @@
    * @param size the size of data that want to read
    * @return data that been read.
    */
-  protected ByteBuffer readData(long position, int size) throws IOException { //从position位置开始，读取size个字节的数据到ByteBuffer缓存里
-    ByteBuffer buffer = ByteBuffer.allocate(size);  //指定缓存大小，并创建缓存
+  protected ByteBuffer readData(long position, int size)
+      throws IOException { // 从position位置开始，读取size个字节的数据到ByteBuffer缓存里
+    ByteBuffer buffer = ByteBuffer.allocate(size); // 指定缓存大小，并创建缓存
     if (position < 0) {
       if (ReadWriteIOUtils.readAsPossible(tsFileInput, buffer) != size) {
         throw new IOException("reach the end of the data");
