/*
 * Licensed to the Apache Software Foundation (ASF) under one
 * or more contributor license agreements.  See the NOTICE file
 * distributed with this work for additional information
 * regarding copyright ownership.  The ASF licenses this file
 * to you under the Apache License, Version 2.0 (the
 * "License"); you may not use this file except in compliance
 * with the License.  You may obtain a copy of the License at
 *
 *     http://www.apache.org/licenses/LICENSE-2.0
 *
 * Unless required by applicable law or agreed to in writing,
 * software distributed under the License is distributed on an
 * "AS IS" BASIS, WITHOUT WARRANTIES OR CONDITIONS OF ANY
 * KIND, either express or implied.  See the License for the
 * specific language governing permissions and limitations
 * under the License.
 */
package org.apache.iotdb.tsfile.write.chunk;

import org.apache.iotdb.tsfile.common.conf.TSFileDescriptor;
import org.apache.iotdb.tsfile.compress.ICompressor;
import org.apache.iotdb.tsfile.encoding.encoder.SDTEncoder;
import org.apache.iotdb.tsfile.exception.write.PageException;
import org.apache.iotdb.tsfile.file.header.ChunkHeader;
import org.apache.iotdb.tsfile.file.header.PageHeader;
import org.apache.iotdb.tsfile.file.metadata.enums.TSDataType;
import org.apache.iotdb.tsfile.file.metadata.statistics.Statistics;
import org.apache.iotdb.tsfile.utils.Binary;
import org.apache.iotdb.tsfile.utils.PublicBAOS;
import org.apache.iotdb.tsfile.utils.ReadWriteForEncodingUtils;
import org.apache.iotdb.tsfile.write.page.PageWriter;
import org.apache.iotdb.tsfile.write.schema.IMeasurementSchema;
import org.apache.iotdb.tsfile.write.writer.TsFileIOWriter;

import org.slf4j.Logger;
import org.slf4j.LoggerFactory;

import java.io.IOException;
import java.io.Serializable;
import java.nio.ByteBuffer;
import java.nio.channels.Channels;
import java.nio.channels.WritableByteChannel;

public class ChunkWriterImpl implements IChunkWriter {  //Chunk写入接口的具体实现类 //每个时间分区TsFile对应着一个ChunkWriterImpl类对象

  private static final Logger logger = LoggerFactory.getLogger(ChunkWriterImpl.class);

  private IMeasurementSchema measurementSchema; //该Chunk传感器的配置类对象

  private ICompressor compressor;   //压缩器类对象

  /** all pages of this chunk. */
  private PublicBAOS pageBuffer;  //该Chunk的输出流pageBuffer，该chunk的每个page数据（pageHeader+pageData）会按顺序依次放入该输出流pageBuffer的缓存数组里

  private int numOfPages;   //该Chunk的page数量

  /** write data into current page */
  private PageWriter pageWriter;    //使用PageWriter类对象可以把数据写入当前Chunk的page里

  /** page size threshold. */
  private final long pageSizeThreshold;   //page大小临界点

  private final int maxNumberOfPointsInPage;  //page的最大数据点数量

  /** value count in current page. */
  private int valueCountInOnePageForNextCheck;

  // initial value for valueCountInOnePageForNextCheck
  private static final int MINIMUM_RECORD_COUNT_FOR_CHECK = 1500;

  /** statistic of this chunk. */
  private Statistics<? extends Serializable> statistics;

  /** SDT parameters */
  private boolean isSdtEncoding;  //该Chunk是否是SDT的编码方式
  // When the ChunkWriter WILL write the last data point in the chunk, set it to true to tell SDT
  // saves the point.
  private boolean isLastPoint;    //是否是当前Chunk的最后一个写入的数据点
  // do not re-execute SDT compression when merging chunks
  private boolean isMerging;
  private SDTEncoder sdtEncoder;    //SDT编码器

  private static final String LOSS = "loss";
  private static final String SDT = "sdt";
  private static final String SDT_COMP_DEV = "compdev";
  private static final String SDT_COMP_MIN_TIME = "compmintime";
  private static final String SDT_COMP_MAX_TIME = "compmaxtime";

  /** first page info */
  private int sizeWithoutStatistic;   //存放pageHeader里除去statistics后的字节大小（即UncompressedSize+compressedSize两个属性的字节大小）

  private Statistics<?> firstPageStatistics;  //该Chunk的第一个page的Statistics

  /** @param schema schema of this measurement */
  public ChunkWriterImpl(IMeasurementSchema schema) {
    this.measurementSchema = schema;
    this.compressor = ICompressor.getCompressor(schema.getCompressor());
    this.pageBuffer = new PublicBAOS();

    this.pageSizeThreshold = TSFileDescriptor.getInstance().getConfig().getPageSizeInByte();
    this.maxNumberOfPointsInPage =
        TSFileDescriptor.getInstance().getConfig().getMaxNumberOfPointsInPage();
    // initial check of memory usage. So that we have enough data to make an initial prediction
    this.valueCountInOnePageForNextCheck = MINIMUM_RECORD_COUNT_FOR_CHECK;

    // init statistics for this chunk and page
    this.statistics = Statistics.getStatsByType(measurementSchema.getType());

    this.pageWriter = new PageWriter(measurementSchema);

    this.pageWriter.setTimeEncoder(measurementSchema.getTimeEncoder());
    this.pageWriter.setValueEncoder(measurementSchema.getValueEncoder());

    // check if the measurement schema uses SDT
    checkSdtEncoding();
  }

  public ChunkWriterImpl(IMeasurementSchema schema, boolean isMerging) {
    this(schema);
    this.isMerging = isMerging;
  }

  private void checkSdtEncoding() {
    if (measurementSchema.getProps() != null && !isMerging) {
      if (measurementSchema.getProps().getOrDefault(LOSS, "").equals(SDT)) {
        isSdtEncoding = true;
        sdtEncoder = new SDTEncoder();
      }

      if (isSdtEncoding && measurementSchema.getProps().containsKey(SDT_COMP_DEV)) {
        sdtEncoder.setCompDeviation(
            Double.parseDouble(measurementSchema.getProps().get(SDT_COMP_DEV)));
      }

      if (isSdtEncoding && measurementSchema.getProps().containsKey(SDT_COMP_MIN_TIME)) {
        sdtEncoder.setCompMinTime(
            Long.parseLong(measurementSchema.getProps().get(SDT_COMP_MIN_TIME)));
      }

      if (isSdtEncoding && measurementSchema.getProps().containsKey(SDT_COMP_MAX_TIME)) {
        sdtEncoder.setCompMaxTime(
            Long.parseLong(measurementSchema.getProps().get(SDT_COMP_MAX_TIME)));
      }
    }
  }

  @Override
  public void write(long time, long value, boolean isNull) {
    // store last point for sdtEncoding, it still needs to go through encoding process
    // in case it exceeds compdev and needs to store second last point
    if (!isSdtEncoding || sdtEncoder.encodeLong(time, value)) {
      pageWriter.write(
          isSdtEncoding ? sdtEncoder.getTime() : time,
          isSdtEncoding ? sdtEncoder.getLongValue() : value);
    }
    if (isSdtEncoding && isLastPoint) {
      pageWriter.write(time, value);
    }
    checkPageSizeAndMayOpenANewPage();
  }

  @Override
  public void write(long time, int value, boolean isNull) {  //将给定的数据点交由该Chunk的pageWriter写入到其对应的两个输出流timeOut和valueOut的缓存中，并检查该Chunk的pageWriter的数据点or占用内存的大小情况，判断是否要开启一个新的page，若要开启新的page则往对应Chunk的ChunkWriterImpl的输出流pageBuffer缓存里写入该page的pageHeader和pageData（即pageWriter对象里输出流timeOut和valueOut的缓存数据），最后重置该pageWriter
    if (!isSdtEncoding || sdtEncoder.encodeInt(time, value)) {    //如果该Chunk不是SDT编码的 或者
      pageWriter.write(   //将给定的数据点交由该Chunk的pageWriter进行写入page(具体操作是将编码后的time和value写入pageWriter对象里的输出流timeOut和valueOut的缓存buffer中)
          isSdtEncoding ? sdtEncoder.getTime() : time,
          isSdtEncoding ? sdtEncoder.getIntValue() : value);
    }
    if (isSdtEncoding && isLastPoint) {//若当前Chunk是SDT编码并且写入的是最后一个数据点了，则
      pageWriter.write(time, value);//将给定的数据点交由该Chunk的pageWriter进行写入page(具体操作是将未编码的time和value写入pageWriter对象里的输出流timeOut和valueOut的缓存buffer中)
    }
    checkPageSizeAndMayOpenANewPage(); //检查该Chunk的pageWriter的数据点or占用内存的大小情况，判断是否要开启一个新的page，若要开启新的page则往对应Chunk的ChunkWriterImpl的输出流pageBuffer缓存里写入该page的pageHeader和pageData（即pageWriter对象里输出流timeOut和valueOut的缓存数据），最后重置该pageWriter
  }

  @Override
  public void write(long time, boolean value, boolean isNull) {
    pageWriter.write(time, value);
    checkPageSizeAndMayOpenANewPage();
  }

  @Override
  public void write(long time, float value, boolean isNull) {
    if (!isSdtEncoding || sdtEncoder.encodeFloat(time, value)) {
      pageWriter.write(
          isSdtEncoding ? sdtEncoder.getTime() : time,
          isSdtEncoding ? sdtEncoder.getFloatValue() : value);
    }
    // store last point for sdt encoding
    if (isSdtEncoding && isLastPoint) {
      pageWriter.write(time, value);
    }
    checkPageSizeAndMayOpenANewPage();
  }

  @Override
  public void write(long time, double value, boolean isNull) {
    if (!isSdtEncoding || sdtEncoder.encodeDouble(time, value)) {
      pageWriter.write(
          isSdtEncoding ? sdtEncoder.getTime() : time,
          isSdtEncoding ? sdtEncoder.getDoubleValue() : value);
    }
    if (isSdtEncoding && isLastPoint) {
      pageWriter.write(time, value);
    }
    checkPageSizeAndMayOpenANewPage();
  }

  @Override
  public void write(long time, Binary value, boolean isNull) {
    pageWriter.write(time, value);
    checkPageSizeAndMayOpenANewPage();
  }

  @Override
  public void write(long time) {
    throw new IllegalStateException("write time method is not implemented in common chunk writer");
  }

  @Override
  public void write(long[] timestamps, int[] values, int batchSize) {
    if (isSdtEncoding) {
      batchSize = sdtEncoder.encode(timestamps, values, batchSize);
    }
    pageWriter.write(timestamps, values, batchSize);
    checkPageSizeAndMayOpenANewPage();
  }

  @Override
  public void write(long[] timestamps, long[] values, int batchSize) {
    if (isSdtEncoding) {
      batchSize = sdtEncoder.encode(timestamps, values, batchSize);
    }
    pageWriter.write(timestamps, values, batchSize);
    checkPageSizeAndMayOpenANewPage();
  }

  @Override
  public void write(long[] timestamps, boolean[] values, int batchSize) {
    pageWriter.write(timestamps, values, batchSize);
    checkPageSizeAndMayOpenANewPage();
  }

  @Override
  public void write(long[] timestamps, float[] values, int batchSize) {
    if (isSdtEncoding) {
      batchSize = sdtEncoder.encode(timestamps, values, batchSize);
    }
    pageWriter.write(timestamps, values, batchSize);
    checkPageSizeAndMayOpenANewPage();
  }

  @Override
  public void write(long[] timestamps, double[] values, int batchSize) {
    if (isSdtEncoding) {
      batchSize = sdtEncoder.encode(timestamps, values, batchSize);
    }
    pageWriter.write(timestamps, values, batchSize);
    checkPageSizeAndMayOpenANewPage();
  }

  @Override
  public void write(long[] timestamps, Binary[] values, int batchSize) {
    pageWriter.write(timestamps, values, batchSize);
    checkPageSizeAndMayOpenANewPage();
  }

  /**
   * check occupied memory size, if it exceeds the PageSize threshold, construct a page and put it
   * to pageBuffer
   */
  private void checkPageSizeAndMayOpenANewPage() {  //检查该Chunk的pageWriter的数据点or占用内存的大小情况，判断是否要开启一个新的page，若要开启新的page则要把当前Chunk的pageWriter里两个输出流timeOut和valueOut的缓存数据写到该Chunk的ChunkWriterImpl的输出流pageBuffer缓存里
    if (pageWriter.getPointNumber() == maxNumberOfPointsInPage) { //若该Chunk的pageWriter对象的缓存存放的数据点数量到达系统规定一个page数据点的最大值，则writePageToPageBuffer
      logger.debug("current line count reaches the upper bound, write page {}", measurementSchema);
      writePageToPageBuffer();//往对应Chunk的ChunkWriterImpl的输出流pageBuffer缓存里写入该page的pageHeader和pageData（即pageWriter对象里输出流timeOut和valueOut的缓存数据），最后重置该pageWriter
    } else if (pageWriter.getPointNumber()        //若当前page的数据点数量到达某一值，需要检查该page占用的内存量是否到达系统设定的临界值
        >= valueCountInOnePageForNextCheck) { // need to check memory size
      // not checking the memory used for every value
      long currentPageSize = pageWriter.estimateMaxMemSize();//计算该PageWriter可能占用的最大内存
      if (currentPageSize > pageSizeThreshold) { // memory size exceeds threshold//若该PageWriter可能占用的最大内存超过系统设定的临界值，则需要writePageToPageBuffer
        // we will write the current page
        logger.debug(
            "enough size, write page {}, pageSizeThreshold:{}, currentPateSize:{}, valueCountInOnePage:{}",
            measurementSchema.getMeasurementId(),
            pageSizeThreshold,
            currentPageSize,
            pageWriter.getPointNumber());
        writePageToPageBuffer();//往对应Chunk的ChunkWriterImpl的输出流pageBuffer缓存里写入该page的pageHeader和pageData（即pageWriter对象里输出流timeOut和valueOut的缓存数据），最后重置该pageWriter
        valueCountInOnePageForNextCheck = MINIMUM_RECORD_COUNT_FOR_CHECK;
      } else {  //若当前Chunk的pageWriter的数据点数量还很少(没有满一页or占用内存没满)，则还不需要writePageToPageBuffer
        // reset the valueCountInOnePageForNextCheck for the next page
        valueCountInOnePageForNextCheck =
            (int) (((float) pageSizeThreshold / currentPageSize) * pageWriter.getPointNumber());
      }
    }
  }

  //往对应Chunk的ChunkWriterImpl的输出流pageBuffer缓存里写入该page的pageHeader和pageData（即pageWriter对象里输出流timeOut和valueOut的缓存数据），最后重置该pageWriter
  private void writePageToPageBuffer() {  //当PageWriter里暂存的数据满一页page时就会调用此方法。即先把该page的pageHeader写到对应Chunk的ChunkWriterImpl的输出流pageBuffer缓存里，然后该pageWriter对象里输出流timeOut和valueOut的缓存数据写到该Chunk的ChunkWriterImpl的输出流pageBuffer缓存里，最后重置该pageWriter
    try { //此处的方法是：(1) 若写入的是page是该chunk的第一个page，则先往该chunk的ChunkWriterImpl的输出流pageBuffer缓存里依次写入该page的pageHeader(去掉statistics)和pageData（2）若若写入的是page是该chunk的第二个page，则重置pageBuffer，然后依次写入第一个page的pageHeader(包含statistics)和pageData，然后再写入该第二个page的pageHeader(包含statistics)和pageData（3）其余的page，就往所属chunk的ChunkWriterImpl的输出流pageBuffer缓存里依次写入该page的pageHeader(包含statistics)和pageData。 这样做的目的是若该Chunk只有一个page，则此page里无需再存储自己的statistics,因为chunk里会存储。
      if (numOfPages == 0) { // record the firstPageStatistics    //如果在该写操作之前，该Chunk还没有任何page，则把该page的pageHeader<去掉statistics>和pageData写入pageBuffer输出流缓存中
        this.firstPageStatistics = pageWriter.getStatistics();  //通过该Chunk的pageWriter来记录当前Chunk的第一个page的statistics统计量
        this.sizeWithoutStatistic = pageWriter.writePageHeaderAndDataIntoBuff(pageBuffer, true);//使用该Chunk的pageWriter对象把其暂存的数据（pageHeader<去掉statistics>和pageData，pageData需考虑是否经过压缩compress）写入该Chunk的ChunkWriterImpl的输出流pageBuffer的缓冲数组里，返回的内容是：(1)若要写入的数据所属page是Chunk的第一个page，则返回写入的pageHeader去掉statistics的字节数（2）若不是第一个page，则返回0
      } else if (numOfPages == 1) { //如果已经存在一个page,则 put the firstPageStatistics into pageBuffer
        byte[] b = pageBuffer.toByteArray();    //获取pageBuffer输出流里的缓存数组
        pageBuffer.reset(); //将输出流pageBuffer重置，即只需要设置其存放的数据点数量是0，而其buf则后续覆盖写入就可以，无需再重置操作
        pageBuffer.write(b, 0, this.sizeWithoutStatistic);  //往重置后的pageBuffer输出流的缓存里写入第一个page的pageHeader(去掉statistics)（即将数组b第0个位置开始，共计sizeWithoutStatistic个字节的数据写入到重置后的pageBuffer里）
        firstPageStatistics.serialize(pageBuffer); //将第一个page的统计量的相关属性序列化存入该输出流pageBuffer的缓存数组里
        pageBuffer.write(b, this.sizeWithoutStatistic, b.length - this.sizeWithoutStatistic);//再往pageBuffer写入第一个page的pageData  (即数组b的剩余数据）
        pageWriter.writePageHeaderAndDataIntoBuff(pageBuffer, false);//把该第二个page的pageHeader（包含statistics）和pageData写入该page所属Chunk的ChunkWriterImpl对象的输出流pageBuffer的缓冲数组里
        firstPageStatistics = null;
      } else {
        pageWriter.writePageHeaderAndDataIntoBuff(pageBuffer, false);//把该page的pageHeader和pageData写入该pageWriter的输出流pageBuffer的缓冲数组里
      }

      // update statistics of this chunk
      numOfPages++; //将该Chunk的page数量+1
      this.statistics.mergeStatistics(pageWriter.getStatistics());  //每往该Chunk放入一个新的page数据，就要更新该Chunk的statistics信息
    } catch (IOException e) {
      logger.error("meet error in pageWriter.writePageHeaderAndDataIntoBuff,ignore this page:", e);
    } finally {
      // clear start time stamp for next initializing
      pageWriter.reset(measurementSchema);//重置该pageWriter（清空输出流timeOut和valueOut缓存，并重置该page的statistics信息）。每往一个新的page写入数据前就要重置以下pageWriter，即写入一个新的page需要自己的新的pageWriter
    }
  }

  @Override
  public void writeToFileWriter(TsFileIOWriter tsfileWriter) throws IOException {// 首先封口当前page(即把当前Chunk的pageWriter输出流timeOut和valueOut的缓存数据写到该Chunk的ChunkWriterImpl的输出流pageBuffer缓存里,最后重置该pageWriter)，然后往TsFileIOWriter对象的TsFileOutput写入对象的输出流BufferedOutputStream的缓存数组里写入该Chunk的ChunkHeader,最后再写入当前Chunk的所有page数据（pageBuffer输出流的缓存数组内容）
    sealCurrentPage(); //关闭、封口当前pageWriter(即把当前Chunk的pageWriter输出流timeOut和valueOut的缓存数据写到该Chunk的ChunkWriterImpl的输出流pageBuffer缓存里,最后重置该pageWriter)
    writeAllPagesOfChunkToTsFile(tsfileWriter, statistics);//首先往TsFileIOWriter对象的TsFileOutput写入对象的输出流BufferedOutputStream的缓存数组里写入该Chunk的ChunkHeader,然后再写入当前Chunk的所有page数据（pageBuffer输出流的缓存数组内容）

    // reinit this chunk writer
    pageBuffer.reset(); //写完当前Chunk的所有page数据后，重置该Chunk的输出流pageBuffer
    numOfPages = 0; //设置当前Chunk的page数量为0
    firstPageStatistics = null; //重置
    this.statistics = Statistics.getStatsByType(measurementSchema.getType()); //重置
  }

  @Override
  public long estimateMaxSeriesMemSize() {
    return pageBuffer.size()
        + pageWriter.estimateMaxMemSize()
        + PageHeader.estimateMaxPageHeaderSizeWithoutStatistics()
        + pageWriter.getStatistics().getSerializedSize();
  }

  @Override
  public long getCurrentChunkSize() {
    if (pageBuffer.size() == 0) {
      return 0;
    }
    // return the serialized size of the chunk header + all pages
    return ChunkHeader.getSerializedSize(measurementSchema.getMeasurementId(), pageBuffer.size())
        + (long) pageBuffer.size();
  }

  @Override
  public void sealCurrentPage() {   //关闭、封口当前page(即把当前Chunk的pageWriter输出流timeOut和valueOut的缓存数据写到该Chunk的ChunkWriterImpl的输出流pageBuffer缓存里,最后重置该pageWriter)
    if (pageWriter != null && pageWriter.getPointNumber() > 0) {  //若该Chunk的pageWriter不为空并且pageWriter的输出流数据点数量大于0
      writePageToPageBuffer();  //则把该Chunk的pageWriter对象里输出流timeOut和valueOut的缓存数据写到该Chunk的ChunkWriterImpl的输出流pageBuffer缓存里,最后重置该pageWriter
    }
  }

  @Override
  public void clearPageWriter() {
    pageWriter = null;
  }

  @Override
  public int getNumOfPages() {
    return numOfPages;
  }

  @Override
  public TSDataType getDataType() {
    return measurementSchema.getType();
  }

  /**
   * write the page header and data into the PageWriter's output stream. @NOTE: for upgrading
   * 0.11/v2 to 0.12/v3 TsFile
   */
  public void writePageHeaderAndDataIntoBuff(ByteBuffer data, PageHeader header)    //往当前Chunk的ChunkWriterImpl对象的输出流pageBuffer里写入page数据（pageData+pageHeader，此处pageData是存放在二进制缓存ByteBuffer对象里）
      throws PageException {
    //此处的方法是：(1) 若写入的是page是该chunk的第一个page，则先往该chunk的ChunkWriterImpl的输出流pageBuffer缓存里依次写入该page的pageHeader(去掉statistics)和pageData（2）若若写入的是page是该chunk的第二个page，则重置pageBuffer，然后依次写入第一个page的pageHeader(包含statistics)和pageData，然后再写入该第二个page的pageHeader(包含statistics)和pageData（3）其余的page，就往所属chunk的ChunkWriterImpl的输出流pageBuffer缓存里依次写入该page的pageHeader(包含statistics)和pageData。 这样做的目的是若该Chunk只有一个page，则此page里无需再存储自己的statistics,因为chunk里会存储。
    // write the page header to pageBuffer
    try {
      logger.debug(
          "start to flush a page header into buffer, buffer position {} ", pageBuffer.size());
      // serialize pageHeader  see writePageToPageBuffer method //首先写pageHeader到输出流pageBuffer
      if (numOfPages == 0) { // record the firstPageStatistics //如果在该写操作之前，该Chunk还没有任何page，则把该page的pageHeader<去掉statistics>和pageData写入pageBuffer输出流缓存中
        this.firstPageStatistics = header.getStatistics();//获取第一个page的staistics
        this.sizeWithoutStatistic +=  //往该Chunk的ChunkWriterImpl对象的输出流pageBuffer的缓存里写入pageHeader的UncompressedSize属性
            ReadWriteForEncodingUtils.writeUnsignedVarInt(header.getUncompressedSize(), pageBuffer);
        this.sizeWithoutStatistic +=    //往该Chunk的ChunkWriterImpl对象的输出流pageBuffer的缓存里写入pageHeader的compressedSize属性
            ReadWriteForEncodingUtils.writeUnsignedVarInt(header.getCompressedSize(), pageBuffer);
      } else if (numOfPages == 1) { //如果已经存在一个page,则 put the firstPageStatistics into pageBuffer
        byte[] b = pageBuffer.toByteArray(); //获取pageBuffer输出流里的缓存数组
        pageBuffer.reset();//重置输出流pageBuffer
        pageBuffer.write(b, 0, this.sizeWithoutStatistic);//往重置后的pageBuffer输出流的缓存里写入第一个page的pageHeader(去掉statistics)（即将数组b第0个位置开始，共计sizeWithoutStatistic个字节的数据写入到重置后的pageBuffer里）
        firstPageStatistics.serialize(pageBuffer);//将第一个page的统计量的相关属性序列化存入该输出流pageBuffer的缓存数组里
        pageBuffer.write(b, this.sizeWithoutStatistic, b.length - this.sizeWithoutStatistic);//再往pageBuffer写入第一个page的pageData  (即数组b的剩余数据）
        ReadWriteForEncodingUtils.writeUnsignedVarInt(header.getUncompressedSize(), pageBuffer);  //往pageBuffer写入该第二个page的pageHeader里的UncompressedSize属性
        ReadWriteForEncodingUtils.writeUnsignedVarInt(header.getCompressedSize(), pageBuffer);//往pageBuffer写入该第二个page的pageHeader里的compressedSize属性
        header.getStatistics().serialize(pageBuffer);//往pageBuffer写入该第二个page的pageHeader里的statistics属性
        firstPageStatistics = null; //重置
      } else {  //若该page是第三个page以上
        ReadWriteForEncodingUtils.writeUnsignedVarInt(header.getUncompressedSize(), pageBuffer);//往pageBuffer写入该第二个page的pageHeader里的UncompressedSize属性
        ReadWriteForEncodingUtils.writeUnsignedVarInt(header.getCompressedSize(), pageBuffer);//往pageBuffer写入该第二个page的pageHeader里的compressedSize属性
        header.getStatistics().serialize(pageBuffer);//往pageBuffer写入该第二个page的pageHeader里的statistics属性
      }
      logger.debug(
          "finish to flush a page header {} of {} into buffer, buffer position {} ",
          header,
          measurementSchema.getMeasurementId(),
          pageBuffer.size());

      statistics.mergeStatistics(header.getStatistics());//每往该Chunk的ChunkWriterImpl的输出流pageBuffer放入一个新的page数据，就要更新该Chunk的statistics信息

    } catch (IOException e) {
      throw new PageException("IO Exception in writeDataPageHeader,ignore this page", e);
    }
    numOfPages++; //该chunk的page数量+1
    // write page content to temp PBAOS//然后写pageData到输出流pageBuffer
    try (WritableByteChannel channel = Channels.newChannel(pageBuffer)) {
      channel.write(data);    //往该Chunk的ChunkWriterImpl的输出流pageBuffer写入pageData
    } catch (IOException e) {
      throw new PageException(e);
    }
  }

  /**
   * write the page to specified IOWriter.
   *
   * @param writer the specified IOWriter
   * @param statistics the chunk statistics
   * @throws IOException exception in IO
   */
<<<<<<< HEAD
  private void writeAllPagesOfChunkToTsFile(TsFileIOWriter writer, Statistics<?> statistics)
      throws IOException {    //首先往TsFileIOWriter对象的TsFileOutput写入对象的输出流BufferedOutputStream的缓存数组里写入该Chunk的ChunkHeader,然后再写入当前Chunk的所有page数据（pageBuffer输出流的缓存数组内容）
    if (statistics.getCount() == 0) { //若该Chunk的数据点为0，则返回
=======
  private void writeAllPagesOfChunkToTsFile(
      TsFileIOWriter writer, Statistics<? extends Serializable> statistics) throws IOException {
    if (statistics.getCount() == 0) {
>>>>>>> 40397fd7
      return;
    }

    // start to write this column chunk
    writer.startFlushChunk(  //初始化该TsFileIOWriter的当前要写入的Chunk元数据对象属性currentChunkMetadata，并把该Chunk的ChunkHeader内容写入该TsFileIOWriter对象的TsFileOutput写入对象的输出流BufferedOutputStream的缓存数组里
        measurementSchema.getMeasurementId(),
        compressor.getType(),
        measurementSchema.getType(),
        measurementSchema.getEncodingType(),
        statistics,
        pageBuffer.size(),  //pageBuffer的字节数量
        numOfPages,   //待写入的page数量
        0);

    long dataOffset = writer.getPos(); //获取TsFileIOWriter的当前TsFileOutput对象的缓存输出流的缓存数组大小，即获取在TSFile文件中该Chunk的第一个page开始写入的位置

    // write all pages of this column
    writer.writeBytesToStream(pageBuffer);//将该Chunk里的所有page数据（pageHeader+pageData）写入该TsFileIOWriter对象的TsFileOutput写入对象的输出流BufferedOutputStream的缓存数组里

    int dataSize = (int) (writer.getPos() - dataOffset);  //计算TsFileIOWriter对象的TsFileOutput写入对象的输出流BufferedOutputStream的缓存数组里写入该Chunk的所有page数据的大小，用于后续判断该写操作（把该Chunk的所有page数据写入）是否出现错误
    if (dataSize != pageBuffer.size()) {  //若写入的该Chunk所有page数据大小不等于pageBuffer大小，则报错
      throw new IOException(
          "Bytes written is inconsistent with the size of data: "
              + dataSize
              + " !="
              + " "
              + pageBuffer.size());
    }

    writer.endCurrentChunk();//当结束当前Chunk的写操作后就会调用此方法，做一些善后工作
  }

  public void setIsMerging(boolean isMerging) {
    this.isMerging = isMerging;
  }

  public boolean isMerging() {
    return isMerging;
  }

  public void setLastPoint(boolean isLastPoint) {
    this.isLastPoint = isLastPoint;
  }
}<|MERGE_RESOLUTION|>--- conflicted
+++ resolved
@@ -42,26 +42,28 @@
 import java.nio.channels.Channels;
 import java.nio.channels.WritableByteChannel;
 
-public class ChunkWriterImpl implements IChunkWriter {  //Chunk写入接口的具体实现类 //每个时间分区TsFile对应着一个ChunkWriterImpl类对象
+public class ChunkWriterImpl
+    implements IChunkWriter { // Chunk写入接口的具体实现类 //每个时间分区TsFile对应着一个ChunkWriterImpl类对象
 
   private static final Logger logger = LoggerFactory.getLogger(ChunkWriterImpl.class);
 
-  private IMeasurementSchema measurementSchema; //该Chunk传感器的配置类对象
-
-  private ICompressor compressor;   //压缩器类对象
+  private IMeasurementSchema measurementSchema; // 该Chunk传感器的配置类对象
+
+  private ICompressor compressor; // 压缩器类对象
 
   /** all pages of this chunk. */
-  private PublicBAOS pageBuffer;  //该Chunk的输出流pageBuffer，该chunk的每个page数据（pageHeader+pageData）会按顺序依次放入该输出流pageBuffer的缓存数组里
-
-  private int numOfPages;   //该Chunk的page数量
+  private PublicBAOS
+      pageBuffer; // 该Chunk的输出流pageBuffer，该chunk的每个page数据（pageHeader+pageData）会按顺序依次放入该输出流pageBuffer的缓存数组里
+
+  private int numOfPages; // 该Chunk的page数量
 
   /** write data into current page */
-  private PageWriter pageWriter;    //使用PageWriter类对象可以把数据写入当前Chunk的page里
+  private PageWriter pageWriter; // 使用PageWriter类对象可以把数据写入当前Chunk的page里
 
   /** page size threshold. */
-  private final long pageSizeThreshold;   //page大小临界点
-
-  private final int maxNumberOfPointsInPage;  //page的最大数据点数量
+  private final long pageSizeThreshold; // page大小临界点
+
+  private final int maxNumberOfPointsInPage; // page的最大数据点数量
 
   /** value count in current page. */
   private int valueCountInOnePageForNextCheck;
@@ -73,13 +75,13 @@
   private Statistics<? extends Serializable> statistics;
 
   /** SDT parameters */
-  private boolean isSdtEncoding;  //该Chunk是否是SDT的编码方式
+  private boolean isSdtEncoding; // 该Chunk是否是SDT的编码方式
   // When the ChunkWriter WILL write the last data point in the chunk, set it to true to tell SDT
   // saves the point.
-  private boolean isLastPoint;    //是否是当前Chunk的最后一个写入的数据点
+  private boolean isLastPoint; // 是否是当前Chunk的最后一个写入的数据点
   // do not re-execute SDT compression when merging chunks
   private boolean isMerging;
-  private SDTEncoder sdtEncoder;    //SDT编码器
+  private SDTEncoder sdtEncoder; // SDT编码器
 
   private static final String LOSS = "loss";
   private static final String SDT = "sdt";
@@ -88,9 +90,10 @@
   private static final String SDT_COMP_MAX_TIME = "compmaxtime";
 
   /** first page info */
-  private int sizeWithoutStatistic;   //存放pageHeader里除去statistics后的字节大小（即UncompressedSize+compressedSize两个属性的字节大小）
-
-  private Statistics<?> firstPageStatistics;  //该Chunk的第一个page的Statistics
+  private int
+      sizeWithoutStatistic; // 存放pageHeader里除去statistics后的字节大小（即UncompressedSize+compressedSize两个属性的字节大小）
+
+  private Statistics<?> firstPageStatistics; // 该Chunk的第一个page的Statistics
 
   /** @param schema schema of this measurement */
   public ChunkWriterImpl(IMeasurementSchema schema) {
@@ -161,16 +164,23 @@
   }
 
   @Override
-  public void write(long time, int value, boolean isNull) {  //将给定的数据点交由该Chunk的pageWriter写入到其对应的两个输出流timeOut和valueOut的缓存中，并检查该Chunk的pageWriter的数据点or占用内存的大小情况，判断是否要开启一个新的page，若要开启新的page则往对应Chunk的ChunkWriterImpl的输出流pageBuffer缓存里写入该page的pageHeader和pageData（即pageWriter对象里输出流timeOut和valueOut的缓存数据），最后重置该pageWriter
-    if (!isSdtEncoding || sdtEncoder.encodeInt(time, value)) {    //如果该Chunk不是SDT编码的 或者
-      pageWriter.write(   //将给定的数据点交由该Chunk的pageWriter进行写入page(具体操作是将编码后的time和value写入pageWriter对象里的输出流timeOut和valueOut的缓存buffer中)
-          isSdtEncoding ? sdtEncoder.getTime() : time,
-          isSdtEncoding ? sdtEncoder.getIntValue() : value);
-    }
-    if (isSdtEncoding && isLastPoint) {//若当前Chunk是SDT编码并且写入的是最后一个数据点了，则
-      pageWriter.write(time, value);//将给定的数据点交由该Chunk的pageWriter进行写入page(具体操作是将未编码的time和value写入pageWriter对象里的输出流timeOut和valueOut的缓存buffer中)
-    }
-    checkPageSizeAndMayOpenANewPage(); //检查该Chunk的pageWriter的数据点or占用内存的大小情况，判断是否要开启一个新的page，若要开启新的page则往对应Chunk的ChunkWriterImpl的输出流pageBuffer缓存里写入该page的pageHeader和pageData（即pageWriter对象里输出流timeOut和valueOut的缓存数据），最后重置该pageWriter
+  public void write(
+      long time,
+      int value,
+      boolean
+          isNull) { // 将给定的数据点交由该Chunk的pageWriter写入到其对应的两个输出流timeOut和valueOut的缓存中，并检查该Chunk的pageWriter的数据点or占用内存的大小情况，判断是否要开启一个新的page，若要开启新的page则往对应Chunk的ChunkWriterImpl的输出流pageBuffer缓存里写入该page的pageHeader和pageData（即pageWriter对象里输出流timeOut和valueOut的缓存数据），最后重置该pageWriter
+    if (!isSdtEncoding || sdtEncoder.encodeInt(time, value)) { // 如果该Chunk不是SDT编码的 或者
+      pageWriter
+          .write( // 将给定的数据点交由该Chunk的pageWriter进行写入page(具体操作是将编码后的time和value写入pageWriter对象里的输出流timeOut和valueOut的缓存buffer中)
+              isSdtEncoding ? sdtEncoder.getTime() : time,
+              isSdtEncoding ? sdtEncoder.getIntValue() : value);
+    }
+    if (isSdtEncoding && isLastPoint) { // 若当前Chunk是SDT编码并且写入的是最后一个数据点了，则
+      pageWriter.write(
+          time,
+          value); // 将给定的数据点交由该Chunk的pageWriter进行写入page(具体操作是将未编码的time和value写入pageWriter对象里的输出流timeOut和valueOut的缓存buffer中)
+    }
+    checkPageSizeAndMayOpenANewPage(); // 检查该Chunk的pageWriter的数据点or占用内存的大小情况，判断是否要开启一个新的page，若要开启新的page则往对应Chunk的ChunkWriterImpl的输出流pageBuffer缓存里写入该page的pageHeader和pageData（即pageWriter对象里输出流timeOut和valueOut的缓存数据），最后重置该pageWriter
   }
 
   @Override
@@ -269,15 +279,18 @@
    * check occupied memory size, if it exceeds the PageSize threshold, construct a page and put it
    * to pageBuffer
    */
-  private void checkPageSizeAndMayOpenANewPage() {  //检查该Chunk的pageWriter的数据点or占用内存的大小情况，判断是否要开启一个新的page，若要开启新的page则要把当前Chunk的pageWriter里两个输出流timeOut和valueOut的缓存数据写到该Chunk的ChunkWriterImpl的输出流pageBuffer缓存里
-    if (pageWriter.getPointNumber() == maxNumberOfPointsInPage) { //若该Chunk的pageWriter对象的缓存存放的数据点数量到达系统规定一个page数据点的最大值，则writePageToPageBuffer
+  private void
+      checkPageSizeAndMayOpenANewPage() { // 检查该Chunk的pageWriter的数据点or占用内存的大小情况，判断是否要开启一个新的page，若要开启新的page则要把当前Chunk的pageWriter里两个输出流timeOut和valueOut的缓存数据写到该Chunk的ChunkWriterImpl的输出流pageBuffer缓存里
+    if (pageWriter.getPointNumber()
+        == maxNumberOfPointsInPage) { // 若该Chunk的pageWriter对象的缓存存放的数据点数量到达系统规定一个page数据点的最大值，则writePageToPageBuffer
       logger.debug("current line count reaches the upper bound, write page {}", measurementSchema);
-      writePageToPageBuffer();//往对应Chunk的ChunkWriterImpl的输出流pageBuffer缓存里写入该page的pageHeader和pageData（即pageWriter对象里输出流timeOut和valueOut的缓存数据），最后重置该pageWriter
-    } else if (pageWriter.getPointNumber()        //若当前page的数据点数量到达某一值，需要检查该page占用的内存量是否到达系统设定的临界值
+      writePageToPageBuffer(); // 往对应Chunk的ChunkWriterImpl的输出流pageBuffer缓存里写入该page的pageHeader和pageData（即pageWriter对象里输出流timeOut和valueOut的缓存数据），最后重置该pageWriter
+    } else if (pageWriter.getPointNumber() // 若当前page的数据点数量到达某一值，需要检查该page占用的内存量是否到达系统设定的临界值
         >= valueCountInOnePageForNextCheck) { // need to check memory size
       // not checking the memory used for every value
-      long currentPageSize = pageWriter.estimateMaxMemSize();//计算该PageWriter可能占用的最大内存
-      if (currentPageSize > pageSizeThreshold) { // memory size exceeds threshold//若该PageWriter可能占用的最大内存超过系统设定的临界值，则需要writePageToPageBuffer
+      long currentPageSize = pageWriter.estimateMaxMemSize(); // 计算该PageWriter可能占用的最大内存
+      if (currentPageSize > pageSizeThreshold) { // memory size exceeds
+        // threshold//若该PageWriter可能占用的最大内存超过系统设定的临界值，则需要writePageToPageBuffer
         // we will write the current page
         logger.debug(
             "enough size, write page {}, pageSizeThreshold:{}, currentPateSize:{}, valueCountInOnePage:{}",
@@ -285,9 +298,9 @@
             pageSizeThreshold,
             currentPageSize,
             pageWriter.getPointNumber());
-        writePageToPageBuffer();//往对应Chunk的ChunkWriterImpl的输出流pageBuffer缓存里写入该page的pageHeader和pageData（即pageWriter对象里输出流timeOut和valueOut的缓存数据），最后重置该pageWriter
+        writePageToPageBuffer(); // 往对应Chunk的ChunkWriterImpl的输出流pageBuffer缓存里写入该page的pageHeader和pageData（即pageWriter对象里输出流timeOut和valueOut的缓存数据），最后重置该pageWriter
         valueCountInOnePageForNextCheck = MINIMUM_RECORD_COUNT_FOR_CHECK;
-      } else {  //若当前Chunk的pageWriter的数据点数量还很少(没有满一页or占用内存没满)，则还不需要writePageToPageBuffer
+      } else { // 若当前Chunk的pageWriter的数据点数量还很少(没有满一页or占用内存没满)，则还不需要writePageToPageBuffer
         // reset the valueCountInOnePageForNextCheck for the next page
         valueCountInOnePageForNextCheck =
             (int) (((float) pageSizeThreshold / currentPageSize) * pageWriter.getPointNumber());
@@ -295,45 +308,68 @@
     }
   }
 
-  //往对应Chunk的ChunkWriterImpl的输出流pageBuffer缓存里写入该page的pageHeader和pageData（即pageWriter对象里输出流timeOut和valueOut的缓存数据），最后重置该pageWriter
-  private void writePageToPageBuffer() {  //当PageWriter里暂存的数据满一页page时就会调用此方法。即先把该page的pageHeader写到对应Chunk的ChunkWriterImpl的输出流pageBuffer缓存里，然后该pageWriter对象里输出流timeOut和valueOut的缓存数据写到该Chunk的ChunkWriterImpl的输出流pageBuffer缓存里，最后重置该pageWriter
-    try { //此处的方法是：(1) 若写入的是page是该chunk的第一个page，则先往该chunk的ChunkWriterImpl的输出流pageBuffer缓存里依次写入该page的pageHeader(去掉statistics)和pageData（2）若若写入的是page是该chunk的第二个page，则重置pageBuffer，然后依次写入第一个page的pageHeader(包含statistics)和pageData，然后再写入该第二个page的pageHeader(包含statistics)和pageData（3）其余的page，就往所属chunk的ChunkWriterImpl的输出流pageBuffer缓存里依次写入该page的pageHeader(包含statistics)和pageData。 这样做的目的是若该Chunk只有一个page，则此page里无需再存储自己的statistics,因为chunk里会存储。
-      if (numOfPages == 0) { // record the firstPageStatistics    //如果在该写操作之前，该Chunk还没有任何page，则把该page的pageHeader<去掉statistics>和pageData写入pageBuffer输出流缓存中
-        this.firstPageStatistics = pageWriter.getStatistics();  //通过该Chunk的pageWriter来记录当前Chunk的第一个page的statistics统计量
-        this.sizeWithoutStatistic = pageWriter.writePageHeaderAndDataIntoBuff(pageBuffer, true);//使用该Chunk的pageWriter对象把其暂存的数据（pageHeader<去掉statistics>和pageData，pageData需考虑是否经过压缩compress）写入该Chunk的ChunkWriterImpl的输出流pageBuffer的缓冲数组里，返回的内容是：(1)若要写入的数据所属page是Chunk的第一个page，则返回写入的pageHeader去掉statistics的字节数（2）若不是第一个page，则返回0
-      } else if (numOfPages == 1) { //如果已经存在一个page,则 put the firstPageStatistics into pageBuffer
-        byte[] b = pageBuffer.toByteArray();    //获取pageBuffer输出流里的缓存数组
-        pageBuffer.reset(); //将输出流pageBuffer重置，即只需要设置其存放的数据点数量是0，而其buf则后续覆盖写入就可以，无需再重置操作
-        pageBuffer.write(b, 0, this.sizeWithoutStatistic);  //往重置后的pageBuffer输出流的缓存里写入第一个page的pageHeader(去掉statistics)（即将数组b第0个位置开始，共计sizeWithoutStatistic个字节的数据写入到重置后的pageBuffer里）
-        firstPageStatistics.serialize(pageBuffer); //将第一个page的统计量的相关属性序列化存入该输出流pageBuffer的缓存数组里
-        pageBuffer.write(b, this.sizeWithoutStatistic, b.length - this.sizeWithoutStatistic);//再往pageBuffer写入第一个page的pageData  (即数组b的剩余数据）
-        pageWriter.writePageHeaderAndDataIntoBuff(pageBuffer, false);//把该第二个page的pageHeader（包含statistics）和pageData写入该page所属Chunk的ChunkWriterImpl对象的输出流pageBuffer的缓冲数组里
+  // 往对应Chunk的ChunkWriterImpl的输出流pageBuffer缓存里写入该page的pageHeader和pageData（即pageWriter对象里输出流timeOut和valueOut的缓存数据），最后重置该pageWriter
+  private void
+      writePageToPageBuffer() { // 当PageWriter里暂存的数据满一页page时就会调用此方法。即先把该page的pageHeader写到对应Chunk的ChunkWriterImpl的输出流pageBuffer缓存里，然后该pageWriter对象里输出流timeOut和valueOut的缓存数据写到该Chunk的ChunkWriterImpl的输出流pageBuffer缓存里，最后重置该pageWriter
+    try { // 此处的方法是：(1)
+      // 若写入的是page是该chunk的第一个page，则先往该chunk的ChunkWriterImpl的输出流pageBuffer缓存里依次写入该page的pageHeader(去掉statistics)和pageData（2）若若写入的是page是该chunk的第二个page，则重置pageBuffer，然后依次写入第一个page的pageHeader(包含statistics)和pageData，然后再写入该第二个page的pageHeader(包含statistics)和pageData（3）其余的page，就往所属chunk的ChunkWriterImpl的输出流pageBuffer缓存里依次写入该page的pageHeader(包含statistics)和pageData。 这样做的目的是若该Chunk只有一个page，则此page里无需再存储自己的statistics,因为chunk里会存储。
+      if (numOfPages == 0) { // record the firstPageStatistics
+        // //如果在该写操作之前，该Chunk还没有任何page，则把该page的pageHeader<去掉statistics>和pageData写入pageBuffer输出流缓存中
+        this.firstPageStatistics =
+            pageWriter.getStatistics(); // 通过该Chunk的pageWriter来记录当前Chunk的第一个page的statistics统计量
+        this.sizeWithoutStatistic =
+            pageWriter.writePageHeaderAndDataIntoBuff(
+                pageBuffer,
+                true); // 使用该Chunk的pageWriter对象把其暂存的数据（pageHeader<去掉statistics>和pageData，pageData需考虑是否经过压缩compress）写入该Chunk的ChunkWriterImpl的输出流pageBuffer的缓冲数组里，返回的内容是：(1)若要写入的数据所属page是Chunk的第一个page，则返回写入的pageHeader去掉statistics的字节数（2）若不是第一个page，则返回0
+      } else if (numOfPages == 1) { // 如果已经存在一个page,则 put the firstPageStatistics into pageBuffer
+        byte[] b = pageBuffer.toByteArray(); // 获取pageBuffer输出流里的缓存数组
+        pageBuffer.reset(); // 将输出流pageBuffer重置，即只需要设置其存放的数据点数量是0，而其buf则后续覆盖写入就可以，无需再重置操作
+        pageBuffer.write(
+            b,
+            0,
+            this
+                .sizeWithoutStatistic); // 往重置后的pageBuffer输出流的缓存里写入第一个page的pageHeader(去掉statistics)（即将数组b第0个位置开始，共计sizeWithoutStatistic个字节的数据写入到重置后的pageBuffer里）
+        firstPageStatistics.serialize(pageBuffer); // 将第一个page的统计量的相关属性序列化存入该输出流pageBuffer的缓存数组里
+        pageBuffer.write(
+            b,
+            this.sizeWithoutStatistic,
+            b.length - this.sizeWithoutStatistic); // 再往pageBuffer写入第一个page的pageData  (即数组b的剩余数据）
+        pageWriter.writePageHeaderAndDataIntoBuff(
+            pageBuffer,
+            false); // 把该第二个page的pageHeader（包含statistics）和pageData写入该page所属Chunk的ChunkWriterImpl对象的输出流pageBuffer的缓冲数组里
         firstPageStatistics = null;
       } else {
-        pageWriter.writePageHeaderAndDataIntoBuff(pageBuffer, false);//把该page的pageHeader和pageData写入该pageWriter的输出流pageBuffer的缓冲数组里
+        pageWriter.writePageHeaderAndDataIntoBuff(
+            pageBuffer, false); // 把该page的pageHeader和pageData写入该pageWriter的输出流pageBuffer的缓冲数组里
       }
 
       // update statistics of this chunk
-      numOfPages++; //将该Chunk的page数量+1
-      this.statistics.mergeStatistics(pageWriter.getStatistics());  //每往该Chunk放入一个新的page数据，就要更新该Chunk的statistics信息
+      numOfPages++; // 将该Chunk的page数量+1
+      this.statistics.mergeStatistics(
+          pageWriter.getStatistics()); // 每往该Chunk放入一个新的page数据，就要更新该Chunk的statistics信息
     } catch (IOException e) {
       logger.error("meet error in pageWriter.writePageHeaderAndDataIntoBuff,ignore this page:", e);
     } finally {
       // clear start time stamp for next initializing
-      pageWriter.reset(measurementSchema);//重置该pageWriter（清空输出流timeOut和valueOut缓存，并重置该page的statistics信息）。每往一个新的page写入数据前就要重置以下pageWriter，即写入一个新的page需要自己的新的pageWriter
-    }
-  }
-
-  @Override
-  public void writeToFileWriter(TsFileIOWriter tsfileWriter) throws IOException {// 首先封口当前page(即把当前Chunk的pageWriter输出流timeOut和valueOut的缓存数据写到该Chunk的ChunkWriterImpl的输出流pageBuffer缓存里,最后重置该pageWriter)，然后往TsFileIOWriter对象的TsFileOutput写入对象的输出流BufferedOutputStream的缓存数组里写入该Chunk的ChunkHeader,最后再写入当前Chunk的所有page数据（pageBuffer输出流的缓存数组内容）
-    sealCurrentPage(); //关闭、封口当前pageWriter(即把当前Chunk的pageWriter输出流timeOut和valueOut的缓存数据写到该Chunk的ChunkWriterImpl的输出流pageBuffer缓存里,最后重置该pageWriter)
-    writeAllPagesOfChunkToTsFile(tsfileWriter, statistics);//首先往TsFileIOWriter对象的TsFileOutput写入对象的输出流BufferedOutputStream的缓存数组里写入该Chunk的ChunkHeader,然后再写入当前Chunk的所有page数据（pageBuffer输出流的缓存数组内容）
+      pageWriter.reset(
+          measurementSchema); // 重置该pageWriter（清空输出流timeOut和valueOut缓存，并重置该page的statistics信息）。每往一个新的page写入数据前就要重置以下pageWriter，即写入一个新的page需要自己的新的pageWriter
+    }
+  }
+
+  @Override
+  public void writeToFileWriter(TsFileIOWriter tsfileWriter)
+      throws
+          IOException { // 首先封口当前page(即把当前Chunk的pageWriter输出流timeOut和valueOut的缓存数据写到该Chunk的ChunkWriterImpl的输出流pageBuffer缓存里,最后重置该pageWriter)，然后往TsFileIOWriter对象的TsFileOutput写入对象的输出流BufferedOutputStream的缓存数组里写入该Chunk的ChunkHeader,最后再写入当前Chunk的所有page数据（pageBuffer输出流的缓存数组内容）
+    sealCurrentPage(); // 关闭、封口当前pageWriter(即把当前Chunk的pageWriter输出流timeOut和valueOut的缓存数据写到该Chunk的ChunkWriterImpl的输出流pageBuffer缓存里,最后重置该pageWriter)
+    writeAllPagesOfChunkToTsFile(
+        tsfileWriter,
+        statistics); // 首先往TsFileIOWriter对象的TsFileOutput写入对象的输出流BufferedOutputStream的缓存数组里写入该Chunk的ChunkHeader,然后再写入当前Chunk的所有page数据（pageBuffer输出流的缓存数组内容）
 
     // reinit this chunk writer
-    pageBuffer.reset(); //写完当前Chunk的所有page数据后，重置该Chunk的输出流pageBuffer
-    numOfPages = 0; //设置当前Chunk的page数量为0
-    firstPageStatistics = null; //重置
-    this.statistics = Statistics.getStatsByType(measurementSchema.getType()); //重置
+    pageBuffer.reset(); // 写完当前Chunk的所有page数据后，重置该Chunk的输出流pageBuffer
+    numOfPages = 0; // 设置当前Chunk的page数量为0
+    firstPageStatistics = null; // 重置
+    this.statistics = Statistics.getStatsByType(measurementSchema.getType()); // 重置
   }
 
   @Override
@@ -355,9 +391,11 @@
   }
 
   @Override
-  public void sealCurrentPage() {   //关闭、封口当前page(即把当前Chunk的pageWriter输出流timeOut和valueOut的缓存数据写到该Chunk的ChunkWriterImpl的输出流pageBuffer缓存里,最后重置该pageWriter)
-    if (pageWriter != null && pageWriter.getPointNumber() > 0) {  //若该Chunk的pageWriter不为空并且pageWriter的输出流数据点数量大于0
-      writePageToPageBuffer();  //则把该Chunk的pageWriter对象里输出流timeOut和valueOut的缓存数据写到该Chunk的ChunkWriterImpl的输出流pageBuffer缓存里,最后重置该pageWriter
+  public void
+      sealCurrentPage() { // 关闭、封口当前page(即把当前Chunk的pageWriter输出流timeOut和valueOut的缓存数据写到该Chunk的ChunkWriterImpl的输出流pageBuffer缓存里,最后重置该pageWriter)
+    if (pageWriter != null
+        && pageWriter.getPointNumber() > 0) { // 若该Chunk的pageWriter不为空并且pageWriter的输出流数据点数量大于0
+      writePageToPageBuffer(); // 则把该Chunk的pageWriter对象里输出流timeOut和valueOut的缓存数据写到该Chunk的ChunkWriterImpl的输出流pageBuffer缓存里,最后重置该pageWriter
     }
   }
 
@@ -380,34 +418,60 @@
    * write the page header and data into the PageWriter's output stream. @NOTE: for upgrading
    * 0.11/v2 to 0.12/v3 TsFile
    */
-  public void writePageHeaderAndDataIntoBuff(ByteBuffer data, PageHeader header)    //往当前Chunk的ChunkWriterImpl对象的输出流pageBuffer里写入page数据（pageData+pageHeader，此处pageData是存放在二进制缓存ByteBuffer对象里）
+  public void writePageHeaderAndDataIntoBuff(
+      ByteBuffer data,
+      PageHeader
+          header) // 往当前Chunk的ChunkWriterImpl对象的输出流pageBuffer里写入page数据（pageData+pageHeader，此处pageData是存放在二进制缓存ByteBuffer对象里）
       throws PageException {
-    //此处的方法是：(1) 若写入的是page是该chunk的第一个page，则先往该chunk的ChunkWriterImpl的输出流pageBuffer缓存里依次写入该page的pageHeader(去掉statistics)和pageData（2）若若写入的是page是该chunk的第二个page，则重置pageBuffer，然后依次写入第一个page的pageHeader(包含statistics)和pageData，然后再写入该第二个page的pageHeader(包含statistics)和pageData（3）其余的page，就往所属chunk的ChunkWriterImpl的输出流pageBuffer缓存里依次写入该page的pageHeader(包含statistics)和pageData。 这样做的目的是若该Chunk只有一个page，则此page里无需再存储自己的statistics,因为chunk里会存储。
+    // 此处的方法是：(1)
+    // 若写入的是page是该chunk的第一个page，则先往该chunk的ChunkWriterImpl的输出流pageBuffer缓存里依次写入该page的pageHeader(去掉statistics)和pageData（2）若若写入的是page是该chunk的第二个page，则重置pageBuffer，然后依次写入第一个page的pageHeader(包含statistics)和pageData，然后再写入该第二个page的pageHeader(包含statistics)和pageData（3）其余的page，就往所属chunk的ChunkWriterImpl的输出流pageBuffer缓存里依次写入该page的pageHeader(包含statistics)和pageData。 这样做的目的是若该Chunk只有一个page，则此page里无需再存储自己的statistics,因为chunk里会存储。
     // write the page header to pageBuffer
     try {
       logger.debug(
           "start to flush a page header into buffer, buffer position {} ", pageBuffer.size());
       // serialize pageHeader  see writePageToPageBuffer method //首先写pageHeader到输出流pageBuffer
-      if (numOfPages == 0) { // record the firstPageStatistics //如果在该写操作之前，该Chunk还没有任何page，则把该page的pageHeader<去掉statistics>和pageData写入pageBuffer输出流缓存中
-        this.firstPageStatistics = header.getStatistics();//获取第一个page的staistics
-        this.sizeWithoutStatistic +=  //往该Chunk的ChunkWriterImpl对象的输出流pageBuffer的缓存里写入pageHeader的UncompressedSize属性
+      if (numOfPages == 0) { // record the firstPageStatistics
+        // //如果在该写操作之前，该Chunk还没有任何page，则把该page的pageHeader<去掉statistics>和pageData写入pageBuffer输出流缓存中
+        this.firstPageStatistics = header.getStatistics(); // 获取第一个page的staistics
+        this
+                .sizeWithoutStatistic += // 往该Chunk的ChunkWriterImpl对象的输出流pageBuffer的缓存里写入pageHeader的UncompressedSize属性
             ReadWriteForEncodingUtils.writeUnsignedVarInt(header.getUncompressedSize(), pageBuffer);
-        this.sizeWithoutStatistic +=    //往该Chunk的ChunkWriterImpl对象的输出流pageBuffer的缓存里写入pageHeader的compressedSize属性
+        this
+                .sizeWithoutStatistic += // 往该Chunk的ChunkWriterImpl对象的输出流pageBuffer的缓存里写入pageHeader的compressedSize属性
             ReadWriteForEncodingUtils.writeUnsignedVarInt(header.getCompressedSize(), pageBuffer);
-      } else if (numOfPages == 1) { //如果已经存在一个page,则 put the firstPageStatistics into pageBuffer
-        byte[] b = pageBuffer.toByteArray(); //获取pageBuffer输出流里的缓存数组
-        pageBuffer.reset();//重置输出流pageBuffer
-        pageBuffer.write(b, 0, this.sizeWithoutStatistic);//往重置后的pageBuffer输出流的缓存里写入第一个page的pageHeader(去掉statistics)（即将数组b第0个位置开始，共计sizeWithoutStatistic个字节的数据写入到重置后的pageBuffer里）
-        firstPageStatistics.serialize(pageBuffer);//将第一个page的统计量的相关属性序列化存入该输出流pageBuffer的缓存数组里
-        pageBuffer.write(b, this.sizeWithoutStatistic, b.length - this.sizeWithoutStatistic);//再往pageBuffer写入第一个page的pageData  (即数组b的剩余数据）
-        ReadWriteForEncodingUtils.writeUnsignedVarInt(header.getUncompressedSize(), pageBuffer);  //往pageBuffer写入该第二个page的pageHeader里的UncompressedSize属性
-        ReadWriteForEncodingUtils.writeUnsignedVarInt(header.getCompressedSize(), pageBuffer);//往pageBuffer写入该第二个page的pageHeader里的compressedSize属性
-        header.getStatistics().serialize(pageBuffer);//往pageBuffer写入该第二个page的pageHeader里的statistics属性
-        firstPageStatistics = null; //重置
-      } else {  //若该page是第三个page以上
-        ReadWriteForEncodingUtils.writeUnsignedVarInt(header.getUncompressedSize(), pageBuffer);//往pageBuffer写入该第二个page的pageHeader里的UncompressedSize属性
-        ReadWriteForEncodingUtils.writeUnsignedVarInt(header.getCompressedSize(), pageBuffer);//往pageBuffer写入该第二个page的pageHeader里的compressedSize属性
-        header.getStatistics().serialize(pageBuffer);//往pageBuffer写入该第二个page的pageHeader里的statistics属性
+      } else if (numOfPages == 1) { // 如果已经存在一个page,则 put the firstPageStatistics into pageBuffer
+        byte[] b = pageBuffer.toByteArray(); // 获取pageBuffer输出流里的缓存数组
+        pageBuffer.reset(); // 重置输出流pageBuffer
+        pageBuffer.write(
+            b,
+            0,
+            this
+                .sizeWithoutStatistic); // 往重置后的pageBuffer输出流的缓存里写入第一个page的pageHeader(去掉statistics)（即将数组b第0个位置开始，共计sizeWithoutStatistic个字节的数据写入到重置后的pageBuffer里）
+        firstPageStatistics.serialize(pageBuffer); // 将第一个page的统计量的相关属性序列化存入该输出流pageBuffer的缓存数组里
+        pageBuffer.write(
+            b,
+            this.sizeWithoutStatistic,
+            b.length - this.sizeWithoutStatistic); // 再往pageBuffer写入第一个page的pageData  (即数组b的剩余数据）
+        ReadWriteForEncodingUtils.writeUnsignedVarInt(
+            header.getUncompressedSize(),
+            pageBuffer); // 往pageBuffer写入该第二个page的pageHeader里的UncompressedSize属性
+        ReadWriteForEncodingUtils.writeUnsignedVarInt(
+            header.getCompressedSize(),
+            pageBuffer); // 往pageBuffer写入该第二个page的pageHeader里的compressedSize属性
+        header
+            .getStatistics()
+            .serialize(pageBuffer); // 往pageBuffer写入该第二个page的pageHeader里的statistics属性
+        firstPageStatistics = null; // 重置
+      } else { // 若该page是第三个page以上
+        ReadWriteForEncodingUtils.writeUnsignedVarInt(
+            header.getUncompressedSize(),
+            pageBuffer); // 往pageBuffer写入该第二个page的pageHeader里的UncompressedSize属性
+        ReadWriteForEncodingUtils.writeUnsignedVarInt(
+            header.getCompressedSize(),
+            pageBuffer); // 往pageBuffer写入该第二个page的pageHeader里的compressedSize属性
+        header
+            .getStatistics()
+            .serialize(pageBuffer); // 往pageBuffer写入该第二个page的pageHeader里的statistics属性
       }
       logger.debug(
           "finish to flush a page header {} of {} into buffer, buffer position {} ",
@@ -415,15 +479,17 @@
           measurementSchema.getMeasurementId(),
           pageBuffer.size());
 
-      statistics.mergeStatistics(header.getStatistics());//每往该Chunk的ChunkWriterImpl的输出流pageBuffer放入一个新的page数据，就要更新该Chunk的statistics信息
+      statistics.mergeStatistics(
+          header
+              .getStatistics()); // 每往该Chunk的ChunkWriterImpl的输出流pageBuffer放入一个新的page数据，就要更新该Chunk的statistics信息
 
     } catch (IOException e) {
       throw new PageException("IO Exception in writeDataPageHeader,ignore this page", e);
     }
-    numOfPages++; //该chunk的page数量+1
+    numOfPages++; // 该chunk的page数量+1
     // write page content to temp PBAOS//然后写pageData到输出流pageBuffer
     try (WritableByteChannel channel = Channels.newChannel(pageBuffer)) {
-      channel.write(data);    //往该Chunk的ChunkWriterImpl的输出流pageBuffer写入pageData
+      channel.write(data); // 往该Chunk的ChunkWriterImpl的输出流pageBuffer写入pageData
     } catch (IOException e) {
       throw new PageException(e);
     }
@@ -436,36 +502,38 @@
    * @param statistics the chunk statistics
    * @throws IOException exception in IO
    */
-<<<<<<< HEAD
-  private void writeAllPagesOfChunkToTsFile(TsFileIOWriter writer, Statistics<?> statistics)
-      throws IOException {    //首先往TsFileIOWriter对象的TsFileOutput写入对象的输出流BufferedOutputStream的缓存数组里写入该Chunk的ChunkHeader,然后再写入当前Chunk的所有page数据（pageBuffer输出流的缓存数组内容）
-    if (statistics.getCount() == 0) { //若该Chunk的数据点为0，则返回
-=======
-  private void writeAllPagesOfChunkToTsFile(
+  private void
+      writeAllPagesOfChunkToTsFile( // 首先往TsFileIOWriter对象的TsFileOutput写入对象的输出流BufferedOutputStream的缓存数组里写入该Chunk的ChunkHeader,然后再写入当前Chunk的所有page数据（pageBuffer输出流的缓存数组内容）
       TsFileIOWriter writer, Statistics<? extends Serializable> statistics) throws IOException {
-    if (statistics.getCount() == 0) {
->>>>>>> 40397fd7
+    if (statistics.getCount() == 0) { // 若该Chunk的数据点为0，则返回
       return;
     }
 
     // start to write this column chunk
-    writer.startFlushChunk(  //初始化该TsFileIOWriter的当前要写入的Chunk元数据对象属性currentChunkMetadata，并把该Chunk的ChunkHeader内容写入该TsFileIOWriter对象的TsFileOutput写入对象的输出流BufferedOutputStream的缓存数组里
-        measurementSchema.getMeasurementId(),
-        compressor.getType(),
-        measurementSchema.getType(),
-        measurementSchema.getEncodingType(),
-        statistics,
-        pageBuffer.size(),  //pageBuffer的字节数量
-        numOfPages,   //待写入的page数量
-        0);
-
-    long dataOffset = writer.getPos(); //获取TsFileIOWriter的当前TsFileOutput对象的缓存输出流的缓存数组大小，即获取在TSFile文件中该Chunk的第一个page开始写入的位置
+    writer
+        .startFlushChunk( // 初始化该TsFileIOWriter的当前要写入的Chunk元数据对象属性currentChunkMetadata，并把该Chunk的ChunkHeader内容写入该TsFileIOWriter对象的TsFileOutput写入对象的输出流BufferedOutputStream的缓存数组里
+            measurementSchema.getMeasurementId(),
+            compressor.getType(),
+            measurementSchema.getType(),
+            measurementSchema.getEncodingType(),
+            statistics,
+            pageBuffer.size(), // pageBuffer的字节数量
+            numOfPages, // 待写入的page数量
+            0);
+
+    long dataOffset =
+        writer
+            .getPos(); // 获取TsFileIOWriter的当前TsFileOutput对象的缓存输出流的缓存数组大小，即获取在TSFile文件中该Chunk的第一个page开始写入的位置
 
     // write all pages of this column
-    writer.writeBytesToStream(pageBuffer);//将该Chunk里的所有page数据（pageHeader+pageData）写入该TsFileIOWriter对象的TsFileOutput写入对象的输出流BufferedOutputStream的缓存数组里
-
-    int dataSize = (int) (writer.getPos() - dataOffset);  //计算TsFileIOWriter对象的TsFileOutput写入对象的输出流BufferedOutputStream的缓存数组里写入该Chunk的所有page数据的大小，用于后续判断该写操作（把该Chunk的所有page数据写入）是否出现错误
-    if (dataSize != pageBuffer.size()) {  //若写入的该Chunk所有page数据大小不等于pageBuffer大小，则报错
+    writer.writeBytesToStream(
+        pageBuffer); // 将该Chunk里的所有page数据（pageHeader+pageData）写入该TsFileIOWriter对象的TsFileOutput写入对象的输出流BufferedOutputStream的缓存数组里
+
+    int dataSize =
+        (int)
+            (writer.getPos()
+                - dataOffset); // 计算TsFileIOWriter对象的TsFileOutput写入对象的输出流BufferedOutputStream的缓存数组里写入该Chunk的所有page数据的大小，用于后续判断该写操作（把该Chunk的所有page数据写入）是否出现错误
+    if (dataSize != pageBuffer.size()) { // 若写入的该Chunk所有page数据大小不等于pageBuffer大小，则报错
       throw new IOException(
           "Bytes written is inconsistent with the size of data: "
               + dataSize
@@ -474,7 +542,7 @@
               + pageBuffer.size());
     }
 
-    writer.endCurrentChunk();//当结束当前Chunk的写操作后就会调用此方法，做一些善后工作
+    writer.endCurrentChunk(); // 当结束当前Chunk的写操作后就会调用此方法，做一些善后工作
   }
 
   public void setIsMerging(boolean isMerging) {
