/*
 * Licensed to the Apache Software Foundation (ASF) under one
 * or more contributor license agreements.  See the NOTICE file
 * distributed with this work for additional information
 * regarding copyright ownership.  The ASF licenses this file
 * to you under the Apache License, Version 2.0 (the
 * "License"); you may not use this file except in compliance
 * with the License.  You may obtain a copy of the License at
 *
 *     http://www.apache.org/licenses/LICENSE-2.0
 *
 * Unless required by applicable law or agreed to in writing,
 * software distributed under the License is distributed on an
 * "AS IS" BASIS, WITHOUT WARRANTIES OR CONDITIONS OF ANY
 * KIND, either express or implied.  See the License for the
 * specific language governing permissions and limitations
 * under the License.
 */
package org.apache.iotdb.db.storageengine.dataregion;

import org.apache.iotdb.commons.path.PartialPath;
import org.apache.iotdb.db.exception.query.QueryProcessException;
import org.apache.iotdb.db.queryengine.execution.fragment.QueryContext;
import org.apache.iotdb.db.storageengine.dataregion.read.IQueryDataSource;
import org.apache.iotdb.db.storageengine.dataregion.read.QueryDataSource;
import org.apache.iotdb.db.storageengine.dataregion.read.QueryDataSourceForRegionScan;

import org.apache.tsfile.file.metadata.IDeviceID;
import org.apache.tsfile.read.filter.basic.Filter;

import java.util.Collections;
import java.util.List;
import java.util.Map;

/**
 * It's a virtual data region used for query which contains time series that don't belong to any
 * data region.
 */
public class VirtualDataRegion implements IDataRegionForQuery {

  private static final String VIRTUAL_DB_NAME = "root.__virtual";

  private static final QueryDataSource EMPTY_QUERY_DATA_SOURCE =
      new QueryDataSource(Collections.emptyList(), Collections.emptyList());

  private static final QueryDataSourceForRegionScan EMPTY_REGION_QUERY_DATA_SOURCE =
      new QueryDataSourceForRegionScan(Collections.emptyList(), Collections.emptyList());

  public static VirtualDataRegion getInstance() {
    return VirtualDataRegion.InstanceHolder.INSTANCE;
  }

  @Override
  public void readLock() {
    // do nothing, because itself is thread-safe already
  }

  @Override
  public void readUnlock() {
    // do nothing, because itself is thread-safe already
  }

  @Override
  public QueryDataSource query(
      List<PartialPath> pathList,
      String singleDeviceId,
      QueryContext context,
      Filter globalTimeFilter,
      List<Long> timePartitions)
      throws QueryProcessException {
    return EMPTY_QUERY_DATA_SOURCE;
  }

  @Override
<<<<<<< HEAD
=======
  public IQueryDataSource queryForDeviceRegionScan(
      Map<IDeviceID, Boolean> devicePathToAligned,
      QueryContext queryContext,
      Filter globalTimeFilter,
      List<Long> timePartitions)
      throws QueryProcessException {
    return EMPTY_REGION_QUERY_DATA_SOURCE;
  }

  @Override
  public IQueryDataSource queryForSeriesRegionScan(
      List<PartialPath> pathList,
      QueryContext queryContext,
      Filter globalTimeFilter,
      List<Long> timePartitions)
      throws QueryProcessException {
    return EMPTY_REGION_QUERY_DATA_SOURCE;
  }

  @Override
  public long getDataTTL() {
    return Long.MAX_VALUE;
  }

  @Override
>>>>>>> a8f3ca3f
  public String getDatabaseName() {
    return VIRTUAL_DB_NAME;
  }

  private static class InstanceHolder {

    private InstanceHolder() {}

    private static final VirtualDataRegion INSTANCE = new VirtualDataRegion();
  }
}<|MERGE_RESOLUTION|>--- conflicted
+++ resolved
@@ -72,8 +72,6 @@
   }
 
   @Override
-<<<<<<< HEAD
-=======
   public IQueryDataSource queryForDeviceRegionScan(
       Map<IDeviceID, Boolean> devicePathToAligned,
       QueryContext queryContext,
@@ -94,12 +92,6 @@
   }
 
   @Override
-  public long getDataTTL() {
-    return Long.MAX_VALUE;
-  }
-
-  @Override
->>>>>>> a8f3ca3f
   public String getDatabaseName() {
     return VIRTUAL_DB_NAME;
   }
