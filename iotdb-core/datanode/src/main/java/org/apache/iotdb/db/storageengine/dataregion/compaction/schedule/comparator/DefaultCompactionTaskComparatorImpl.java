/*
 * Licensed to the Apache Software Foundation (ASF) under one
 * or more contributor license agreements.  See the NOTICE file
 * distributed with this work for additional information
 * regarding copyright ownership.  The ASF licenses this file
 * to you under the Apache License, Version 2.0 (the
 * "License"); you may not use this file except in compliance
 * with the License.  You may obtain a copy of the License at
 *
 *     http://www.apache.org/licenses/LICENSE-2.0
 *
 * Unless required by applicable law or agreed to in writing,
 * software distributed under the License is distributed on an
 * "AS IS" BASIS, WITHOUT WARRANTIES OR CONDITIONS OF ANY
 * KIND, either express or implied.  See the License for the
 * specific language governing permissions and limitations
 * under the License.
 */

package org.apache.iotdb.db.storageengine.dataregion.compaction.schedule.comparator;

import org.apache.iotdb.db.conf.IoTDBConfig;
import org.apache.iotdb.db.conf.IoTDBDescriptor;
import org.apache.iotdb.db.storageengine.dataregion.compaction.execute.task.AbstractCompactionTask;
import org.apache.iotdb.db.storageengine.dataregion.compaction.execute.task.CrossSpaceCompactionTask;
import org.apache.iotdb.db.storageengine.dataregion.compaction.execute.task.InnerSpaceCompactionTask;
import org.apache.iotdb.db.storageengine.dataregion.compaction.execute.task.InsertionCrossSpaceCompactionTask;
import org.apache.iotdb.db.storageengine.dataregion.compaction.execute.task.SettleCompactionTask;
import org.apache.iotdb.db.storageengine.dataregion.compaction.schedule.constant.CompactionPriority;
import org.apache.iotdb.db.storageengine.dataregion.tsfile.TsFileResource;

import java.util.List;

public class DefaultCompactionTaskComparatorImpl implements ICompactionTaskComparator {
  private IoTDBConfig config = IoTDBDescriptor.getInstance().getConfig();

  @SuppressWarnings({"squid:S3776", "javabugs:S6320"})
  @Override
  public int compare(AbstractCompactionTask o1, AbstractCompactionTask o2) {
    if (o1 instanceof SettleCompactionTask && o2 instanceof SettleCompactionTask) {
      return compareSettleCompactionTask((SettleCompactionTask) o1, (SettleCompactionTask) o2);
    } else if (o1 instanceof SettleCompactionTask) {
      return -1;
    } else if (o2 instanceof SettleCompactionTask) {
      return 1;
    }

    if (o1 instanceof InsertionCrossSpaceCompactionTask
        && o2 instanceof InsertionCrossSpaceCompactionTask) {
      return o1.getSerialId() < o2.getSerialId() ? -1 : 1;
    } else if (o1 instanceof InsertionCrossSpaceCompactionTask) {
      return -1;
    } else if (o2 instanceof InsertionCrossSpaceCompactionTask) {
      return 1;
    }
    if ((((o1 instanceof InnerSpaceCompactionTask) && (o2 instanceof CrossSpaceCompactionTask))
        || ((o2 instanceof InnerSpaceCompactionTask)
            && (o1 instanceof CrossSpaceCompactionTask)))) {
      if (config.getCompactionPriority() == CompactionPriority.CROSS_INNER) {
        // priority is CROSS_INNER
        return o1 instanceof CrossSpaceCompactionTask ? -1 : 1;
      } else if (config.getCompactionPriority() == CompactionPriority.INNER_CROSS) {
        // priority is INNER_CROSS
        return o1 instanceof InnerSpaceCompactionTask ? -1 : 1;
      } else {
        // priority is BALANCE
        if (o1.getSerialId() != o2.getSerialId()) {
          return o1.getSerialId() < o2.getSerialId() ? -1 : 1;
        } else {
          return o1 instanceof CrossSpaceCompactionTask ? -1 : 1;
        }
      }
    } else if (o1 instanceof InnerSpaceCompactionTask) {
      return compareInnerSpaceCompactionTask(
          (InnerSpaceCompactionTask) o1, (InnerSpaceCompactionTask) o2);
    } else {
      return compareCrossSpaceCompactionTask(
          (CrossSpaceCompactionTask) o1, (CrossSpaceCompactionTask) o2);
    }
  }

  public int compareInnerSpaceCompactionTask(
      InnerSpaceCompactionTask o1, InnerSpaceCompactionTask o2) {
<<<<<<< HEAD
=======

    // if compactionTaskPriorityType of o1 and o2 are different
    // we prefer to execute task type with high priority type
    if (o1.getCompactionTaskPriorityType() != o2.getCompactionTaskPriorityType()) {
      return o2.getCompactionTaskPriorityType().getValue()
              > o1.getCompactionTaskPriorityType().getValue()
          ? 1
          : -1;
    }

    // if max mods file size of o1 and o2 are different
    // we prefer to execute task with greater mods file
    if (o1.getMaxModsFileSize() != o2.getMaxModsFileSize()) {
      return o2.getMaxModsFileSize() > o1.getMaxModsFileSize() ? 1 : -1;
    }

>>>>>>> 7acc5cdb
    // if the sum of compaction count of the selected files are different
    // we prefer to execute task with smaller compaction count
    // this can reduce write amplification
    if (((double) o1.getSumOfCompactionCount()) / o1.getSelectedTsFileResourceList().size()
        != ((double) o2.getSumOfCompactionCount()) / o2.getSelectedTsFileResourceList().size()) {
      return o1.getSumOfCompactionCount() / o1.getSelectedTsFileResourceList().size()
          - o2.getSumOfCompactionCount() / o2.getSelectedTsFileResourceList().size();
    }

    // if the time partition of o1 and o2 are different
    // we prefer to execute task with greater time partition
    // because we want to compact files with new data
    if (o1.getTimePartition() != o2.getTimePartition()) {
      return o2.getTimePartition() > o1.getTimePartition() ? 1 : -1;
    }

    // if the max file version of o1 and o2 are different
    // we prefer to execute task with greater file version
    // because we want to compact newly written files
    if (o1.getMaxFileVersion() != o2.getMaxFileVersion()) {
      return o2.getMaxFileVersion() > o1.getMaxFileVersion() ? 1 : -1;
    }

    List<TsFileResource> selectedFilesOfO1 = o1.getSelectedTsFileResourceList();
    List<TsFileResource> selectedFilesOfO2 = o2.getSelectedTsFileResourceList();

    // if the number of selected files are different
    // we prefer to execute task with more files
    if (selectedFilesOfO1.size() != selectedFilesOfO2.size()) {
      return selectedFilesOfO2.size() - selectedFilesOfO1.size();
    }

    // if the serial id of the tasks are different
    // we prefer task with small serial id
    if (o1.getSerialId() != o2.getSerialId()) {
      return o1.getSerialId() > o2.getSerialId() ? 1 : -1;
    }

    // if the size of selected files are different
    // we prefer to execute task with smaller file size
    // because small files can be compacted quickly
    if (o1.getSelectedFileSize() != o2.getSelectedFileSize()) {
      return (int) (o1.getSelectedFileSize() - o2.getSelectedFileSize());
    }

    return 0;
  }

  public int compareCrossSpaceCompactionTask(
      CrossSpaceCompactionTask o1, CrossSpaceCompactionTask o2) {
    // if the time partition of o1 and o2 are different
    // we prefer to execute task with greater time partition
    // because we want to compact files with new data
    if (o1.getTimePartition() != o2.getTimePartition()) {
      return o2.getTimePartition() > o1.getTimePartition() ? 1 : -1;
    }

    if (o1.getSelectedSequenceFiles().size() != o2.getSelectedSequenceFiles().size()) {
      // we prefer the task with fewer sequence files
      // because this type of tasks consume fewer memory during execution
      return o1.getSelectedSequenceFiles().size() - o2.getSelectedSequenceFiles().size();
    }

    // if the serial id of the tasks are different
    // we prefer task with small serial id
    if (o1.getSerialId() != o2.getSerialId()) {
      return o1.getSerialId() > o2.getSerialId() ? 1 : -1;
    }

    // we prefer the task with more unsequence files
    // because this type of tasks reduce more unsequence files
    return o2.getSelectedUnsequenceFiles().size() - o1.getSelectedUnsequenceFiles().size();
  }

  public int compareSettleCompactionTask(SettleCompactionTask o1, SettleCompactionTask o2) {
    // we prefer the task with more all_deleted files
    if (o1.getAllDeletedFiles().size() != o2.getAllDeletedFiles().size()) {
      return o1.getAllDeletedFiles().size() > o2.getAllDeletedFiles().size() ? -1 : 1;
    }
    // we prefer the task with larger all_deleted files
    if (o1.getAllDeletedFileSize() != o2.getAllDeletedFileSize()) {
      return o1.getAllDeletedFileSize() > o2.getAllDeletedFileSize() ? -1 : 1;
    }
    // we prefer the task with larger mods file
    if (o1.getTotalModsSize() != o2.getTotalModsSize()) {
      return o1.getTotalModsSize() > o2.getTotalModsSize() ? -1 : 1;
    }
    // we prefer the task with more partial_deleted files
    if (o1.getPartialDeletedFiles().size() != o2.getPartialDeletedFiles().size()) {
      return o1.getPartialDeletedFiles().size() > o2.getPartialDeletedFiles().size() ? -1 : 1;
    }
    // we prefer the task with larger partial_deleted files
    if (o1.getPartialDeletedFileSize() != o2.getPartialDeletedFileSize()) {
      return o1.getPartialDeletedFileSize() > o2.getPartialDeletedFileSize() ? -1 : 1;
    }
    // we prefer task with smaller serial id
    if (o1.getSerialId() != o2.getSerialId()) {
      return o1.getSerialId() < o2.getSerialId() ? -1 : 1;
    }
    return 0;
  }
}<|MERGE_RESOLUTION|>--- conflicted
+++ resolved
@@ -21,6 +21,7 @@
 
 import org.apache.iotdb.db.conf.IoTDBConfig;
 import org.apache.iotdb.db.conf.IoTDBDescriptor;
+import org.apache.iotdb.db.storageengine.dataregion.compaction.constant.CompactionTaskType;
 import org.apache.iotdb.db.storageengine.dataregion.compaction.execute.task.AbstractCompactionTask;
 import org.apache.iotdb.db.storageengine.dataregion.compaction.execute.task.CrossSpaceCompactionTask;
 import org.apache.iotdb.db.storageengine.dataregion.compaction.execute.task.InnerSpaceCompactionTask;
@@ -81,25 +82,12 @@
 
   public int compareInnerSpaceCompactionTask(
       InnerSpaceCompactionTask o1, InnerSpaceCompactionTask o2) {
-<<<<<<< HEAD
-=======
-
-    // if compactionTaskPriorityType of o1 and o2 are different
-    // we prefer to execute task type with high priority type
-    if (o1.getCompactionTaskPriorityType() != o2.getCompactionTaskPriorityType()) {
-      return o2.getCompactionTaskPriorityType().getValue()
-              > o1.getCompactionTaskPriorityType().getValue()
-          ? 1
-          : -1;
+    // if compactionTaskType of o1 and o2 are different
+    // we prefer to execute task type with Repair type
+    if (o1.getCompactionTaskType() != o2.getCompactionTaskType()) {
+      return o1.getCompactionTaskType() == CompactionTaskType.REPAIR ? -1 : 1;
     }
 
-    // if max mods file size of o1 and o2 are different
-    // we prefer to execute task with greater mods file
-    if (o1.getMaxModsFileSize() != o2.getMaxModsFileSize()) {
-      return o2.getMaxModsFileSize() > o1.getMaxModsFileSize() ? 1 : -1;
-    }
-
->>>>>>> 7acc5cdb
     // if the sum of compaction count of the selected files are different
     // we prefer to execute task with smaller compaction count
     // this can reduce write amplification
