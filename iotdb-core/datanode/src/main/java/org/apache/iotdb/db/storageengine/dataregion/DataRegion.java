/*
 * Licensed to the Apache Software Foundation (ASF) under one
 * or more contributor license agreements.  See the NOTICE file
 * distributed with this work for additional information
 * regarding copyright ownership.  The ASF licenses this file
 * to you under the Apache License, Version 2.0 (the
 * "License"); you may not use this file except in compliance
 * with the License.  You may obtain a copy of the License at
 *
 *      http://www.apache.org/licenses/LICENSE-2.0
 *
 * Unless required by applicable law or agreed to in writing,
 * software distributed under the License is distributed on an
 * "AS IS" BASIS, WITHOUT WARRANTIES OR CONDITIONS OF ANY
 * KIND, either express or implied.  See the License for the
 * specific language governing permissions and limitations
 * under the License.
 */

package org.apache.iotdb.db.storageengine.dataregion;

import org.apache.iotdb.common.rpc.thrift.TSStatus;
import org.apache.iotdb.commons.cluster.NodeStatus;
import org.apache.iotdb.commons.conf.CommonDescriptor;
import org.apache.iotdb.commons.consensus.DataRegionId;
import org.apache.iotdb.commons.exception.IllegalPathException;
import org.apache.iotdb.commons.exception.MetadataException;
import org.apache.iotdb.commons.file.SystemFileFactory;
import org.apache.iotdb.commons.path.PartialPath;
import org.apache.iotdb.commons.schema.SchemaConstant;
import org.apache.iotdb.commons.service.metric.MetricService;
import org.apache.iotdb.commons.service.metric.PerformanceOverviewMetrics;
import org.apache.iotdb.commons.utils.CommonDateTimeUtils;
import org.apache.iotdb.commons.utils.TestOnly;
import org.apache.iotdb.commons.utils.TimePartitionUtils;
import org.apache.iotdb.consensus.ConsensusFactory;
import org.apache.iotdb.db.conf.IoTDBConfig;
import org.apache.iotdb.db.conf.IoTDBDescriptor;
import org.apache.iotdb.db.exception.BatchProcessException;
import org.apache.iotdb.db.exception.DataRegionException;
import org.apache.iotdb.db.exception.DiskSpaceInsufficientException;
import org.apache.iotdb.db.exception.LoadFileException;
import org.apache.iotdb.db.exception.TsFileProcessorException;
import org.apache.iotdb.db.exception.WriteProcessException;
import org.apache.iotdb.db.exception.WriteProcessRejectException;
import org.apache.iotdb.db.exception.query.OutOfTTLException;
import org.apache.iotdb.db.exception.query.QueryProcessException;
import org.apache.iotdb.db.exception.quota.ExceedQuotaException;
import org.apache.iotdb.db.pipe.extractor.realtime.listener.PipeInsertionDataNodeListener;
import org.apache.iotdb.db.queryengine.execution.fragment.QueryContext;
import org.apache.iotdb.db.queryengine.metric.QueryResourceMetricSet;
import org.apache.iotdb.db.queryengine.plan.analyze.cache.schema.DataNodeSchemaCache;
import org.apache.iotdb.db.queryengine.plan.analyze.cache.schema.DataNodeTTLCache;
import org.apache.iotdb.db.queryengine.plan.planner.plan.node.PlanNodeId;
import org.apache.iotdb.db.queryengine.plan.planner.plan.node.write.DeleteDataNode;
import org.apache.iotdb.db.queryengine.plan.planner.plan.node.write.InsertMultiTabletsNode;
import org.apache.iotdb.db.queryengine.plan.planner.plan.node.write.InsertRowNode;
import org.apache.iotdb.db.queryengine.plan.planner.plan.node.write.InsertRowsNode;
import org.apache.iotdb.db.queryengine.plan.planner.plan.node.write.InsertRowsOfOneDeviceNode;
import org.apache.iotdb.db.queryengine.plan.planner.plan.node.write.InsertTabletNode;
import org.apache.iotdb.db.service.SettleService;
import org.apache.iotdb.db.service.metrics.CompactionMetrics;
import org.apache.iotdb.db.service.metrics.FileMetrics;
import org.apache.iotdb.db.service.metrics.WritingMetrics;
import org.apache.iotdb.db.storageengine.StorageEngine;
import org.apache.iotdb.db.storageengine.buffer.BloomFilterCache;
import org.apache.iotdb.db.storageengine.buffer.ChunkCache;
import org.apache.iotdb.db.storageengine.buffer.TimeSeriesMetadataCache;
import org.apache.iotdb.db.storageengine.dataregion.compaction.constant.CompactionTaskType;
import org.apache.iotdb.db.storageengine.dataregion.compaction.execute.recover.CompactionRecoverManager;
import org.apache.iotdb.db.storageengine.dataregion.compaction.execute.task.AbstractCompactionTask;
import org.apache.iotdb.db.storageengine.dataregion.compaction.schedule.CompactionScheduleSummary;
import org.apache.iotdb.db.storageengine.dataregion.compaction.schedule.CompactionScheduleTaskManager;
import org.apache.iotdb.db.storageengine.dataregion.compaction.schedule.CompactionScheduler;
import org.apache.iotdb.db.storageengine.dataregion.compaction.schedule.CompactionTaskManager;
import org.apache.iotdb.db.storageengine.dataregion.flush.CloseFileListener;
import org.apache.iotdb.db.storageengine.dataregion.flush.FlushListener;
import org.apache.iotdb.db.storageengine.dataregion.flush.FlushStatus;
import org.apache.iotdb.db.storageengine.dataregion.flush.TsFileFlushPolicy;
import org.apache.iotdb.db.storageengine.dataregion.memtable.IMemTable;
import org.apache.iotdb.db.storageengine.dataregion.memtable.TsFileProcessor;
import org.apache.iotdb.db.storageengine.dataregion.memtable.TsFileProcessorInfo;
import org.apache.iotdb.db.storageengine.dataregion.modification.Deletion;
import org.apache.iotdb.db.storageengine.dataregion.modification.ModificationFile;
import org.apache.iotdb.db.storageengine.dataregion.read.QueryDataSource;
import org.apache.iotdb.db.storageengine.dataregion.read.control.FileReaderManager;
import org.apache.iotdb.db.storageengine.dataregion.tsfile.TsFileManager;
import org.apache.iotdb.db.storageengine.dataregion.tsfile.TsFileResource;
import org.apache.iotdb.db.storageengine.dataregion.tsfile.TsFileResourceStatus;
import org.apache.iotdb.db.storageengine.dataregion.tsfile.generator.TsFileNameGenerator;
import org.apache.iotdb.db.storageengine.dataregion.tsfile.generator.VersionController;
import org.apache.iotdb.db.storageengine.dataregion.utils.validate.TsFileValidator;
import org.apache.iotdb.db.storageengine.dataregion.wal.WALManager;
import org.apache.iotdb.db.storageengine.dataregion.wal.node.IWALNode;
import org.apache.iotdb.db.storageengine.dataregion.wal.recover.WALRecoverManager;
import org.apache.iotdb.db.storageengine.dataregion.wal.recover.file.SealedTsFileRecoverPerformer;
import org.apache.iotdb.db.storageengine.dataregion.wal.recover.file.UnsealedTsFileRecoverPerformer;
import org.apache.iotdb.db.storageengine.dataregion.wal.utils.WALMode;
import org.apache.iotdb.db.storageengine.dataregion.wal.utils.listener.WALFlushListener;
import org.apache.iotdb.db.storageengine.dataregion.wal.utils.listener.WALRecoverListener;
import org.apache.iotdb.db.storageengine.rescon.disk.TierManager;
import org.apache.iotdb.db.storageengine.rescon.memory.TimePartitionInfo;
import org.apache.iotdb.db.storageengine.rescon.memory.TimePartitionManager;
import org.apache.iotdb.db.storageengine.rescon.memory.TsFileResourceManager;
import org.apache.iotdb.db.storageengine.rescon.quotas.DataNodeSpaceQuotaManager;
import org.apache.iotdb.db.tools.settle.TsFileAndModSettleTool;
import org.apache.iotdb.db.utils.DateTimeUtils;
import org.apache.iotdb.rpc.RpcUtils;
import org.apache.iotdb.rpc.TSStatusCode;
import org.apache.iotdb.tsfile.file.metadata.ChunkMetadata;
import org.apache.iotdb.tsfile.fileSystem.FSFactoryProducer;
import org.apache.iotdb.tsfile.fileSystem.FSType;
import org.apache.iotdb.tsfile.fileSystem.fsFactory.FSFactory;
import org.apache.iotdb.tsfile.read.filter.basic.Filter;
import org.apache.iotdb.tsfile.utils.FSUtils;
import org.apache.iotdb.tsfile.utils.Pair;
import org.apache.iotdb.tsfile.write.schema.MeasurementSchema;
import org.apache.iotdb.tsfile.write.writer.RestorableTsFileIOWriter;

import org.apache.commons.io.FileUtils;
import org.slf4j.Logger;
import org.slf4j.LoggerFactory;

import java.io.File;
import java.io.IOException;
import java.nio.file.Files;
import java.nio.file.Paths;
import java.util.ArrayList;
import java.util.Arrays;
import java.util.Collection;
import java.util.Collections;
import java.util.Comparator;
import java.util.HashMap;
import java.util.HashSet;
import java.util.Iterator;
import java.util.List;
import java.util.Map;
import java.util.Map.Entry;
import java.util.Optional;
import java.util.Set;
import java.util.TreeMap;
import java.util.concurrent.CompletableFuture;
import java.util.concurrent.ConcurrentHashMap;
import java.util.concurrent.ExecutionException;
import java.util.concurrent.Future;
import java.util.concurrent.Phaser;
import java.util.concurrent.TimeUnit;
import java.util.concurrent.atomic.AtomicBoolean;
import java.util.concurrent.atomic.AtomicLong;
import java.util.concurrent.locks.Condition;
import java.util.concurrent.locks.ReadWriteLock;
import java.util.concurrent.locks.ReentrantReadWriteLock;

import static org.apache.iotdb.commons.conf.IoTDBConstant.FILE_NAME_SEPARATOR;
import static org.apache.iotdb.db.queryengine.metric.QueryResourceMetricSet.SEQUENCE_TSFILE;
import static org.apache.iotdb.db.queryengine.metric.QueryResourceMetricSet.UNSEQUENCE_TSFILE;
import static org.apache.iotdb.db.storageengine.dataregion.tsfile.TsFileResource.BROKEN_SUFFIX;
import static org.apache.iotdb.db.storageengine.dataregion.tsfile.TsFileResource.RESOURCE_SUFFIX;
import static org.apache.iotdb.db.storageengine.dataregion.tsfile.TsFileResource.TEMP_SUFFIX;
import static org.apache.iotdb.tsfile.common.constant.TsFileConstant.TSFILE_SUFFIX;

/**
 * For sequence data, a DataRegion has some TsFileProcessors, in which there is only one
 * TsFileProcessor in the working status. <br>
 *
 * <p>There are two situations to set the working TsFileProcessor to closing status:<br>
 *
 * <p>(1) when inserting data into the TsFileProcessor, and the TsFileProcessor shouldFlush() (or
 * shouldClose())<br>
 *
 * <p>(2) someone calls syncCloseAllWorkingTsFileProcessors(). (up to now, only flush command from
 * cli will call this method)<br>
 *
 * <p>UnSequence data has the similar process as above.
 *
 * <p>When a sequence TsFileProcessor is submitted to be flushed, the
 * updateLatestFlushTimeCallback() method will be called as a callback.<br>
 *
 * <p>When a TsFileProcessor is closed, the closeUnsealedTsFileProcessorCallBack() method will be
 * called as a callback.
 */
public class DataRegion implements IDataRegionForQuery {

  private static final IoTDBConfig config = IoTDBDescriptor.getInstance().getConfig();
  private static final Logger DEBUG_LOGGER = LoggerFactory.getLogger("QUERY_DEBUG");

  /**
   * All newly generated chunks after merge have version number 0, so we set merged Modification
   * file version to 1 to take effect.
   */
  private static final int MERGE_MOD_START_VERSION_NUM = 1;

  private static final Logger logger = LoggerFactory.getLogger(DataRegion.class);

  /**
   * a read write lock for guaranteeing concurrent safety when accessing all fields in this class
   * (i.e., schema, (un)sequenceFileList, work(un)SequenceTsFileProcessor,
   * closing(Un)SequenceTsFileProcessor, latestTimeForEachDevice, and
   * partitionLatestFlushedTimeForEachDevice)
   */
  private final ReadWriteLock insertLock = new ReentrantReadWriteLock();
  /** condition to safely delete data region. */
  private final Condition deletedCondition = insertLock.writeLock().newCondition();
  /** data region has been deleted or not. */
  private volatile boolean deleted = false;
  /** closeStorageGroupCondition is used to wait for all currently closing TsFiles to be done. */
  private final Object closeStorageGroupCondition = new Object();
  /**
   * avoid some tsfileResource is changed (e.g., from unsealed to sealed) when a read is executed.
   */
  private final ReadWriteLock closeQueryLock = new ReentrantReadWriteLock();
  /** time partition id in the database -> tsFileProcessor for this time partition. */
  private final TreeMap<Long, TsFileProcessor> workSequenceTsFileProcessors = new TreeMap<>();
  /** time partition id in the database -> tsFileProcessor for this time partition. */
  private final TreeMap<Long, TsFileProcessor> workUnsequenceTsFileProcessors = new TreeMap<>();

  /** sequence tsfile processors which are closing. */
  private final Set<TsFileProcessor> closingSequenceTsFileProcessor = ConcurrentHashMap.newKeySet();

  /** unsequence tsfile processors which are closing. */
  private final Set<TsFileProcessor> closingUnSequenceTsFileProcessor =
      ConcurrentHashMap.newKeySet();

  /** data region id. */
  private final String dataRegionId;
  /** database name. */
  private final String databaseName;
  /** database system directory. */
  private File storageGroupSysDir;
  /** manage seqFileList and unSeqFileList. */
  private final TsFileManager tsFileManager;

  /** manage tsFileResource degrade. */
  private final TsFileResourceManager tsFileResourceManager = TsFileResourceManager.getInstance();

  /**
   * time partition id -> version controller which assigns a version for each MemTable and
   * deletion/update such that after they are persisted, the order of insertions, deletions and
   * updates can be re-determined. Will be empty if there are not MemTables in memory.
   */
  private final HashMap<Long, VersionController> timePartitionIdVersionControllerMap =
      new HashMap<>();

  /** file system factory (local or hdfs). */
  private final FSFactory fsFactory = FSFactoryProducer.getFSFactory();
  /** file flush policy. */
  private TsFileFlushPolicy fileFlushPolicy;
  /**
   * The max file versions in each partition. By recording this, if several IoTDB instances have the
   * same policy of closing file and their ingestion is identical, then files of the same version in
   * different IoTDB instance will have identical data, providing convenience for data comparison
   * across different instances. partition number -> max version number
   */
  private Map<Long, Long> partitionMaxFileVersions = new ConcurrentHashMap<>();
  /** database info for mem control. */
  private final DataRegionInfo dataRegionInfo = new DataRegionInfo(this);
  /** whether it's ready from recovery. */
  private boolean isReady = false;
  /** close file listeners. */
  private List<CloseFileListener> customCloseFileListeners = Collections.emptyList();
  /** flush listeners. */
  private List<FlushListener> customFlushListeners = Collections.emptyList();

  private ILastFlushTimeMap lastFlushTimeMap;

  /**
   * record the insertWriteLock in SG is being hold by which method, it will be empty string if no
   * one holds the insertWriteLock.
   */
  private String insertWriteLockHolder = "";

  private final AtomicBoolean isCompactionSelecting = new AtomicBoolean(false);

  private static final QueryResourceMetricSet QUERY_RESOURCE_METRIC_SET =
      QueryResourceMetricSet.getInstance();

  private static final PerformanceOverviewMetrics PERFORMANCE_OVERVIEW_METRICS =
      PerformanceOverviewMetrics.getInstance();

  private static final long ttlCheckInterval =
      config.getTtlCheckInterval() / config.getCompactionScheduleIntervalInMs();
  private long scheduleCount = 0;

  /**
   * construct a database processor.
   *
   * @param systemDir system dir path
   * @param dataRegionId data region id e.g. 1
   * @param fileFlushPolicy file flush policy
   * @param databaseName database name e.g. root.sg1
   */
  public DataRegion(
      String systemDir, String dataRegionId, TsFileFlushPolicy fileFlushPolicy, String databaseName)
      throws DataRegionException {
    this.dataRegionId = dataRegionId;
    this.databaseName = databaseName;
    this.fileFlushPolicy = fileFlushPolicy;

    storageGroupSysDir = SystemFileFactory.INSTANCE.getFile(systemDir, dataRegionId);
    this.tsFileManager =
        new TsFileManager(databaseName, dataRegionId, storageGroupSysDir.getPath());
    if (storageGroupSysDir.mkdirs()) {
      logger.info(
          "Database system Directory {} doesn't exist, create it", storageGroupSysDir.getPath());
    } else if (!storageGroupSysDir.exists()) {
      logger.error("create database system Directory {} failed", storageGroupSysDir.getPath());
    }

    lastFlushTimeMap = new HashLastFlushTimeMap();

    // recover tsfiles unless consensus protocol is ratis and storage storageengine is not ready
    if (config.isClusterMode()
        && config.getDataRegionConsensusProtocolClass().equals(ConsensusFactory.RATIS_CONSENSUS)
        && !StorageEngine.getInstance().isAllSgReady()) {
      logger.debug(
          "Skip recovering data region {}[{}] when consensus protocol is ratis and storage storageengine is not ready.",
          databaseName,
          dataRegionId);
      for (String fileFolder : TierManager.getInstance().getAllFilesFolders()) {
        File dataRegionFolder =
            fsFactory.getFile(fileFolder, databaseName + File.separator + dataRegionId);
        try {
          fsFactory.deleteDirectory(dataRegionFolder.getPath());
        } catch (IOException e) {
          logger.error(
              "Exception occurs when deleting data region folder for {}-{}",
              databaseName,
              dataRegionId,
              e);
        }
        if (FSUtils.getFSType(dataRegionFolder) == FSType.LOCAL) {
          dataRegionFolder.mkdirs();
        }
      }
    } else {
      recover();
    }

    MetricService.getInstance().addMetricSet(new DataRegionMetrics(this));
  }

  @TestOnly
  public DataRegion(String databaseName, String id) {
    this.databaseName = databaseName;
    this.dataRegionId = id;
    this.tsFileManager = new TsFileManager(databaseName, id, "");
    this.partitionMaxFileVersions = new HashMap<>();
    partitionMaxFileVersions.put(0L, 0L);
  }

  @Override
  public String getDatabaseName() {
    return databaseName;
  }

  public boolean isReady() {
    return isReady;
  }

  public void setReady(boolean ready) {
    isReady = ready;
  }

  private Map<Long, List<TsFileResource>> splitResourcesByPartition(
      List<TsFileResource> resources) {
    Map<Long, List<TsFileResource>> ret = new TreeMap<>();
    for (TsFileResource resource : resources) {
      ret.computeIfAbsent(resource.getTimePartition(), l -> new ArrayList<>()).add(resource);
    }
    return ret;
  }

  /** this class is used to store recovering context. */
  private class DataRegionRecoveryContext {
    /** number of files to be recovered. */
    private final long numOfFilesToRecover;

    /** number of already recovered files. */
    private long recoveredFilesNum;
    /** last recovery log time. */
    private long lastLogTime;

    /** recover performers of unsealed TsFiles. */
    private final List<UnsealedTsFileRecoverPerformer> recoverPerformers = new ArrayList<>();

    public DataRegionRecoveryContext(long numOfFilesToRecover) {
      this.numOfFilesToRecover = numOfFilesToRecover;
      this.recoveredFilesNum = 0;
      this.lastLogTime = System.currentTimeMillis();
    }

    public void incrementRecoveredFilesNum() {
      recoveredFilesNum++;
      if (recoveredFilesNum < numOfFilesToRecover) {
        if (System.currentTimeMillis() - lastLogTime > config.getRecoveryLogIntervalInMs()) {
          logger.info(
              "The TsFiles of data region {}[{}] has recovered {}/{}.",
              databaseName,
              dataRegionId,
              recoveredFilesNum,
              numOfFilesToRecover);
          lastLogTime = System.currentTimeMillis();
        }
      } else {
        logger.info(
            "The TsFiles of data region {}[{}] has recovered" + " {}/{}.",
            databaseName,
            dataRegionId,
            numOfFilesToRecover,
            numOfFilesToRecover);
      }
    }
  }

  /** recover from file */
  @SuppressWarnings({"squid:S3776", "squid:S6541"}) // Suppress high Cognitive Complexity warning
  private void recover() throws DataRegionException {
    try {
      recoverCompaction();
    } catch (Exception e) {
      // signal wal recover manager to recover this region's files
      WALRecoverManager.getInstance()
          .getAllDataRegionScannedLatch()
          .countDownWithException(e.getMessage());
      throw new DataRegionException(e);
    }

    try {
      // collect candidate TsFiles from sequential and unsequential data directory
      List<TsFileResource> tmpSeqTsFiles =
          getAllFiles(TierManager.getInstance().getAllLocalSequenceFileFolders());
      List<TsFileResource> tmpUnseqTsFiles =
          getAllFiles(TierManager.getInstance().getAllLocalUnSequenceFileFolders());

      // split by partition so that we can find the last file of each partition and decide to
      // close it or not
      DataRegionRecoveryContext dataRegionRecoveryContext =
          new DataRegionRecoveryContext((long) tmpSeqTsFiles.size() + tmpUnseqTsFiles.size());
      Map<Long, List<TsFileResource>> partitionTmpSeqTsFiles =
          splitResourcesByPartition(tmpSeqTsFiles);
      Map<Long, List<TsFileResource>> partitionTmpUnseqTsFiles =
          splitResourcesByPartition(tmpUnseqTsFiles);
      // submit unsealed TsFiles to recover
      List<WALRecoverListener> recoverListeners = new ArrayList<>();
      for (List<TsFileResource> value : partitionTmpSeqTsFiles.values()) {
        // tsFiles without resource file are unsealed
        for (TsFileResource resource : value) {
          if (resource.resourceFileExists()) {
            FileMetrics.getInstance()
                .addTsFile(
                    resource.getDatabaseName(),
                    resource.getDataRegionId(),
                    resource.getTsFile().length(),
                    true,
                    resource.getTsFile().getName());
            if (resource.getModFile().exists()) {
              FileMetrics.getInstance().increaseModFileNum(1);
              FileMetrics.getInstance().increaseModFileSize(resource.getModFile().getSize());
            }
          }
        }
        while (!value.isEmpty()) {
          TsFileResource tsFileResource = value.get(value.size() - 1);
          if (tsFileResource.resourceFileExists()) {
            break;
          } else {
            value.remove(value.size() - 1);
            WALRecoverListener recoverListener =
                recoverUnsealedTsFile(tsFileResource, dataRegionRecoveryContext, true);
            if (recoverListener != null) {
              recoverListeners.add(recoverListener);
            }
          }
        }
      }
      for (List<TsFileResource> value : partitionTmpUnseqTsFiles.values()) {
        // tsFiles without resource file are unsealed
        for (TsFileResource resource : value) {
          if (resource.resourceFileExists()) {
            FileMetrics.getInstance()
                .addTsFile(
                    resource.getDatabaseName(),
                    resource.getDataRegionId(),
                    resource.getTsFile().length(),
                    false,
                    resource.getTsFile().getName());
          }
          if (resource.getModFile().exists()) {
            FileMetrics.getInstance().increaseModFileNum(1);
            FileMetrics.getInstance().increaseModFileSize(resource.getModFile().getSize());
          }
        }
        while (!value.isEmpty()) {
          TsFileResource tsFileResource = value.get(value.size() - 1);
          if (tsFileResource.resourceFileExists()) {
            break;
          } else {
            value.remove(value.size() - 1);
            WALRecoverListener recoverListener =
                recoverUnsealedTsFile(tsFileResource, dataRegionRecoveryContext, false);
            if (recoverListener != null) {
              recoverListeners.add(recoverListener);
            }
          }
        }
      }
      // signal wal recover manager to recover this region's files
      WALRecoverManager.getInstance().getAllDataRegionScannedLatch().countDown();
      // recover sealed TsFiles
      if (!partitionTmpSeqTsFiles.isEmpty() || !partitionTmpUnseqTsFiles.isEmpty()) {
        long latestPartitionId = Long.MIN_VALUE;
        if (!partitionTmpSeqTsFiles.isEmpty()) {
          latestPartitionId =
              ((TreeMap<Long, List<TsFileResource>>) partitionTmpSeqTsFiles).lastKey();
        }
        if (!partitionTmpUnseqTsFiles.isEmpty()) {
          latestPartitionId =
              Math.max(
                  latestPartitionId,
                  ((TreeMap<Long, List<TsFileResource>>) partitionTmpUnseqTsFiles).lastKey());
        }
        for (Entry<Long, List<TsFileResource>> partitionFiles : partitionTmpSeqTsFiles.entrySet()) {
          recoverFilesInPartition(
              partitionFiles.getKey(), dataRegionRecoveryContext, partitionFiles.getValue(), true);
        }
        for (Entry<Long, List<TsFileResource>> partitionFiles :
            partitionTmpUnseqTsFiles.entrySet()) {
          recoverFilesInPartition(
              partitionFiles.getKey(), dataRegionRecoveryContext, partitionFiles.getValue(), false);
        }
        if (config.isEnableSeparateData()) {
          TimePartitionManager.getInstance()
              .registerTimePartitionInfo(
                  new TimePartitionInfo(
                      new DataRegionId(Integer.parseInt(dataRegionId)),
                      latestPartitionId,
                      false,
                      Long.MAX_VALUE,
                      lastFlushTimeMap.getMemSize(latestPartitionId)));
        }
      }
      // wait until all unsealed TsFiles have been recovered
      for (WALRecoverListener recoverListener : recoverListeners) {
        if (recoverListener.waitForResult() == WALRecoverListener.Status.FAILURE) {
          logger.error(
              "Fail to recover unsealed TsFile {}, skip it.",
              recoverListener.getFilePath(),
              recoverListener.getCause());
        }
        // update VSGRecoveryContext
        dataRegionRecoveryContext.incrementRecoveredFilesNum();
      }
      // recover unsealed TsFiles, sort make sure last flush time not be replaced by early files
      dataRegionRecoveryContext.recoverPerformers.sort(
          (p1, p2) ->
              compareFileName(
                  p1.getTsFileResource().getTsFile(), p2.getTsFileResource().getTsFile()));
      for (UnsealedTsFileRecoverPerformer recoverPerformer :
          dataRegionRecoveryContext.recoverPerformers) {
        recoverUnsealedTsFileCallBack(recoverPerformer);
      }
      for (TsFileResource resource : tsFileManager.getTsFileList(true)) {
        long partitionNum = resource.getTimePartition();
        updatePartitionFileVersion(partitionNum, resource.getVersion());
      }
      for (TsFileResource resource : tsFileManager.getTsFileList(false)) {
        long partitionNum = resource.getTimePartition();
        updatePartitionFileVersion(partitionNum, resource.getVersion());
      }
    } catch (IOException e) {
      // signal wal recover manager to recover this region's files
      WALRecoverManager.getInstance()
          .getAllDataRegionScannedLatch()
          .countDownWithException(e.getMessage());
      throw new DataRegionException(e);
    }

    initCompactionSchedule();

    if (StorageEngine.getInstance().isAllSgReady()) {
      logger.info("The data region {}[{}] is created successfully", databaseName, dataRegionId);
    } else {
      logger.info("The data region {}[{}] is recovered successfully", databaseName, dataRegionId);
    }
  }

  private void updateLastFlushTime(TsFileResource resource, boolean isSeq) {
    long timePartitionId = resource.getTimePartition();
    Map<String, Long> endTimeMap = new HashMap<>();
    for (String deviceId : resource.getDevices()) {
      long endTime = resource.getEndTime(deviceId);
      endTimeMap.put(deviceId, endTime);
    }
    if (config.isEnableSeparateData()) {
      lastFlushTimeMap.updateMultiDeviceFlushedTime(timePartitionId, endTimeMap);
    }
    if (CommonDescriptor.getInstance().getConfig().isLastCacheEnable()) {
      lastFlushTimeMap.updateMultiDeviceGlobalFlushedTime(endTimeMap);
    }
  }

  public void initCompactionSchedule() {
    if (!config.isEnableSeqSpaceCompaction()
        && !config.isEnableUnseqSpaceCompaction()
        && !config.isEnableCrossSpaceCompaction()) {
      return;
    }
    CompactionScheduleTaskManager.getInstance().registerDataRegion(this);
  }

  private void recoverCompaction() {
    CompactionRecoverManager compactionRecoverManager =
        new CompactionRecoverManager(tsFileManager, databaseName, dataRegionId);
    compactionRecoverManager.recoverCompaction();
  }

  private void updatePartitionFileVersion(long partitionNum, long fileVersion) {
    partitionMaxFileVersions.compute(
        partitionNum,
        (key, oldVersion) ->
            (oldVersion == null || fileVersion > oldVersion) ? fileVersion : oldVersion);
  }

  @SuppressWarnings("squid:S3776") // Suppress high Cognitive Complexity warning
  private List<TsFileResource> getAllFiles(List<String> folders)
      throws IOException, DataRegionException {
    // "{partition id}/{tsfile name}" -> tsfile file, remove duplicate files in one time partition
    Map<String, File> tsFilePartitionPath2File = new HashMap<>();
    for (String baseDir : folders) {
      File fileFolder = fsFactory.getFile(baseDir + File.separator + databaseName, dataRegionId);
      if (!fileFolder.exists()) {
        continue;
      }
      // some TsFileResource may be being persisted when the system crashed, try recovering such
      // resources
      continueFailedRenames(fileFolder, TEMP_SUFFIX);

      File[] subFiles = fileFolder.listFiles();
      if (subFiles != null) {
        for (File partitionFolder : subFiles) {
          if (!partitionFolder.isDirectory()) {
            logger.warn("{} is not a directory.", partitionFolder.getAbsolutePath());
          } else {
            // some TsFileResource may be being persisted when the system crashed, try recovering
            // such resources
            continueFailedRenames(partitionFolder, TEMP_SUFFIX);
            String partitionName = partitionFolder.getName();
            File[] tsFilesInThisFolder =
                fsFactory.listFilesBySuffix(partitionFolder.getAbsolutePath(), TSFILE_SUFFIX);
            for (File f : tsFilesInThisFolder) {
              String tsFilePartitionPath = partitionName + File.separator + f.getName();
              tsFilePartitionPath2File.put(tsFilePartitionPath, f);
            }
          }
        }
      }
    }

    List<File> sortedFiles = new ArrayList<>(tsFilePartitionPath2File.values());
    sortedFiles.sort(this::compareFileName);

    long currentTime = System.currentTimeMillis();
    List<TsFileResource> ret = new ArrayList<>();
    for (File f : sortedFiles) {
      checkTsFileTime(f, currentTime);
      ret.add(new TsFileResource(f));
    }
    return ret;
  }

  private void continueFailedRenames(File fileFolder, String suffix) throws IOException {
    File[] files = fsFactory.listFilesBySuffix(fileFolder.getAbsolutePath(), suffix);
    if (files != null) {
      for (File tempResource : files) {
        File originResource = fsFactory.getFile(tempResource.getPath().replace(suffix, ""));
        if (originResource.exists()) {
          Files.delete(tempResource.toPath());
        } else {
          Files.move(tempResource.toPath(), originResource.toPath());
        }
      }
    }
  }

  /** check if the tsfile's time is smaller than system current time. */
  private void checkTsFileTime(File tsFile, long currentTime) throws DataRegionException {
    String[] items = tsFile.getName().replace(TSFILE_SUFFIX, "").split(FILE_NAME_SEPARATOR);
    long fileTime = Long.parseLong(items[0]);
    if (fileTime > currentTime) {
      throw new DataRegionException(
          String.format(
              "data region %s[%s] is down, because the time of tsfile %s is larger than system current time, "
                  + "file time is %d while system current time is %d, please check it.",
              databaseName, dataRegionId, tsFile.getAbsolutePath(), fileTime, currentTime));
    }
  }

  /** submit unsealed TsFile to WALRecoverManager. */
  private WALRecoverListener recoverUnsealedTsFile(
      TsFileResource unsealedTsFile, DataRegionRecoveryContext context, boolean isSeq) {
    UnsealedTsFileRecoverPerformer recoverPerformer =
        new UnsealedTsFileRecoverPerformer(unsealedTsFile, isSeq, context.recoverPerformers::add);
    // remember to close UnsealedTsFileRecoverPerformer
    return WALRecoverManager.getInstance().addRecoverPerformer(recoverPerformer);
  }

  private void recoverUnsealedTsFileCallBack(UnsealedTsFileRecoverPerformer recoverPerformer) {
    try {
      TsFileResource tsFileResource = recoverPerformer.getTsFileResource();
      boolean isSeq = recoverPerformer.isSequence();
      if (!recoverPerformer.canWrite()) {
        // cannot write, just close it
        try {
          tsFileResource.close();
        } catch (IOException e) {
          logger.error("Fail to close TsFile {} when recovering", tsFileResource.getTsFile(), e);
        }
        if (!TsFileValidator.getInstance().validateTsFile(tsFileResource)) {
          tsFileResource.remove();
          return;
        }
        updateLastFlushTime(tsFileResource, isSeq);
        tsFileResourceManager.registerSealedTsFileResource(tsFileResource);
        FileMetrics.getInstance()
            .addTsFile(
                tsFileResource.getDatabaseName(),
                tsFileResource.getDataRegionId(),
                tsFileResource.getTsFile().length(),
                recoverPerformer.isSequence(),
                tsFileResource.getTsFile().getName());
      } else {
        // the last file is not closed, continue writing to it
        RestorableTsFileIOWriter writer = recoverPerformer.getWriter();
        long timePartitionId = tsFileResource.getTimePartition();
        TimePartitionManager.getInstance()
            .updateAfterOpeningTsFileProcessor(
                new DataRegionId(Integer.parseInt(dataRegionId)), timePartitionId);
        TsFileProcessor tsFileProcessor =
            new TsFileProcessor(
                dataRegionId,
                dataRegionInfo,
                tsFileResource,
                this::closeUnsealedTsFileProcessorCallBack,
                this::flushCallback,
                isSeq,
                writer);
        if (workSequenceTsFileProcessors.get(tsFileProcessor.getTimeRangeId()) == null
            && workUnsequenceTsFileProcessors.get(tsFileProcessor.getTimeRangeId()) == null) {
          WritingMetrics.getInstance().recordActiveTimePartitionCount(1);
        }
        if (isSeq) {
          workSequenceTsFileProcessors.put(timePartitionId, tsFileProcessor);
        } else {
          workUnsequenceTsFileProcessors.put(timePartitionId, tsFileProcessor);
        }
        tsFileResource.setProcessor(tsFileProcessor);
        tsFileResource.removeResourceFile();
        tsFileProcessor.setTimeRangeId(timePartitionId);
        writer.makeMetadataVisible();
        TsFileProcessorInfo tsFileProcessorInfo = new TsFileProcessorInfo(dataRegionInfo);
        tsFileProcessor.setTsFileProcessorInfo(tsFileProcessorInfo);
        this.dataRegionInfo.initTsFileProcessorInfo(tsFileProcessor);
        // get chunkMetadata size
        long chunkMetadataSize = 0;
        for (Map<String, List<ChunkMetadata>> metaMap : writer.getMetadatasForQuery().values()) {
          for (List<ChunkMetadata> metadatas : metaMap.values()) {
            for (ChunkMetadata chunkMetadata : metadatas) {
              chunkMetadataSize += chunkMetadata.getRetainedSizeInBytes();
            }
          }
        }
        tsFileProcessorInfo.addTSPMemCost(chunkMetadataSize);
      }
      tsFileManager.add(tsFileResource, recoverPerformer.isSequence());
    } catch (Throwable e) {
      logger.error(
          "Fail to recover unsealed TsFile {}, skip it.",
          recoverPerformer.getTsFileAbsolutePath(),
          e);
    }
  }

  /** recover sealed TsFile. */
  private void recoverSealedTsFiles(
      TsFileResource sealedTsFile, DataRegionRecoveryContext context, boolean isSeq) {
    try (SealedTsFileRecoverPerformer recoverPerformer =
        new SealedTsFileRecoverPerformer(sealedTsFile)) {
      recoverPerformer.recover();
      sealedTsFile.close();
      tsFileManager.add(sealedTsFile, isSeq);
      tsFileResourceManager.registerSealedTsFileResource(sealedTsFile);
    } catch (Throwable e) {
      logger.error("Fail to recover sealed TsFile {}, skip it.", sealedTsFile.getTsFilePath(), e);
    } finally {
      // update recovery context
      context.incrementRecoveredFilesNum();
    }
  }

  private void recoverFilesInPartition(
      long partitionId,
      DataRegionRecoveryContext context,
      List<TsFileResource> resourceList,
      boolean isSeq) {
    for (TsFileResource tsFileResource : resourceList) {
      recoverSealedTsFiles(tsFileResource, context, isSeq);
    }
    if (config.isEnableSeparateData()) {
      if (!lastFlushTimeMap.checkAndCreateFlushedTimePartition(partitionId)) {
        TimePartitionManager.getInstance()
            .registerTimePartitionInfo(
                new TimePartitionInfo(
                    new DataRegionId(Integer.parseInt(dataRegionId)),
                    partitionId,
                    false,
                    Long.MAX_VALUE,
                    lastFlushTimeMap.getMemSize(partitionId)));
      }
      for (TsFileResource tsFileResource : resourceList) {
        updateLastFlushTime(tsFileResource, isSeq);
      }
      TimePartitionManager.getInstance()
          .updateAfterFlushing(
              new DataRegionId(Integer.parseInt(dataRegionId)),
              partitionId,
              System.currentTimeMillis(),
              lastFlushTimeMap.getMemSize(partitionId),
              false);
    }
  }

  // ({systemTime}-{versionNum}-{mergeNum}.tsfile)
  private int compareFileName(File o1, File o2) {
    String[] items1 = o1.getName().replace(TSFILE_SUFFIX, "").split(FILE_NAME_SEPARATOR);
    String[] items2 = o2.getName().replace(TSFILE_SUFFIX, "").split(FILE_NAME_SEPARATOR);
    long ver1 = Long.parseLong(items1[0]);
    long ver2 = Long.parseLong(items2[0]);
    int cmp = Long.compare(ver1, ver2);
    if (cmp == 0) {
      return Long.compare(Long.parseLong(items1[1]), Long.parseLong(items2[1]));
    } else {
      return cmp;
    }
  }

  /**
   * insert one row of data.
   *
   * @param insertRowNode one row of data
   */
  public void insert(InsertRowNode insertRowNode) throws WriteProcessException {
    // reject insertions that are out of ttl
    long deviceTTL =
        DataNodeTTLCache.getInstance().getTTL(insertRowNode.getDevicePath().getFullPath());
    if (!isAlive(insertRowNode.getTime(), deviceTTL)) {
      throw new OutOfTTLException(
          insertRowNode.getTime(), (CommonDateTimeUtils.currentTime() - deviceTTL));
    }
    StorageEngine.blockInsertionIfReject(null);
    long startTime = System.nanoTime();
    writeLock("InsertRow");
    PERFORMANCE_OVERVIEW_METRICS.recordScheduleLockCost(System.nanoTime() - startTime);
    try {
      if (deleted) {
        return;
      }
      // init map
      long timePartitionId = TimePartitionUtils.getTimePartitionId(insertRowNode.getTime());

      if (config.isEnableSeparateData()
          && !lastFlushTimeMap.checkAndCreateFlushedTimePartition(timePartitionId)) {
        TimePartitionManager.getInstance()
            .registerTimePartitionInfo(
                new TimePartitionInfo(
                    new DataRegionId(Integer.parseInt(dataRegionId)),
                    timePartitionId,
                    true,
                    Long.MAX_VALUE,
                    0));
      }

      boolean isSequence =
          config.isEnableSeparateData()
              && insertRowNode.getTime()
                  > lastFlushTimeMap.getFlushedTime(
                      timePartitionId, insertRowNode.getDevicePath().getFullPath());

      Map<TsFileProcessor, Boolean> tsFileProcessorMapForFlushing = new HashMap<>();

      // insert to sequence or unSequence file
      insertToTsFileProcessor(
          insertRowNode, isSequence, timePartitionId, tsFileProcessorMapForFlushing);

      // check memtable size and may asyncTryToFlush the work memtable
      for (Map.Entry<TsFileProcessor, Boolean> entry : tsFileProcessorMapForFlushing.entrySet()) {
        if (entry.getKey().shouldFlush()) {
          fileFlushPolicy.apply(this, entry.getKey(), entry.getValue());
        }
      }
    } finally {
      writeUnlock();
    }
  }

  /**
   * Insert a tablet (rows belonging to the same devices) into this database.
   *
   * @throws BatchProcessException if some of the rows failed to be inserted
   */
  @SuppressWarnings({"squid:S3776", "squid:S6541"}) // Suppress high Cognitive Complexity warning
  public void insertTablet(InsertTabletNode insertTabletNode)
      throws BatchProcessException, WriteProcessException {
    StorageEngine.blockInsertionIfReject(null);
    long startTime = System.nanoTime();
    writeLock("insertTablet");
    PERFORMANCE_OVERVIEW_METRICS.recordScheduleLockCost(System.nanoTime() - startTime);
    try {
      if (deleted) {
        return;
      }
      TSStatus[] results = new TSStatus[insertTabletNode.getRowCount()];
      Arrays.fill(results, RpcUtils.SUCCESS_STATUS);
      boolean noFailure = true;
      long deviceTTL =
          DataNodeTTLCache.getInstance().getTTL(insertTabletNode.getDevicePath().getFullPath());

      /*
       * assume that batch has been sorted by client
       */
      int loc = 0;
      while (loc < insertTabletNode.getRowCount()) {
        long currTime = insertTabletNode.getTimes()[loc];
        // skip points that do not satisfy TTL
        if (!isAlive(currTime, deviceTTL)) {
          results[loc] =
              RpcUtils.getStatus(
                  TSStatusCode.OUT_OF_TTL,
                  String.format(
                      "Insertion time [%s] is less than ttl time bound [%s]",
                      DateTimeUtils.convertLongToDate(currTime),
                      DateTimeUtils.convertLongToDate(
                          CommonDateTimeUtils.currentTime() - deviceTTL)));
          loc++;
          noFailure = false;
        } else {
          break;
        }
      }
      // loc pointing at first legal position
      if (loc == insertTabletNode.getRowCount()) {
        throw new OutOfTTLException(
            insertTabletNode.getTimes()[insertTabletNode.getTimes().length - 1],
            (CommonDateTimeUtils.currentTime() - deviceTTL));
      }
      // before is first start point
      int before = loc;
      // before time partition
      long beforeTimePartition =
          TimePartitionUtils.getTimePartitionId(insertTabletNode.getTimes()[before]);
      // init map

      if (config.isEnableSeparateData()
          && !lastFlushTimeMap.checkAndCreateFlushedTimePartition(beforeTimePartition)) {
        TimePartitionManager.getInstance()
            .registerTimePartitionInfo(
                new TimePartitionInfo(
                    new DataRegionId(Integer.parseInt(dataRegionId)),
                    beforeTimePartition,
                    true,
                    Long.MAX_VALUE,
                    0));
      }

      long lastFlushTime =
          config.isEnableSeparateData()
              ? lastFlushTimeMap.getFlushedTime(
                  beforeTimePartition, insertTabletNode.getDevicePath().getFullPath())
              : Long.MAX_VALUE;

      // if is sequence
      boolean isSequence = false;
      while (loc < insertTabletNode.getRowCount()) {
        long time = insertTabletNode.getTimes()[loc];
        // always in some time partition
        // judge if we should insert sequence
        if (!isSequence && time > lastFlushTime) {
          // insert into unsequence and then start sequence
          noFailure =
              insertTabletToTsFileProcessor(
                      insertTabletNode, before, loc, false, results, beforeTimePartition)
                  && noFailure;
          before = loc;
          isSequence = true;
        }
        loc++;
      }

      // do not forget last part
      if (before < loc) {
        noFailure =
            insertTabletToTsFileProcessor(
                    insertTabletNode, before, loc, isSequence, results, beforeTimePartition)
                && noFailure;
      }
      startTime = System.nanoTime();
      tryToUpdateInsertTabletLastCache(insertTabletNode);
      PERFORMANCE_OVERVIEW_METRICS.recordScheduleUpdateLastCacheCost(System.nanoTime() - startTime);

      if (!noFailure) {
        throw new BatchProcessException(results);
      }
    } finally {
      writeUnlock();
    }
  }

  /**
   * Check whether the time falls in TTL.
   *
   * @return whether the given time falls in ttl
   */
  private boolean isAlive(long time, long dataTTL) {
    return dataTTL == Long.MAX_VALUE || (CommonDateTimeUtils.currentTime() - time) <= dataTTL;
  }

  /**
   * insert batch to tsfile processor thread-safety that the caller need to guarantee The rows to be
   * inserted are in the range [start, end) Null value in each column values will be replaced by the
   * subsequent non-null value, e.g., {1, null, 3, null, 5} will be {1, 3, 5, null, 5}
   *
   * @param insertTabletNode insert a tablet of a device
   * @param sequence whether is sequence
   * @param start start index of rows to be inserted in insertTabletPlan
   * @param end end index of rows to be inserted in insertTabletPlan
   * @param results result array
   * @param timePartitionId time partition id
   * @return false if any failure occurs when inserting the tablet, true otherwise
   */
  private boolean insertTabletToTsFileProcessor(
      InsertTabletNode insertTabletNode,
      int start,
      int end,
      boolean sequence,
      TSStatus[] results,
      long timePartitionId) {
    // return when start >= end or all measurement failed
    if (start >= end || insertTabletNode.allMeasurementFailed()) {
      return true;
    }

    TsFileProcessor tsFileProcessor = getOrCreateTsFileProcessor(timePartitionId, sequence);
    if (tsFileProcessor == null) {
      for (int i = start; i < end; i++) {
        results[i] =
            RpcUtils.getStatus(
                TSStatusCode.INTERNAL_SERVER_ERROR,
                "can not create TsFileProcessor, timePartitionId: " + timePartitionId);
      }
      return false;
    }

    try {
      tsFileProcessor.insertTablet(insertTabletNode, start, end, results);
    } catch (WriteProcessRejectException e) {
      logger.warn("insert to TsFileProcessor rejected, {}", e.getMessage());
      return false;
    } catch (WriteProcessException e) {
      logger.error("insert to TsFileProcessor error ", e);
      return false;
    }

    // check memtable size and may async try to flush the work memtable
    if (tsFileProcessor.shouldFlush()) {
      fileFlushPolicy.apply(this, tsFileProcessor, sequence);
    }
    return true;
  }

  private void tryToUpdateInsertTabletLastCache(InsertTabletNode node) {
    if (!CommonDescriptor.getInstance().getConfig().isLastCacheEnable()
        || (config.getDataRegionConsensusProtocolClass().equals(ConsensusFactory.IOT_CONSENSUS)
            && node.isSyncFromLeaderWhenUsingIoTConsensus())) {
      // disable updating last cache on follower
      return;
    }
    long latestFlushedTime =
        lastFlushTimeMap.getGlobalFlushedTime(node.getDevicePath().getFullPath());
    String[] measurements = node.getMeasurements();
    MeasurementSchema[] measurementSchemas = node.getMeasurementSchemas();
    String[] rawMeasurements = new String[measurements.length];
    for (int i = 0; i < measurements.length; i++) {
      if (measurementSchemas[i] != null) {
        // get raw measurement rather than alias
        rawMeasurements[i] = measurementSchemas[i].getMeasurementId();
      } else {
        rawMeasurements[i] = measurements[i];
      }
    }
    DataNodeSchemaCache.getInstance()
        .updateLastCache(
            getDatabaseName(),
            node.getDevicePath(),
            rawMeasurements,
            node.getMeasurementSchemas(),
            node.isAligned(),
            node::composeLastTimeValuePair,
            index -> node.getColumns()[index] != null,
            true,
            latestFlushedTime);
  }

  private void insertToTsFileProcessor(
      InsertRowNode insertRowNode,
      boolean sequence,
      long timePartitionId,
      Map<TsFileProcessor, Boolean> tsFileProcessorMapForFlushing)
      throws WriteProcessException {
    if (insertRowNode.allMeasurementFailed()) {
      return;
    }
    TsFileProcessor tsFileProcessor = getOrCreateTsFileProcessor(timePartitionId, sequence);
    if (tsFileProcessor == null) {
      return;
    }
    long[] costsForMetrics = new long[4];
    tsFileProcessor.insert(insertRowNode, costsForMetrics);
    PERFORMANCE_OVERVIEW_METRICS.recordCreateMemtableBlockCost(costsForMetrics[0]);
    PERFORMANCE_OVERVIEW_METRICS.recordScheduleMemoryBlockCost(costsForMetrics[1]);
    PERFORMANCE_OVERVIEW_METRICS.recordScheduleWalCost(costsForMetrics[2]);
    PERFORMANCE_OVERVIEW_METRICS.recordScheduleMemTableCost(costsForMetrics[3]);

    tsFileProcessorMapForFlushing.put(tsFileProcessor, sequence);

    if (CommonDescriptor.getInstance().getConfig().isLastCacheEnable()) {
      if ((config.getDataRegionConsensusProtocolClass().equals(ConsensusFactory.IOT_CONSENSUS)
          && insertRowNode.isSyncFromLeaderWhenUsingIoTConsensus())) {
        return;
      }
      // disable updating last cache on follower
      long startTime = System.nanoTime();
      tryToUpdateInsertRowLastCache(insertRowNode);
      PERFORMANCE_OVERVIEW_METRICS.recordScheduleUpdateLastCacheCost(System.nanoTime() - startTime);
    }
  }

  private void tryToUpdateInsertRowLastCache(InsertRowNode node) {
    long latestFlushedTime =
        lastFlushTimeMap.getGlobalFlushedTime(node.getDevicePath().getFullPath());
    String[] measurements = node.getMeasurements();
    MeasurementSchema[] measurementSchemas = node.getMeasurementSchemas();
    String[] rawMeasurements = new String[measurements.length];
    for (int i = 0; i < measurements.length; i++) {
      if (measurementSchemas[i] != null) {
        // get raw measurement rather than alias
        rawMeasurements[i] = measurementSchemas[i].getMeasurementId();
      } else {
        rawMeasurements[i] = measurements[i];
      }
    }
    DataNodeSchemaCache.getInstance()
        .updateLastCache(
            getDatabaseName(),
            node.getDevicePath(),
            rawMeasurements,
            node.getMeasurementSchemas(),
            node.isAligned(),
            node::composeTimeValuePair,
            index -> node.getValues()[index] != null,
            true,
            latestFlushedTime);
  }

  private void insertToTsFileProcessors(
      InsertRowsNode insertRowsNode, boolean[] areSequence, long[] timePartitionIds) {
    List<InsertRowNode> executedInsertRowNodeList = new ArrayList<>();
    long[] costsForMetrics = new long[4];
    Map<TsFileProcessor, Boolean> tsFileProcessorMapForFlushing = new HashMap<>();
    for (int i = 0; i < areSequence.length; i++) {
      InsertRowNode insertRowNode = insertRowsNode.getInsertRowNodeList().get(i);
      if (insertRowNode.allMeasurementFailed()) {
        continue;
      }
      TsFileProcessor tsFileProcessor =
          getOrCreateTsFileProcessor(timePartitionIds[i], areSequence[i]);
      if (tsFileProcessor == null) {
        continue;
      }
      tsFileProcessorMapForFlushing.put(tsFileProcessor, areSequence[i]);
      try {
        tsFileProcessor.insert(insertRowNode, costsForMetrics);
      } catch (WriteProcessException e) {
        insertRowsNode.getResults().put(i, RpcUtils.getStatus(e.getErrorCode(), e.getMessage()));
      }
      executedInsertRowNodeList.add(insertRowNode);
    }

    // check memtable size and may asyncTryToFlush the work memtable
    for (Map.Entry<TsFileProcessor, Boolean> entry : tsFileProcessorMapForFlushing.entrySet()) {
      if (entry.getKey().shouldFlush()) {
        fileFlushPolicy.apply(this, entry.getKey(), entry.getValue());
      }
    }

    PERFORMANCE_OVERVIEW_METRICS.recordCreateMemtableBlockCost(costsForMetrics[0]);
    PERFORMANCE_OVERVIEW_METRICS.recordScheduleMemoryBlockCost(costsForMetrics[1]);
    PERFORMANCE_OVERVIEW_METRICS.recordScheduleWalCost(costsForMetrics[2]);
    PERFORMANCE_OVERVIEW_METRICS.recordScheduleMemTableCost(costsForMetrics[3]);

    if (CommonDescriptor.getInstance().getConfig().isLastCacheEnable()) {
      if ((config.getDataRegionConsensusProtocolClass().equals(ConsensusFactory.IOT_CONSENSUS)
          && insertRowsNode.isSyncFromLeaderWhenUsingIoTConsensus())) {
        return;
      }
      // disable updating last cache on follower
      long startTime = System.nanoTime();
      tryToUpdateInsertRowsLastCache(executedInsertRowNodeList);
      PERFORMANCE_OVERVIEW_METRICS.recordScheduleUpdateLastCacheCost(System.nanoTime() - startTime);
    }
  }

  private void tryToUpdateInsertRowsLastCache(List<InsertRowNode> nodeList) {
    DataNodeSchemaCache.getInstance().takeReadLock();
    try {
      for (InsertRowNode node : nodeList) {
        long latestFlushedTime =
            lastFlushTimeMap.getGlobalFlushedTime(node.getDevicePath().getFullPath());
        String[] measurements = node.getMeasurements();
        MeasurementSchema[] measurementSchemas = node.getMeasurementSchemas();
        String[] rawMeasurements = new String[measurements.length];
        for (int i = 0; i < measurements.length; i++) {
          if (measurementSchemas[i] != null) {
            // get raw measurement rather than alias
            rawMeasurements[i] = measurementSchemas[i].getMeasurementId();
          } else {
            rawMeasurements[i] = measurements[i];
          }
        }
        DataNodeSchemaCache.getInstance()
            .updateLastCacheWithoutLock(
                getDatabaseName(),
                node.getDevicePath(),
                rawMeasurements,
                node.getMeasurementSchemas(),
                node.isAligned(),
                node::composeTimeValuePair,
                index -> node.getValues()[index] != null,
                true,
                latestFlushedTime);
      }
    } finally {
      DataNodeSchemaCache.getInstance().releaseReadLock();
    }
  }

  /**
   * WAL module uses this method to flush memTable
   *
   * @return True if flush task is submitted successfully
   */
  public boolean submitAFlushTask(long timeRangeId, boolean sequence, IMemTable memTable) {
    writeLock("submitAFlushTask");
    try {
      if (memTable.getFlushStatus() != FlushStatus.WORKING) {
        return false;
      }

      TsFileProcessor tsFileProcessor;
      if (sequence) {
        tsFileProcessor = workSequenceTsFileProcessors.get(timeRangeId);
      } else {
        tsFileProcessor = workUnsequenceTsFileProcessors.get(timeRangeId);
      }
      // only submit when tsFileProcessor exists and memTables are same
      boolean shouldSubmit =
          tsFileProcessor != null && tsFileProcessor.getWorkMemTable() == memTable;
      if (shouldSubmit) {
        fileFlushPolicy.apply(this, tsFileProcessor, tsFileProcessor.isSequence());
      }
      return shouldSubmit;
    } finally {
      writeUnlock();
    }
  }

  /**
   * mem control module uses this method to flush memTable
   *
   * @param tsFileProcessor tsfile processor in which memTable to be flushed
   */
  public void submitAFlushTaskWhenShouldFlush(TsFileProcessor tsFileProcessor) {
    if (closingSequenceTsFileProcessor.contains(tsFileProcessor)
        || closingUnSequenceTsFileProcessor.contains(tsFileProcessor)
        || tsFileProcessor.alreadyMarkedClosing()) {
      return;
    }
    writeLock("submitAFlushTaskWhenShouldFlush");
    try {
      // check memtable size and may asyncTryToFlush the work memtable
      if (tsFileProcessor.shouldFlush()) {
        fileFlushPolicy.apply(this, tsFileProcessor, tsFileProcessor.isSequence());
      }
    } finally {
      writeUnlock();
    }
  }

  private TsFileProcessor getOrCreateTsFileProcessor(long timeRangeId, boolean sequence) {
    TsFileProcessor tsFileProcessor = null;
    int retryCnt = 0;
    do {
      try {
        if (IoTDBDescriptor.getInstance().getConfig().isQuotaEnable()) {
          if (!DataNodeSpaceQuotaManager.getInstance().checkRegionDisk(databaseName)) {
            throw new ExceedQuotaException(
                "Unable to continue writing data, because the space allocated to the database "
                    + databaseName
                    + " has already used the upper limit",
                TSStatusCode.SPACE_QUOTA_EXCEEDED.getStatusCode());
          }
        }
        if (sequence) {
          tsFileProcessor =
              getOrCreateTsFileProcessorIntern(timeRangeId, workSequenceTsFileProcessors, true);
        } else {
          tsFileProcessor =
              getOrCreateTsFileProcessorIntern(timeRangeId, workUnsequenceTsFileProcessors, false);
        }
      } catch (DiskSpaceInsufficientException e) {
        logger.error(
            "disk space is insufficient when creating TsFile processor, change system mode to read-only",
            e);
        CommonDescriptor.getInstance().getConfig().setNodeStatus(NodeStatus.ReadOnly);
        break;
      } catch (IOException e) {
        if (retryCnt < 3) {
          logger.warn("meet IOException when creating TsFileProcessor, retry it again", e);
          retryCnt++;
        } else {
          logger.error(
              "meet IOException when creating TsFileProcessor, change system mode to error", e);
          CommonDescriptor.getInstance().getConfig().handleUnrecoverableError();
          break;
        }
      } catch (ExceedQuotaException e) {
        logger.error(e.getMessage());
        break;
      }
    } while (tsFileProcessor == null);
    return tsFileProcessor;
  }

  /**
   * get processor from hashmap, flush oldest processor if necessary
   *
   * @param timeRangeId time partition range
   * @param tsFileProcessorTreeMap tsFileProcessorTreeMap
   * @param sequence whether is sequence or not
   */
  private TsFileProcessor getOrCreateTsFileProcessorIntern(
      long timeRangeId, TreeMap<Long, TsFileProcessor> tsFileProcessorTreeMap, boolean sequence)
      throws IOException, DiskSpaceInsufficientException {

    TsFileProcessor res = tsFileProcessorTreeMap.get(timeRangeId);
    if (null == res) {
      // build new processor, memory control module will control the number of memtables
      TimePartitionManager.getInstance()
          .updateAfterOpeningTsFileProcessor(
              new DataRegionId(Integer.valueOf(dataRegionId)), timeRangeId);
      res = newTsFileProcessor(sequence, timeRangeId);
      if (workSequenceTsFileProcessors.get(timeRangeId) == null
          && workUnsequenceTsFileProcessors.get(timeRangeId) == null) {
        WritingMetrics.getInstance().recordActiveTimePartitionCount(1);
      }
      tsFileProcessorTreeMap.put(timeRangeId, res);
      tsFileManager.add(res.getTsFileResource(), sequence);
    }

    return res;
  }

  private TsFileProcessor newTsFileProcessor(boolean sequence, long timePartitionId)
      throws IOException, DiskSpaceInsufficientException {
    long version =
        partitionMaxFileVersions.compute(
            timePartitionId, (key, oldVersion) -> (oldVersion == null ? 1 : oldVersion + 1));
    String filePath =
        TsFileNameGenerator.generateNewTsFilePathWithMkdir(
            sequence,
            databaseName,
            dataRegionId,
            timePartitionId,
            System.currentTimeMillis(),
            version,
            0,
            0);

    return getTsFileProcessor(sequence, filePath, timePartitionId);
  }

  private TsFileProcessor getTsFileProcessor(
      boolean sequence, String filePath, long timePartitionId) throws IOException {
    TsFileProcessor tsFileProcessor =
        new TsFileProcessor(
            databaseName + FILE_NAME_SEPARATOR + dataRegionId,
            fsFactory.getFileWithParent(filePath),
            dataRegionInfo,
            this::closeUnsealedTsFileProcessorCallBack,
            this::flushCallback,
            sequence);

    TsFileProcessorInfo tsFileProcessorInfo = new TsFileProcessorInfo(dataRegionInfo);
    tsFileProcessor.setTsFileProcessorInfo(tsFileProcessorInfo);
    this.dataRegionInfo.initTsFileProcessorInfo(tsFileProcessor);

    tsFileProcessor.addCloseFileListeners(customCloseFileListeners);
    tsFileProcessor.addFlushListeners(customFlushListeners);
    tsFileProcessor.setTimeRangeId(timePartitionId);

    return tsFileProcessor;
  }

  /**
   * Create a new tsfile name
   *
   * @return file name
   */
  private String getNewTsFileName(long timePartitionId) {
    long version =
        partitionMaxFileVersions.compute(
            timePartitionId, (key, oldVersion) -> (oldVersion == null ? 1 : oldVersion + 1));
    return getNewTsFileName(System.currentTimeMillis(), version, 0, 0);
  }

  private String getNewTsFileName(long time, long version, int mergeCnt, int unseqCompactionCnt) {
    return TsFileNameGenerator.generateNewTsFileName(time, version, mergeCnt, unseqCompactionCnt);
  }

  /**
   * close one tsfile processor
   *
   * @param sequence whether this tsfile processor is sequence or not
   * @param tsFileProcessor tsfile processor
   */
  public void syncCloseOneTsFileProcessor(boolean sequence, TsFileProcessor tsFileProcessor) {
    synchronized (closeStorageGroupCondition) {
      try {
        asyncCloseOneTsFileProcessor(sequence, tsFileProcessor);
        long startTime = System.currentTimeMillis();
        while (closingSequenceTsFileProcessor.contains(tsFileProcessor)
            || closingUnSequenceTsFileProcessor.contains(tsFileProcessor)) {
          closeStorageGroupCondition.wait(60_000);
          if (System.currentTimeMillis() - startTime > 60_000) {
            logger.warn(
                "{} has spent {}s to wait for closing one tsfile.",
                databaseName + "-" + this.dataRegionId,
                (System.currentTimeMillis() - startTime) / 1000);
          }
        }
      } catch (InterruptedException e) {
        Thread.currentThread().interrupt();
        logger.error(
            "syncCloseOneTsFileProcessor error occurs while waiting for closing the storage "
                + "group {}",
            databaseName + "-" + dataRegionId,
            e);
      }
    }
  }

  /**
   * close one tsfile processor, thread-safety should be ensured by caller
   *
   * @param sequence whether this tsfile processor is sequence or not
   * @param tsFileProcessor tsfile processor
   */
  public Future<?> asyncCloseOneTsFileProcessor(boolean sequence, TsFileProcessor tsFileProcessor) {
    // for sequence tsfile, we update the endTimeMap only when the file is prepared to be closed.
    // for unsequence tsfile, we have maintained the endTimeMap when an insertion comes.
    if (closingSequenceTsFileProcessor.contains(tsFileProcessor)
        || closingUnSequenceTsFileProcessor.contains(tsFileProcessor)
        || tsFileProcessor.alreadyMarkedClosing()) {
      return CompletableFuture.completedFuture(null);
    }
    logger.info(
        "Async close tsfile: {}",
        tsFileProcessor.getTsFileResource().getTsFile().getAbsolutePath());
    Future<?> future;
    if (sequence) {
      closingSequenceTsFileProcessor.add(tsFileProcessor);
      future = tsFileProcessor.asyncClose();

      workSequenceTsFileProcessors.remove(tsFileProcessor.getTimeRangeId());
      // if unsequence files don't contain this time range id, we should remove it's version
      // controller
      if (!workUnsequenceTsFileProcessors.containsKey(tsFileProcessor.getTimeRangeId())) {
        timePartitionIdVersionControllerMap.remove(tsFileProcessor.getTimeRangeId());
      }
    } else {
      closingUnSequenceTsFileProcessor.add(tsFileProcessor);
      future = tsFileProcessor.asyncClose();

      workUnsequenceTsFileProcessors.remove(tsFileProcessor.getTimeRangeId());
      // if sequence files don't contain this time range id, we should remove it's version
      // controller
      if (!workSequenceTsFileProcessors.containsKey(tsFileProcessor.getTimeRangeId())) {
        timePartitionIdVersionControllerMap.remove(tsFileProcessor.getTimeRangeId());
      }
    }
    if (workSequenceTsFileProcessors.get(tsFileProcessor.getTimeRangeId()) == null
        && workUnsequenceTsFileProcessors.get(tsFileProcessor.getTimeRangeId()) == null) {
      WritingMetrics.getInstance().recordActiveTimePartitionCount(-1);
    }
    return future;
  }

  /**
   * delete the database's own folder in folder data/system/databases
   *
   * @param systemDir system dir
   */
  public void deleteFolder(String systemDir) {
    logger.info(
        "{} will close all files for deleting data folder {}",
        databaseName + "-" + dataRegionId,
        systemDir);
    writeLock("deleteFolder");
    try {
      File dataRegionSystemFolder =
          SystemFileFactory.INSTANCE.getFile(
              systemDir + File.separator + databaseName, dataRegionId);
      org.apache.iotdb.commons.utils.FileUtils.deleteDirectoryAndEmptyParent(
          dataRegionSystemFolder);
    } finally {
      writeUnlock();
    }
  }

  /** close all tsfile resource */
  public void closeAllResources() {
    for (TsFileResource tsFileResource : tsFileManager.getTsFileList(false)) {
      try {
        tsFileResource.close();
      } catch (IOException e) {
        logger.error("Cannot close a TsFileResource {}", tsFileResource, e);
      }
    }
    for (TsFileResource tsFileResource : tsFileManager.getTsFileList(true)) {
      try {
        tsFileResource.close();
      } catch (IOException e) {
        logger.error("Cannot close a TsFileResource {}", tsFileResource, e);
      }
    }
  }

  /** delete tsfile */
  public void syncDeleteDataFiles() {
    logger.info(
        "{} will close all files for deleting data files", databaseName + "-" + dataRegionId);
    writeLock("syncDeleteDataFiles");
    try {

      syncCloseAllWorkingTsFileProcessors();
      // normally, mergingModification is just need to be closed by after a merge task is finished.
      // we close it here just for IT test.
      closeAllResources();
      List<TsFileResource> tsFileResourceList = tsFileManager.getTsFileList(true);
      tsFileResourceList.addAll(tsFileManager.getTsFileList(false));
      tsFileResourceList.forEach(
          x -> {
            FileMetrics.getInstance().deleteTsFile(x.isSeq(), Collections.singletonList(x));
            if (x.getModFile().exists()) {
              FileMetrics.getInstance().decreaseModFileNum(1);
              FileMetrics.getInstance().decreaseModFileSize(x.getModFile().getSize());
            }
          });
      deleteAllSGFolders(TierManager.getInstance().getAllFilesFolders());
      this.workSequenceTsFileProcessors.clear();
      this.workUnsequenceTsFileProcessors.clear();
      this.tsFileManager.clear();
      lastFlushTimeMap.clearFlushedTime();
      lastFlushTimeMap.clearGlobalFlushedTime();
    } finally {
      writeUnlock();
    }
  }

  private void deleteAllSGFolders(List<String> folder) {
    for (String tsfilePath : folder) {
      File dataRegionDataFolder =
          fsFactory.getFile(tsfilePath, databaseName + File.separator + dataRegionId);
      if (FSUtils.getFSType(dataRegionDataFolder) != FSType.LOCAL) {
        try {
          fsFactory.deleteDirectory(dataRegionDataFolder.getPath());
        } catch (IOException e) {
          logger.error("Fail to delete data region folder {}", dataRegionDataFolder);
        }
      } else {
        if (dataRegionDataFolder.exists()) {
          org.apache.iotdb.commons.utils.FileUtils.deleteDirectoryAndEmptyParent(
              dataRegionDataFolder);
        }
      }
    }
  }

  public void timedFlushSeqMemTable() {
    int count = 0;
    writeLock("timedFlushSeqMemTable");
    try {
      // only check sequence tsfiles' memtables
      List<TsFileProcessor> tsFileProcessors =
          new ArrayList<>(workSequenceTsFileProcessors.values());
      long timeLowerBound = System.currentTimeMillis() - config.getSeqMemtableFlushInterval();
      for (TsFileProcessor tsFileProcessor : tsFileProcessors) {
        if (tsFileProcessor.getWorkMemTableUpdateTime() < timeLowerBound) {
          logger.info(
              "Exceed sequence memtable flush interval, so flush working memtable of time partition {} in database {}[{}]",
              tsFileProcessor.getTimeRangeId(),
              databaseName,
              dataRegionId);
          fileFlushPolicy.apply(this, tsFileProcessor, tsFileProcessor.isSequence());
          count++;
        }
      }
    } finally {
      writeUnlock();
    }
    WritingMetrics.getInstance().recordTimedFlushMemTableCount(dataRegionId, count);
  }

  public void timedFlushUnseqMemTable() {
    int count = 0;
    writeLock("timedFlushUnseqMemTable");
    try {
      // only check unsequence tsfiles' memtables
      List<TsFileProcessor> tsFileProcessors =
          new ArrayList<>(workUnsequenceTsFileProcessors.values());
      long timeLowerBound = System.currentTimeMillis() - config.getUnseqMemtableFlushInterval();

      for (TsFileProcessor tsFileProcessor : tsFileProcessors) {
        if (tsFileProcessor.getWorkMemTableUpdateTime() < timeLowerBound) {
          logger.info(
              "Exceed unsequence memtable flush interval, so flush working memtable of time partition {} in database {}[{}]",
              tsFileProcessor.getTimeRangeId(),
              databaseName,
              dataRegionId);
          fileFlushPolicy.apply(this, tsFileProcessor, tsFileProcessor.isSequence());
          count++;
        }
      }
    } finally {
      writeUnlock();
    }
    WritingMetrics.getInstance().recordTimedFlushMemTableCount(dataRegionId, count);
  }

  /** This method will be blocked until all tsfile processors are closed. */
  public void syncCloseAllWorkingTsFileProcessors() {
    try {
      List<Future<?>> tsFileProcessorsClosingFutures = asyncCloseAllWorkingTsFileProcessors();
      long startTime = System.currentTimeMillis();
      while (!closingSequenceTsFileProcessor.isEmpty()
          || !closingUnSequenceTsFileProcessor.isEmpty()) {
        synchronized (closeStorageGroupCondition) {
          // double check to avoid unnecessary waiting
          if (!closingSequenceTsFileProcessor.isEmpty()
              || !closingUnSequenceTsFileProcessor.isEmpty()) {
            closeStorageGroupCondition.wait(60_000);
          }
        }
        if (System.currentTimeMillis() - startTime > 60_000) {
          logger.warn(
              "{} has spent {}s to wait for closing all TsFiles.",
              databaseName + "-" + this.dataRegionId,
              (System.currentTimeMillis() - startTime) / 1000);
        }
      }
      for (Future<?> f : tsFileProcessorsClosingFutures) {
        if (f != null) {
          f.get();
        }
      }
    } catch (InterruptedException | ExecutionException e) {
      logger.error(
          "CloseFileNodeCondition error occurs while waiting for closing the storage " + "group {}",
          databaseName + "-" + dataRegionId,
          e);
      Thread.currentThread().interrupt();
    }
  }

  /** close all working tsfile processors */
  public List<Future<?>> asyncCloseAllWorkingTsFileProcessors() {
    writeLock("asyncCloseAllWorkingTsFileProcessors");
    List<Future<?>> futures = new ArrayList<>();
    try {
      logger.info("async force close all files in database: {}", databaseName + "-" + dataRegionId);
      // to avoid concurrent modification problem, we need a new array list
      for (TsFileProcessor tsFileProcessor :
          new ArrayList<>(workSequenceTsFileProcessors.values())) {
        futures.add(asyncCloseOneTsFileProcessor(true, tsFileProcessor));
      }
      // to avoid concurrent modification problem, we need a new array list
      for (TsFileProcessor tsFileProcessor :
          new ArrayList<>(workUnsequenceTsFileProcessors.values())) {
        futures.add(asyncCloseOneTsFileProcessor(false, tsFileProcessor));
      }
    } finally {
      writeUnlock();
    }
    return futures;
  }

  /** force close all working tsfile processors */
  public void forceCloseAllWorkingTsFileProcessors() throws TsFileProcessorException {
    writeLock("forceCloseAllWorkingTsFileProcessors");
    try {
      logger.info("force close all processors in database: {}", databaseName + "-" + dataRegionId);
      // to avoid concurrent modification problem, we need a new array list
      for (TsFileProcessor tsFileProcessor :
          new ArrayList<>(workSequenceTsFileProcessors.values())) {
        tsFileProcessor.putMemTableBackAndClose();
      }
      // to avoid concurrent modification problem, we need a new array list
      for (TsFileProcessor tsFileProcessor :
          new ArrayList<>(workUnsequenceTsFileProcessors.values())) {
        tsFileProcessor.putMemTableBackAndClose();
      }
    } finally {
      writeUnlock();
    }
  }

  /** used for queryengine */
  @Override
  public QueryDataSource query(
      List<PartialPath> pathList,
      String singleDeviceId,
      QueryContext context,
      Filter globalTimeFilter,
      List<Long> timePartitions)
      throws QueryProcessException {
    try {
      List<TsFileResource> seqResources =
          getFileResourceListForQuery(
              tsFileManager.getTsFileList(true, timePartitions),
              pathList,
              singleDeviceId,
              context,
              globalTimeFilter,
              true);
      List<TsFileResource> unseqResources =
          getFileResourceListForQuery(
              tsFileManager.getTsFileList(false, timePartitions),
              pathList,
              singleDeviceId,
              context,
              globalTimeFilter,
              false);

      QUERY_RESOURCE_METRIC_SET.recordQueryResourceNum(SEQUENCE_TSFILE, seqResources.size());
      QUERY_RESOURCE_METRIC_SET.recordQueryResourceNum(UNSEQUENCE_TSFILE, unseqResources.size());

      return new QueryDataSource(seqResources, unseqResources);
    } catch (MetadataException e) {
      throw new QueryProcessException(e);
    }
  }

  /** lock the read lock of the insert lock */
  @Override
  public void readLock() {
    // apply read lock for SG insert lock to prevent inconsistent with concurrently writing memtable
    insertLock.readLock().lock();
    // apply read lock for TsFileResource list
    tsFileManager.readLock();
  }

  /** unlock the read lock of insert lock */
  @Override
  public void readUnlock() {
    tsFileManager.readUnlock();
    insertLock.readLock().unlock();
  }

  /** lock the write lock of the insert lock */
  public void writeLock(String holder) {
    insertLock.writeLock().lock();
    insertWriteLockHolder = holder;
  }

  /** unlock the write lock of the insert lock */
  public void writeUnlock() {
    insertWriteLockHolder = "";
    insertLock.writeLock().unlock();
  }

  /**
   * @param tsFileResources includes sealed and unsealed tsfile resources
   * @return fill unsealed tsfile resources with memory data and ChunkMetadataList of data in disk
   */
  private List<TsFileResource> getFileResourceListForQuery(
      Collection<TsFileResource> tsFileResources,
      List<PartialPath> pathList,
      String singleDeviceId,
      QueryContext context,
      Filter globalTimeFilter,
      boolean isSeq)
      throws MetadataException {

    if (context.isDebug()) {
      DEBUG_LOGGER.info(
          "Path: {}, get tsfile list: {} isSeq: {} timefilter: {}",
          pathList,
          tsFileResources,
          isSeq,
          (globalTimeFilter == null ? "null" : globalTimeFilter));
    }

    List<TsFileResource> tsfileResourcesForQuery = new ArrayList<>();

    for (TsFileResource tsFileResource : tsFileResources) {
      if (!tsFileResource.isSatisfied(singleDeviceId, globalTimeFilter, isSeq, context.isDebug())) {
        continue;
      }
      closeQueryLock.readLock().lock();
      try {
        if (tsFileResource.isClosed()) {
          tsfileResourcesForQuery.add(tsFileResource);
        } else {
          tsFileResource.getProcessor().query(pathList, context, tsfileResourcesForQuery);
        }
      } catch (IOException e) {
        throw new MetadataException(e);
      } finally {
        closeQueryLock.readLock().unlock();
      }
    }
    return tsfileResourcesForQuery;
  }

  /** Seperate tsfiles in TsFileManager to sealedList and unsealedList. */
  private void separateTsFile(
      List<TsFileResource> sealedResource,
      List<TsFileResource> unsealedResource,
      long startTime,
      long endTime) {
    tsFileManager
        .getTsFileList(true, startTime, endTime)
        .forEach(
            tsFileResource -> {
              if (tsFileResource.isClosed()) {
                sealedResource.add(tsFileResource);
              } else {
                unsealedResource.add(tsFileResource);
              }
            });
    tsFileManager
        .getTsFileList(false, startTime, endTime)
        .forEach(
            tsFileResource -> {
              if (tsFileResource.isClosed()) {
                sealedResource.add(tsFileResource);
              } else {
                unsealedResource.add(tsFileResource);
              }
            });
  }

  /**
   * @param pattern Must be a pattern start with a precise device path
   * @param startTime
   * @param endTime
   * @param searchIndex
   * @throws IOException
   */
  public void deleteByDevice(PartialPath pattern, long startTime, long endTime, long searchIndex)
      throws IOException {
    if (SettleService.getINSTANCE().getFilesToBeSettledCount().get() != 0) {
      throw new IOException(
          "Delete failed. " + "Please do not delete until the old files settled.");
    }
    // TODO: how to avoid partial deletion?
    // FIXME: notice that if we may remove a SGProcessor out of memory, we need to close all opened
    // mod files in mergingModification, sequenceFileList, and unsequenceFileList
    writeLock("delete");

    boolean hasReleasedLock = false;

    try {

      Set<PartialPath> devicePaths = new HashSet<>(pattern.getDevicePathPattern());

      // delete Last cache record if necessary
      DataNodeSchemaCache.getInstance().takeWriteLock();
      try {
        DataNodeSchemaCache.getInstance().invalidate(Collections.singletonList(pattern));
      } finally {
        DataNodeSchemaCache.getInstance().releaseWriteLock();
      }

      // write log to impacted working TsFileProcessors
      List<WALFlushListener> walListeners =
          logDeletionInWAL(startTime, endTime, searchIndex, pattern);

      for (WALFlushListener walFlushListener : walListeners) {
        if (walFlushListener.waitForResult() == WALFlushListener.Status.FAILURE) {
          logger.error("Fail to log delete to wal.", walFlushListener.getCause());
          throw walFlushListener.getCause();
        }
      }

      Deletion deletion = new Deletion(pattern, MERGE_MOD_START_VERSION_NUM, startTime, endTime);

      List<TsFileResource> sealedTsFileResource = new ArrayList<>();
      List<TsFileResource> unsealedTsFileResource = new ArrayList<>();
      separateTsFile(sealedTsFileResource, unsealedTsFileResource, startTime, endTime);
      // deviceMatchInfo is used for filter the matched deviceId in TsFileResource
      // deviceMatchInfo contains the DeviceId means this device matched the pattern
      Set<String> deviceMatchInfo = new HashSet<>();
      deleteDataInFiles(unsealedTsFileResource, deletion, devicePaths, deviceMatchInfo);
      writeUnlock();
      hasReleasedLock = true;

      deleteDataInFiles(sealedTsFileResource, deletion, devicePaths, deviceMatchInfo);

    } catch (Exception e) {
      throw new IOException(e);
    } finally {
      if (!hasReleasedLock) {
        writeUnlock();
      }
    }
  }

  public void deleteDataDirectly(
      PartialPath pathToDelete, long startTime, long endTime, long searchIndex) throws IOException {
    logger.info(
        "{} will delete data files directly for deleting data between {} and {}",
        databaseName + "-" + dataRegionId,
        startTime,
        endTime);

    writeLock("deleteDataDirect");
    boolean releasedLock = false;
    try {
      // delete last cache record if necessary
      DataNodeSchemaCache.getInstance().takeWriteLock();
      try {
        DataNodeSchemaCache.getInstance().invalidate(databaseName);
      } finally {
        DataNodeSchemaCache.getInstance().releaseWriteLock();
      }

      // write log to impacted working TsFileProcessors
      List<WALFlushListener> walListeners =
          logDeletionInWAL(startTime, endTime, searchIndex, pathToDelete);

      for (WALFlushListener walFlushListener : walListeners) {
        if (walFlushListener.waitForResult() == WALFlushListener.Status.FAILURE) {
          logger.error("Fail to log delete to wal.", walFlushListener.getCause());
          throw walFlushListener.getCause();
        }
      }
      List<TsFileResource> sealedTsFileResource = new ArrayList<>();
      List<TsFileResource> unsealedTsFileResource = new ArrayList<>();
      separateTsFile(sealedTsFileResource, unsealedTsFileResource, startTime, endTime);
      deleteDataDirectlyInFile(unsealedTsFileResource, pathToDelete, startTime, endTime);
      writeUnlock();
      releasedLock = true;
      deleteDataDirectlyInFile(sealedTsFileResource, pathToDelete, startTime, endTime);
    } catch (Exception e) {
      throw new IOException(e);
    } finally {
      if (!releasedLock) {
        writeUnlock();
      }
    }
  }

  private List<WALFlushListener> logDeletionInWAL(
      long startTime, long endTime, long searchIndex, PartialPath path) {
    List<WALFlushListener> walFlushListeners = new ArrayList<>();
    if (config.getWalMode() == WALMode.DISABLE) {
      return walFlushListeners;
    }
    DeleteDataNode deleteDataNode =
        new DeleteDataNode(new PlanNodeId(""), Collections.singletonList(path), startTime, endTime);
    deleteDataNode.setSearchIndex(searchIndex);
    for (Map.Entry<Long, TsFileProcessor> entry : workSequenceTsFileProcessors.entrySet()) {
      if (TimePartitionUtils.satisfyPartitionId(startTime, endTime, entry.getKey())) {
        WALFlushListener walFlushListener = entry.getValue().logDeleteDataNodeInWAL(deleteDataNode);
        walFlushListeners.add(walFlushListener);
      }
    }
    for (Map.Entry<Long, TsFileProcessor> entry : workUnsequenceTsFileProcessors.entrySet()) {
      if (TimePartitionUtils.satisfyPartitionId(startTime, endTime, entry.getKey())) {
        WALFlushListener walFlushListener = entry.getValue().logDeleteDataNodeInWAL(deleteDataNode);
        walFlushListeners.add(walFlushListener);
      }
    }
    return walFlushListeners;
  }

  private boolean canSkipDelete(
      TsFileResource tsFileResource,
      Set<PartialPath> devicePaths,
      long deleteStart,
      long deleteEnd,
      Set<String> deviceMatchInfo) {
    long fileStartTime = tsFileResource.getTimeIndex().getMinStartTime();
    long fileEndTime = tsFileResource.getTimeIndex().getMaxEndTime();

    for (PartialPath device : devicePaths) {
      long deviceStartTime, deviceEndTime;
      if (device.hasWildcard()) {
        if (!tsFileResource.isClosed() && fileEndTime == Long.MIN_VALUE) {
          // unsealed seq file
          if (deleteEnd < fileStartTime) {
            // time range of file has not overlapped with the deletion
            return true;
          }
        } else {
          if (deleteEnd < fileStartTime || deleteStart > fileEndTime) {
            // time range of file has not overlapped with the deletion
            return true;
          }
        }
        if (databaseName.contentEquals(device.getDevice())) {
          return false;
        }
        Pair<Long, Long> startAndEndTime =
            tsFileResource.getPossibleStartTimeAndEndTime(device, deviceMatchInfo);
        if (startAndEndTime == null) {
          continue;
        }
        deviceStartTime = startAndEndTime.getLeft();
        deviceEndTime = startAndEndTime.getRight();
      } else {
        String deviceId = device.getFullPath();
        if (tsFileResource.definitelyNotContains(deviceId)) {
          // resource does not contain this device
          continue;
        }
        deviceStartTime = tsFileResource.getStartTime(deviceId);
        deviceEndTime = tsFileResource.getEndTime(deviceId);
      }

      if (!tsFileResource.isClosed() && deviceEndTime == Long.MIN_VALUE) {
        // unsealed seq file
        if (deleteEnd >= deviceStartTime) {
          return false;
        }
      } else {
        // sealed file or unsealed unseq file
        if (deleteEnd >= deviceStartTime && deleteStart <= deviceEndTime) {
          // time range of device has overlap with the deletion
          return false;
        }
      }
    }
    return true;
  }

  // suppress warn of Throwable catch
  @SuppressWarnings("java:S1181")
  private void deleteDataInFiles(
      Collection<TsFileResource> tsFileResourceList,
      Deletion deletion,
      Set<PartialPath> devicePaths,
      Set<String> deviceMatchInfo)
      throws IOException {
    for (TsFileResource tsFileResource : tsFileResourceList) {
      if (canSkipDelete(
          tsFileResource,
          devicePaths,
          deletion.getStartTime(),
          deletion.getEndTime(),
          deviceMatchInfo)) {
        continue;
      }

      ModificationFile modFile = tsFileResource.getModFile();
      if (tsFileResource.isClosed()) {
        long originSize = -1;
        synchronized (modFile) {
          try {
            originSize = modFile.getSize();
            // delete data in sealed file
            if (tsFileResource.isCompacting()) {
              // we have to set modification offset to MAX_VALUE, as the offset of source chunk may
              // change after compaction
              deletion.setFileOffset(Long.MAX_VALUE);
              // write deletion into compaction modification file
              tsFileResource.getCompactionModFile().write(deletion);
              // write deletion into modification file to enable read during compaction
              modFile.write(deletion);
              // remember to close mod file
              tsFileResource.getCompactionModFile().close();
              modFile.close();
            } else {
              deletion.setFileOffset(tsFileResource.getTsFileSize());
              // write deletion into modification file
              boolean modFileExists = modFile.exists();

              modFile.write(deletion);

              // remember to close mod file
              modFile.close();

              // if file length greater than 1M,execute compact.
              modFile.compact();

              if (!modFileExists) {
                FileMetrics.getInstance().increaseModFileNum(1);
              }

              // The file size may be smaller than the original file, so the increment here may be
              // negative
              FileMetrics.getInstance().increaseModFileSize(modFile.getSize() - originSize);
            }
          } catch (Throwable t) {
            if (originSize != -1) {
              modFile.truncate(originSize);
            }
            throw t;
          }
          logger.info(
              "[Deletion] Deletion with path:{}, time:{}-{} written into mods file:{}.",
              deletion.getPath(),
              deletion.getStartTime(),
              deletion.getEndTime(),
              modFile.getFilePath());
        }
      } else {
        // delete data in memory of unsealed file
        tsFileResource.getProcessor().deleteDataInMemory(deletion, devicePaths);
      }
    }
  }

  private void deleteDataDirectlyInFile(
      List<TsFileResource> tsfileResourceList,
      PartialPath pathToDelete,
      long startTime,
      long endTime)
      throws IOException {
    List<TsFileResource> deletedByMods = new ArrayList<>();
    List<TsFileResource> deletedByFiles = new ArrayList<>();
    separateTsFileToDelete(
        new HashSet<>(pathToDelete.getDevicePathPattern()),
        tsfileResourceList,
        deletedByMods,
        deletedByFiles,
        startTime,
        endTime);
    Deletion deletion = new Deletion(pathToDelete, MERGE_MOD_START_VERSION_NUM, startTime, endTime);
    // can be deleted by mods.
    for (TsFileResource tsFileResource : deletedByMods) {
      ModificationFile modFile = tsFileResource.getModFile();
      if (tsFileResource.isClosed()) {
        long originSize = -1;
        synchronized (modFile) {
          try {
            originSize = modFile.getSize();
            // delete data in sealed file
            if (tsFileResource.isCompacting()) {
              // we have to set modification offset to MAX_VALUE, as the offset of source chunk
              // may change after compaction
              deletion.setFileOffset(Long.MAX_VALUE);
              // write deletion into compaction modification file
              tsFileResource.getCompactionModFile().write(deletion);
              // write deletion into modification file to enable read during compaction
              modFile.write(deletion);
              // remember to close mod file
              tsFileResource.getCompactionModFile().close();
              modFile.close();
            } else {
              deletion.setFileOffset(tsFileResource.getTsFileSize());
              // write deletion into modification file
              boolean modFileExists = modFile.exists();

              modFile.write(deletion);

              // remember to close mod file
              modFile.close();

              // if file length greater than 1M,execute compact.
              modFile.compact();

              if (!modFileExists) {
                FileMetrics.getInstance().increaseModFileNum(1);
              }

              // The file size may be smaller than the original file, so the increment here may be
              // negative
              FileMetrics.getInstance().increaseModFileSize(modFile.getSize() - originSize);
            }
          } catch (Throwable t) {
            if (originSize != -1) {
              modFile.truncate(originSize);
            }
            throw t;
          }
          logger.info(
              "[Deletion] Deletion with path:{}, time:{}-{} written into mods file:{}.",
              deletion.getPath(),
              deletion.getStartTime(),
              deletion.getEndTime(),
              modFile.getFilePath());
        }
      } else {
        // delete data in memory of unsealed file
        tsFileResource
            .getProcessor()
            .deleteDataInMemory(deletion, new HashSet<>(pathToDelete.getDevicePathPattern()));
      }
    }

    // can be deleted by files
    for (TsFileResource tsFileResource : deletedByFiles) {
      tsFileManager.remove(tsFileResource, tsFileResource.isSeq());
      tsFileResource.writeLock();
      try {
        FileMetrics.getInstance()
            .deleteTsFile(tsFileResource.isSeq(), Collections.singletonList(tsFileResource));
        if (tsFileResource.getModFile().exists()) {
          FileMetrics.getInstance().decreaseModFileNum(1);
          FileMetrics.getInstance().decreaseModFileSize(tsFileResource.getModFile().getSize());
        }
        tsFileResource.remove();
        logger.info("Remove tsfile {} directly when delete data", tsFileResource.getTsFilePath());
      } finally {
        tsFileResource.writeUnlock();
      }
    }
  }

  private void separateTsFileToDelete(
      Set<PartialPath> pathToDelete,
      List<TsFileResource> tsFileResourceList,
      List<TsFileResource> deletedByMods,
      List<TsFileResource> deletedByFiles,
      long startTime,
      long endTime) {
    Set<String> deviceMatchInfo = new HashSet<>();
    for (TsFileResource file : tsFileResourceList) {
      long fileStartTime = file.getTimeIndex().getMinStartTime();
      long fileEndTime = file.getTimeIndex().getMaxEndTime();

      if (!canSkipDelete(file, pathToDelete, startTime, endTime, deviceMatchInfo)) {
        if (startTime <= fileStartTime
            && endTime >= fileEndTime
            && file.isClosed()
            && file.setStatus(TsFileResourceStatus.DELETED)) {
          deletedByFiles.add(file);
        } else {
          deletedByMods.add(file);
        }
      }
    }
  }

  private void flushCallback(
      TsFileProcessor processor, Map<String, Long> updateMap, long systemFlushTime) {
    if (config.isEnableSeparateData()
        && CommonDescriptor.getInstance().getConfig().isLastCacheEnable()) {
      // update both partitionLastFlushTime and globalLastFlushTime
      lastFlushTimeMap.updateLatestFlushTime(processor.getTimeRangeId(), updateMap);
    } else {
      // isEnableSeparateData is true and isLastCacheEnable is false, then update
      // partitionLastFlushTime only
      lastFlushTimeMap.updateMultiDeviceFlushedTime(processor.getTimeRangeId(), updateMap);
    }

    if (config.isEnableSeparateData()) {
      TimePartitionManager.getInstance()
          .updateAfterFlushing(
              new DataRegionId(Integer.valueOf(dataRegionId)),
              processor.getTimeRangeId(),
              systemFlushTime,
              lastFlushTimeMap.getMemSize(processor.getTimeRangeId()),
              workSequenceTsFileProcessors.get(processor.getTimeRangeId()) != null);
    }
  }

  /** put the memtable back to the MemTablePool and make the metadata in writer visible */
  // TODO please consider concurrency with read and insert method.
  private void closeUnsealedTsFileProcessorCallBack(TsFileProcessor tsFileProcessor)
      throws TsFileProcessorException {
    boolean isEmptyFile =
        tsFileProcessor.isEmpty() || tsFileProcessor.getTsFileResource().isEmpty();
    boolean isValidateTsFileFailed = false;
    if (!isEmptyFile) {
      isValidateTsFileFailed =
          !TsFileValidator.getInstance().validateTsFile(tsFileProcessor.getTsFileResource());
    }
    closeQueryLock.writeLock().lock();
    try {
      tsFileProcessor.close();
      if (isEmptyFile) {
        tsFileProcessor.getTsFileResource().remove();
        tsFileManager.remove(tsFileProcessor.getTsFileResource(), tsFileProcessor.isSequence());
      } else if (isValidateTsFileFailed) {
        String tsFilePath = tsFileProcessor.getTsFileResource().getTsFile().getAbsolutePath();
        renameAndHandleError(tsFilePath, tsFilePath + BROKEN_SUFFIX);
        renameAndHandleError(
            tsFilePath + RESOURCE_SUFFIX, tsFilePath + RESOURCE_SUFFIX + BROKEN_SUFFIX);
        tsFileManager.remove(tsFileProcessor.getTsFileResource(), tsFileProcessor.isSequence());
      } else {
        tsFileResourceManager.registerSealedTsFileResource(tsFileProcessor.getTsFileResource());
      }
    } finally {
      closeQueryLock.writeLock().unlock();
    }
    // closingSequenceTsFileProcessor is a thread safety class.

    synchronized (closeStorageGroupCondition) {
      if (closingSequenceTsFileProcessor.contains(tsFileProcessor)) {
        closingSequenceTsFileProcessor.remove(tsFileProcessor);
      } else {
        closingUnSequenceTsFileProcessor.remove(tsFileProcessor);
      }
      closeStorageGroupCondition.notifyAll();
    }
    if (!isValidateTsFileFailed) {
      TsFileResource tsFileResource = tsFileProcessor.getTsFileResource();
      FileMetrics.getInstance()
          .addTsFile(
              tsFileResource.getDatabaseName(),
              tsFileResource.getDataRegionId(),
              tsFileResource.getTsFileSize(),
              tsFileProcessor.isSequence(),
              tsFileResource.getTsFile().getName());
    }
  }

<<<<<<< HEAD
  protected int executeCompaction() {
    int trySubmitCount = 0;
    try {
=======
  public int executeCompaction() throws InterruptedException {
    if (!isCompactionSelecting.compareAndSet(false, true)) {
      return 0;
    }
    try {
      int trySubmitCount = 0;
>>>>>>> 7acc5cdb
      List<Long> timePartitions = new ArrayList<>(tsFileManager.getTimePartitions());
      // sort the time partition from largest to smallest
      timePartitions.sort(Comparator.reverseOrder());

      CompactionScheduleSummary summary = new CompactionScheduleSummary();
<<<<<<< HEAD

      // schedule settle compaction for ttl check
      if (scheduleCount % ttlCheckInterval == 0) {
        trySubmitCount += executeTTLCheck(timePartitions, summary);
      }

      // schedule insert compaction
      if (trySubmitCount == 0) {
        trySubmitCount += executeInsertionCompaction(timePartitions);
        summary.incrementSubmitTaskNum(CompactionTaskType.INSERTION, trySubmitCount);
      }

      // schedule inner and cross compaction
      if (trySubmitCount == 0) {
        // the name of this variable is trySubmitCount, because the task submitted to the queue
        // could be evicted due to the low priority of the task
        CompactionScheduler.lockCompactionSelection();
        try {
          for (long timePartition : timePartitions) {
            trySubmitCount +=
                CompactionScheduler.scheduleCompaction(tsFileManager, timePartition, summary);
          }
        } finally {
          CompactionScheduler.unlockCompactionSelection();
=======
      if (IoTDBDescriptor.getInstance().getConfig().isEnableCrossSpaceCompaction()) {
        trySubmitCount += executeInsertionCompaction(timePartitions);
        summary.incrementSubmitTaskNum(CompactionTaskType.INSERTION, trySubmitCount);
      }
      if (summary.getSubmitInsertionCrossSpaceCompactionTaskNum() == 0) {
        // the name of this variable is trySubmitCount, because the task submitted to the queue
        // could
        // be evicted due to the low priority of the task
        for (long timePartition : timePartitions) {
          CompactionScheduler.sharedLockCompactionSelection();
          try {
            trySubmitCount +=
                CompactionScheduler.scheduleCompaction(tsFileManager, timePartition, summary);
          } catch (InterruptedException e) {
            throw e;
          } catch (Throwable e) {
            logger.error("Meet error in compaction schedule.", e);
          } finally {
            CompactionScheduler.sharedUnlockCompactionSelection();
          }
>>>>>>> 7acc5cdb
        }
      }
      if (summary.hasSubmitTask()) {
        CompactionMetrics.getInstance().updateCompactionTaskSelectionNum(summary);
      }
<<<<<<< HEAD
    } catch (Throwable e) {
      logger.error("Meet error in compaction schedule.", e);
    } finally {
      scheduleCount++;
    }
    return trySubmitCount;
  }

  protected int executeTTLCheck(List<Long> timePartitions, CompactionScheduleSummary summary)
      throws InterruptedException {
    int trySubmitCount = 0;
    CompactionScheduler.lockCompactionSelection();
    try {
      for (long timePartition : timePartitions) {
        trySubmitCount +=
            CompactionScheduler.tryToSubmitSettleCompactionTask(
                tsFileManager, timePartition, summary, true);
      }
    } finally {
      CompactionScheduler.unlockCompactionSelection();
    }
    return trySubmitCount;
=======
      return trySubmitCount;
    } finally {
      isCompactionSelecting.set(false);
    }
>>>>>>> 7acc5cdb
  }

  protected int executeInsertionCompaction(List<Long> timePartitions) throws InterruptedException {
    int trySubmitCount = 0;
    CompactionScheduler.sharedLockCompactionSelection();
    try {
      while (true) {
        int currentSubmitCount = 0;
        Phaser insertionTaskPhaser = new Phaser(1);
        for (long timePartition : timePartitions) {
          currentSubmitCount +=
              CompactionScheduler.scheduleInsertionCompaction(
                  tsFileManager, timePartition, insertionTaskPhaser);
        }
        trySubmitCount += currentSubmitCount;
        insertionTaskPhaser.arriveAndAwaitAdvance();
        if (currentSubmitCount != 0) {
          continue;
        }
        break;
      }
<<<<<<< HEAD
=======
    } catch (InterruptedException e) {
      throw e;
    } catch (Throwable e) {
      logger.error("Meet error in compaction schedule.", e);
>>>>>>> 7acc5cdb
    } finally {
      CompactionScheduler.sharedUnlockCompactionSelection();
    }
    return trySubmitCount;
  }

  /**
   * After finishing settling tsfile, we need to do 2 things : (1) move the new tsfile to the
   * correct folder, including deleting its old mods file (2) update the relevant data of this old
   * tsFile in memory ,eg: FileSequenceReader, tsFileManager, cache, etc.
   */
  private void settleTsFileCallBack(
      TsFileResource oldTsFileResource, List<TsFileResource> newTsFileResources)
      throws WriteProcessException {
    oldTsFileResource.readUnlock();
    oldTsFileResource.writeLock();
    try {
      TsFileAndModSettleTool.moveNewTsFile(oldTsFileResource, newTsFileResources);
      if (TsFileAndModSettleTool.getInstance().recoverSettleFileMap.size() != 0) {
        TsFileAndModSettleTool.getInstance()
            .recoverSettleFileMap
            .remove(oldTsFileResource.getTsFile().getAbsolutePath());
      }
      // clear Cache , including chunk cache, timeseriesMetadata cache and bloom filter cache
      operateClearCache();

      // if old tsfile is being deleted in the process due to its all data's being deleted.
      if (!oldTsFileResource.getTsFile().exists()) {
        tsFileManager.remove(oldTsFileResource, oldTsFileResource.isSeq());
      }
      FileReaderManager.getInstance().closeFileAndRemoveReader(oldTsFileResource.getTsFilePath());
      oldTsFileResource.setSettleTsFileCallBack(null);
      SettleService.getINSTANCE().getFilesToBeSettledCount().addAndGet(-1);
    } catch (IOException e) {
      logger.error("Exception to move new tsfile in settling", e);
      throw new WriteProcessException(
          "Meet error when settling file: " + oldTsFileResource.getTsFile().getAbsolutePath(), e);
    } finally {
      oldTsFileResource.writeUnlock();
    }
  }

  public static void operateClearCache() {
    ChunkCache.getInstance().clear();
    TimeSeriesMetadataCache.getInstance().clear();
    BloomFilterCache.getInstance().clear();
  }

  public static Optional<String> getNonSystemDatabaseName(String databaseName) {
    if (databaseName.startsWith(SchemaConstant.SYSTEM_DATABASE)) {
      return Optional.empty();
    }
    int lastIndex = databaseName.lastIndexOf("-");
    if (lastIndex == -1) {
      lastIndex = databaseName.length();
    }
    return Optional.of(databaseName.substring(0, lastIndex));
  }

  public Optional<String> getNonSystemDatabaseName() {
    return getNonSystemDatabaseName(databaseName);
  }

  /** merge file under this database processor */
  public int compact() {
    writeLock("merge");
    CompactionScheduler.exclusiveLockCompactionSelection();
    try {
      return executeCompaction();
    } catch (InterruptedException ignored) {
      return 0;
    } finally {
      CompactionScheduler.exclusiveUnlockCompactionSelection();
      writeUnlock();
    }
  }

  private void resetLastCacheWhenLoadingTsFile() throws IllegalPathException {
    if (!CommonDescriptor.getInstance().getConfig().isLastCacheEnable()) {
      return;
    }
    DataNodeSchemaCache.getInstance().takeWriteLock();
    try {
      DataNodeSchemaCache.getInstance().invalidateAll();
    } finally {
      DataNodeSchemaCache.getInstance().releaseWriteLock();
    }
  }

  /**
   * Load a new tsfile to unsequence dir.
   *
   * <p>Then, update the latestTimeForEachDevice and partitionLatestFlushedTimeForEachDevice.
   *
   * @param newTsFileResource tsfile resource @UsedBy load external tsfile module
   * @param deleteOriginFile whether to delete origin tsfile
   * @param isGeneratedByPipe whether the load tsfile request is generated by pipe
   */
  public void loadNewTsFile(
      TsFileResource newTsFileResource, boolean deleteOriginFile, boolean isGeneratedByPipe)
      throws LoadFileException {
    File tsfileToBeInserted = newTsFileResource.getTsFile();
    long newFilePartitionId = newTsFileResource.getTimePartitionWithCheck();

    if (!TsFileValidator.getInstance().validateTsFile(newTsFileResource)) {
      throw new LoadFileException(
          "tsfile validate failed, " + newTsFileResource.getTsFile().getName());
    }

    writeLock("loadNewTsFile");
    try {
      newTsFileResource.setSeq(false);
      String newFileName =
          getNewTsFileName(
              System.currentTimeMillis(),
              getAndSetNewVersion(newFilePartitionId, newTsFileResource),
              0,
              0);

      if (!newFileName.equals(tsfileToBeInserted.getName())) {
        logger.info(
            "TsFile {} must be renamed to {} for loading into the unsequence list.",
            tsfileToBeInserted.getName(),
            newFileName);
        newTsFileResource.setFile(
            fsFactory.getFile(tsfileToBeInserted.getParentFile(), newFileName));
      }
      loadTsFileToUnSequence(
          tsfileToBeInserted, newTsFileResource, newFilePartitionId, deleteOriginFile);

      PipeInsertionDataNodeListener.getInstance()
          .listenToTsFile(dataRegionId, newTsFileResource, true, isGeneratedByPipe);

      FileMetrics.getInstance()
          .addTsFile(
              newTsFileResource.getDatabaseName(),
              newTsFileResource.getDataRegionId(),
              newTsFileResource.getTsFile().length(),
              false,
              newTsFileResource.getTsFile().getName());

      // update last cache
      resetLastCacheWhenLoadingTsFile();

      // update last flush time & help last flush time map degrade
      if (config.isEnableSeparateData()) {
        final DataRegionId dataRegionId = new DataRegionId(Integer.parseInt(this.dataRegionId));
        final long timePartitionId = newTsFileResource.getTimePartition();
        if (!lastFlushTimeMap.checkAndCreateFlushedTimePartition(timePartitionId)) {
          TimePartitionManager.getInstance()
              .registerTimePartitionInfo(
                  new TimePartitionInfo(
                      dataRegionId,
                      timePartitionId,
                      false,
                      Long.MAX_VALUE,
                      lastFlushTimeMap.getMemSize(timePartitionId)));
        }
        updateLastFlushTime(newTsFileResource);
        TimePartitionManager.getInstance()
            .updateAfterFlushing(
                dataRegionId,
                timePartitionId,
                System.currentTimeMillis(),
                lastFlushTimeMap.getMemSize(timePartitionId),
                false);
      }

      // update partition version
      updatePartitionFileVersion(
          newTsFileResource.getTimePartition(), newTsFileResource.getVersion());

      // help tsfile resource degrade
      TsFileResourceManager.getInstance().registerSealedTsFileResource(newTsFileResource);

      logger.info("TsFile {} is successfully loaded in unsequence list.", newFileName);
    } catch (DiskSpaceInsufficientException e) {
      logger.error(
          "Failed to append the tsfile {} to database processor {} because the disk space is insufficient.",
          tsfileToBeInserted.getAbsolutePath(),
          tsfileToBeInserted.getParentFile().getName());
      throw new LoadFileException(e);
    } catch (IllegalPathException e) {
      logger.error(
          "Failed to reset last cache when loading file {}", newTsFileResource.getTsFilePath());
      throw new LoadFileException(e);
    } finally {
      writeUnlock();
    }
  }

  /**
   * Set the version in "partition" to "version" if "version" is larger than the current version.
   */
  public void setPartitionFileVersionToMax(long partition, long version) {
    partitionMaxFileVersions.compute(
        partition, (prt, oldVer) -> computeMaxVersion(oldVer, version));
  }

  private long computeMaxVersion(Long oldVersion, Long newVersion) {
    if (oldVersion == null) {
      return newVersion;
    }
    return Math.max(oldVersion, newVersion);
  }

  /**
   * If the historical versions of a file is a sub-set of the given file's, (close and) remove it to
   * reduce unnecessary merge. Only used when the file sender and the receiver share the same file
   * close policy. Warning: DO NOT REMOVE
   */
  @SuppressWarnings("unused")
  public void removeFullyOverlapFiles(TsFileResource resource) {
    writeLock("removeFullyOverlapFiles");
    try {
      Iterator<TsFileResource> iterator = tsFileManager.getIterator(true);
      removeFullyOverlapFiles(resource, iterator, true);

      iterator = tsFileManager.getIterator(false);
      removeFullyOverlapFiles(resource, iterator, false);
    } finally {
      writeUnlock();
    }
  }

  private void removeFullyOverlapFiles(
      TsFileResource newTsFile, Iterator<TsFileResource> iterator, boolean isSeq) {
    while (iterator.hasNext()) {
      TsFileResource existingTsFile = iterator.next();
      if (newTsFile.isPlanRangeCovers(existingTsFile)
          && !newTsFile.getTsFile().equals(existingTsFile.getTsFile())
          && existingTsFile.tryWriteLock()) {
        logger.info(
            "{} is covered by {}: [{}, {}], [{}, {}], remove it",
            existingTsFile,
            newTsFile,
            existingTsFile.minPlanIndex,
            existingTsFile.maxPlanIndex,
            newTsFile.minPlanIndex,
            newTsFile.maxPlanIndex);
        // if we fail to lock the file, it means it is being queried or merged and we will not
        // wait until it is free, we will just leave it to the next merge
        try {
          removeFullyOverlapFile(existingTsFile, iterator, isSeq);
        } catch (Exception e) {
          logger.error(
              "Something gets wrong while removing FullyOverlapFiles: {}",
              existingTsFile.getTsFile().getAbsolutePath(),
              e);
        } finally {
          existingTsFile.writeUnlock();
        }
      }
    }
  }

  /**
   * remove the given tsFileResource. If the corresponding tsFileProcessor is in the working status,
   * close it before remove the related resource files. maybe time-consuming for closing a tsfile.
   */
  private void removeFullyOverlapFile(
      TsFileResource tsFileResource, Iterator<TsFileResource> iterator, boolean isSeq) {
    logger.info(
        "Removing a covered file {}, closed: {}", tsFileResource, tsFileResource.isClosed());
    if (!tsFileResource.isClosed()) {
      try {
        // also remove the TsFileProcessor if the overlapped file is not closed
        long timePartition = tsFileResource.getTimePartition();
        Map<Long, TsFileProcessor> fileProcessorMap =
            isSeq ? workSequenceTsFileProcessors : workUnsequenceTsFileProcessors;
        TsFileProcessor tsFileProcessor = fileProcessorMap.get(timePartition);
        if (tsFileProcessor != null && tsFileProcessor.getTsFileResource() == tsFileResource) {
          // have to take some time to close the tsFileProcessor
          tsFileProcessor.syncClose();
          fileProcessorMap.remove(timePartition);
        }
      } catch (Exception e) {
        logger.error("Cannot close {}", tsFileResource, e);
      }
    }
    tsFileManager.remove(tsFileResource, isSeq);
    iterator.remove();
    tsFileResource.remove();
  }

  private long getAndSetNewVersion(long timePartitionId, TsFileResource tsFileResource) {
    long version =
        partitionMaxFileVersions.compute(
            timePartitionId, (key, oldVersion) -> (oldVersion == null ? 1 : oldVersion + 1));
    tsFileResource.setVersion(version);
    return version;
  }

  /**
   * Update latest time in latestTimeForEachDevice and
   * partitionLatestFlushedTimeForEachDevice. @UsedBy sync module, load external tsfile module.
   */
  protected void updateLastFlushTime(TsFileResource newTsFileResource) {
    for (String device : newTsFileResource.getDevices()) {
      long endTime = newTsFileResource.getEndTime(device);
      long timePartitionId = TimePartitionUtils.getTimePartitionId(endTime);
      if (config.isEnableSeparateData()) {
        lastFlushTimeMap.updateOneDeviceFlushedTime(timePartitionId, device, endTime);
      }
      if (CommonDescriptor.getInstance().getConfig().isLastCacheEnable()) {
        lastFlushTimeMap.updateOneDeviceGlobalFlushedTime(device, endTime);
      }
    }
  }

  /**
   * Execute the loading process by the type.
   *
   * @param tsFileResource tsfile resource to be loaded
   * @param filePartitionId the partition id of the new file
   * @param deleteOriginFile whether to delete the original file
   * @return load the file successfully @UsedBy sync module, load external tsfile module.
   */
  private boolean loadTsFileToUnSequence(
      File tsFileToLoad,
      TsFileResource tsFileResource,
      long filePartitionId,
      boolean deleteOriginFile)
      throws LoadFileException, DiskSpaceInsufficientException {
    File targetFile;
    targetFile =
        fsFactory.getFile(
            TierManager.getInstance().getNextFolderForTsFile(0, false),
            databaseName
                + File.separatorChar
                + dataRegionId
                + File.separatorChar
                + filePartitionId
                + File.separator
                + tsFileResource.getTsFile().getName());
    tsFileResource.setFile(targetFile);
    if (tsFileManager.contains(tsFileResource, false)) {
      logger.error("The file {} has already been loaded in unsequence list", tsFileResource);
      return false;
    }
    tsFileManager.add(tsFileResource, false);
    logger.info(
        "Load tsfile in unsequence list, move file from {} to {}",
        tsFileToLoad.getAbsolutePath(),
        targetFile.getAbsolutePath());

    // move file from sync dir to data dir
    if (!targetFile.getParentFile().exists()) {
      targetFile.getParentFile().mkdirs();
    }
    try {
      if (deleteOriginFile) {
        FileUtils.moveFile(tsFileToLoad, targetFile);
      } else {
        Files.copy(tsFileToLoad.toPath(), targetFile.toPath());
      }
    } catch (IOException e) {
      logger.error(
          "File renaming failed when loading tsfile. Origin: {}, Target: {}",
          tsFileToLoad.getAbsolutePath(),
          targetFile.getAbsolutePath(),
          e);
      throw new LoadFileException(
          String.format(
              "File renaming failed when loading tsfile. Origin: %s, Target: %s, because %s",
              tsFileToLoad.getAbsolutePath(), targetFile.getAbsolutePath(), e.getMessage()));
    }

    File resourceFileToLoad = fsFactory.getFile(tsFileToLoad.getAbsolutePath() + RESOURCE_SUFFIX);
    File targetResourceFile = fsFactory.getFile(targetFile.getAbsolutePath() + RESOURCE_SUFFIX);
    try {
      if (deleteOriginFile) {
        FileUtils.moveFile(resourceFileToLoad, targetResourceFile);
      } else {
        Files.copy(resourceFileToLoad.toPath(), targetResourceFile.toPath());
      }

    } catch (IOException e) {
      logger.error(
          "File renaming failed when loading .resource file. Origin: {}, Target: {}",
          resourceFileToLoad.getAbsolutePath(),
          targetResourceFile.getAbsolutePath(),
          e);
      throw new LoadFileException(
          String.format(
              "File renaming failed when loading .resource file. Origin: %s, Target: %s, because %s",
              resourceFileToLoad.getAbsolutePath(),
              targetResourceFile.getAbsolutePath(),
              e.getMessage()));
    }

    File modFileToLoad =
        fsFactory.getFile(tsFileToLoad.getAbsolutePath() + ModificationFile.FILE_SUFFIX);
    if (modFileToLoad.exists()) {
      // when successfully loaded, the filepath of the resource will be changed to the IoTDB data
      // dir, so we can add a suffix to find the old modification file.
      File targetModFile =
          fsFactory.getFile(targetFile.getAbsolutePath() + ModificationFile.FILE_SUFFIX);
      try {
        Files.deleteIfExists(targetModFile.toPath());
      } catch (IOException e) {
        logger.warn("Cannot delete localModFile {}", targetModFile, e);
      }
      try {
        if (deleteOriginFile) {
          FileUtils.moveFile(modFileToLoad, targetModFile);
        } else {
          Files.copy(modFileToLoad.toPath(), targetModFile.toPath());
        }
      } catch (IOException e) {
        logger.error(
            "File renaming failed when loading .mod file. Origin: {}, Target: {}",
            modFileToLoad.getAbsolutePath(),
            targetModFile.getAbsolutePath(),
            e);
        throw new LoadFileException(
            String.format(
                "File renaming failed when loading .mod file. Origin: %s, Target: %s, because %s",
                modFileToLoad.getAbsolutePath(), targetModFile.getAbsolutePath(), e.getMessage()));
      } finally {
        // ModFile will be updated during the next call to `getModFile`
        tsFileResource.setModFile(null);
      }
    }

    updatePartitionFileVersion(filePartitionId, tsFileResource.getVersion());
    return true;
  }

  /**
   * get all working sequence tsfile processors
   *
   * @return all working sequence tsfile processors
   */
  public Collection<TsFileProcessor> getWorkSequenceTsFileProcessors() {
    return workSequenceTsFileProcessors.values();
  }

  /**
   * Unload tsfile and move it to the target directory if it exists.
   *
   * <p>Firstly, unload the TsFileResource from sequenceFileList/unSequenceFileList.
   *
   * <p>Secondly, move the tsfile and .resource file to the target directory.
   *
   * @param fileToBeUnloaded tsfile to be unloaded
   * @return whether the file to be unloaded exists. @UsedBy load external tsfile module.
   */
  public boolean unloadTsfile(File fileToBeUnloaded, File targetDir) throws IOException {
    writeLock("unloadTsfile");
    TsFileResource tsFileResourceToBeMoved = null;
    try {
      Iterator<TsFileResource> sequenceIterator = tsFileManager.getIterator(true);
      while (sequenceIterator.hasNext()) {
        TsFileResource sequenceResource = sequenceIterator.next();
        if (sequenceResource.getTsFile().getName().equals(fileToBeUnloaded.getName())) {
          tsFileResourceToBeMoved = sequenceResource;
          tsFileManager.remove(tsFileResourceToBeMoved, true);
          FileMetrics.getInstance()
              .deleteTsFile(true, Collections.singletonList(tsFileResourceToBeMoved));
          break;
        }
      }
      if (tsFileResourceToBeMoved == null) {
        Iterator<TsFileResource> unsequenceIterator = tsFileManager.getIterator(false);
        while (unsequenceIterator.hasNext()) {
          TsFileResource unsequenceResource = unsequenceIterator.next();
          if (unsequenceResource.getTsFile().getName().equals(fileToBeUnloaded.getName())) {
            tsFileResourceToBeMoved = unsequenceResource;
            tsFileManager.remove(tsFileResourceToBeMoved, false);
            FileMetrics.getInstance()
                .deleteTsFile(false, Collections.singletonList(tsFileResourceToBeMoved));
            break;
          }
        }
      }
    } finally {
      writeUnlock();
    }
    if (tsFileResourceToBeMoved == null) {
      return false;
    }
    tsFileResourceToBeMoved.writeLock();
    try {
      tsFileResourceToBeMoved.moveTo(targetDir);
      logger.info(
          "Move tsfile {} to target dir {} successfully.",
          tsFileResourceToBeMoved.getTsFile(),
          targetDir.getPath());
    } finally {
      tsFileResourceToBeMoved.writeUnlock();
    }
    return true;
  }

  /**
   * get all working unsequence tsfile processors
   *
   * @return all working unsequence tsfile processors
   */
  public Collection<TsFileProcessor> getWorkUnsequenceTsFileProcessors() {
    return workUnsequenceTsFileProcessors.values();
  }

  public List<TsFileResource> getSequenceFileList() {
    return tsFileManager.getTsFileList(true);
  }

  public List<TsFileResource> getUnSequenceFileList() {
    return tsFileManager.getTsFileList(false);
  }

  public String getDataRegionId() {
    return dataRegionId;
  }

  /**
   * Get the storageGroupPath with dataRegionId.
   *
   * @return data region path, like root.sg1/0
   */
  public String getStorageGroupPath() {
    return databaseName + File.separator + dataRegionId;
  }

  /**
   * Check if the data of "tsFileResource" all exist locally by comparing planIndexes in the
   * partition of "partitionNumber". This is available only when the IoTDB instances which generated
   * "tsFileResource" have the same plan indexes as the local one.
   *
   * @return true if any file contains plans with indexes no less than the max plan index of
   *     "tsFileResource", otherwise false.
   */
  public boolean isFileAlreadyExist(TsFileResource tsFileResource, long partitionNum) {
    // examine working processor first as they have the largest plan index
    return isFileAlreadyExistInWorking(
            tsFileResource, partitionNum, getWorkSequenceTsFileProcessors())
        || isFileAlreadyExistInWorking(
            tsFileResource, partitionNum, getWorkUnsequenceTsFileProcessors())
        || isFileAlreadyExistInClosed(tsFileResource, partitionNum, getSequenceFileList())
        || isFileAlreadyExistInClosed(tsFileResource, partitionNum, getUnSequenceFileList());
  }

  private boolean isFileAlreadyExistInClosed(
      TsFileResource tsFileResource, long partitionNum, Collection<TsFileResource> existingFiles) {
    for (TsFileResource resource : existingFiles) {
      if (resource.getTimePartition() == partitionNum
          && resource.getMaxPlanIndex() > tsFileResource.getMaxPlanIndex()) {
        logger.info(
            "{} is covered by a closed file {}: [{}, {}] [{}, {}]",
            tsFileResource,
            resource,
            tsFileResource.minPlanIndex,
            tsFileResource.maxPlanIndex,
            resource.minPlanIndex,
            resource.maxPlanIndex);
        return true;
      }
    }
    return false;
  }

  private boolean isFileAlreadyExistInWorking(
      TsFileResource tsFileResource,
      long partitionNum,
      Collection<TsFileProcessor> workingProcessors) {
    for (TsFileProcessor workingProcesssor : workingProcessors) {
      if (workingProcesssor.getTimeRangeId() == partitionNum) {
        TsFileResource workResource = workingProcesssor.getTsFileResource();
        boolean isCovered = workResource.getMaxPlanIndex() > tsFileResource.getMaxPlanIndex();
        if (isCovered) {
          logger.info(
              "{} is covered by a working file {}: [{}, {}] [{}, {}]",
              tsFileResource,
              workResource,
              tsFileResource.minPlanIndex,
              tsFileResource.maxPlanIndex,
              workResource.minPlanIndex,
              workResource.maxPlanIndex);
        }
        return isCovered;
      }
    }
    return false;
  }

  public void abortCompaction() {
    tsFileManager.setAllowCompaction(false);
    CompactionScheduleTaskManager.getInstance().unregisterDataRegion(this);
    List<AbstractCompactionTask> runningTasks =
        CompactionTaskManager.getInstance().abortCompaction(databaseName + "-" + dataRegionId);
    while (CompactionTaskManager.getInstance().isAnyTaskInListStillRunning(runningTasks)) {
      try {
        TimeUnit.MILLISECONDS.sleep(10);
      } catch (InterruptedException e) {
        logger.error("Thread get interrupted when waiting compaction to finish", e);
        Thread.currentThread().interrupt();
      }
    }
    isCompactionSelecting.set(false);
  }

  public TsFileManager getTsFileResourceManager() {
    return tsFileManager;
  }

  /**
   * insert batch of rows belongs to one device
   *
   * @param insertRowsOfOneDeviceNode batch of rows belongs to one device
   */
  public void insert(InsertRowsOfOneDeviceNode insertRowsOfOneDeviceNode)
      throws WriteProcessException, BatchProcessException {
    StorageEngine.blockInsertionIfReject(null);
    long startTime = System.nanoTime();
    writeLock("InsertRowsOfOneDevice");
    PERFORMANCE_OVERVIEW_METRICS.recordScheduleLockCost(System.nanoTime() - startTime);
    try {
      if (deleted) {
        return;
      }
      long deviceTTL =
          DataNodeTTLCache.getInstance()
              .getTTL(insertRowsOfOneDeviceNode.getDevicePath().getFullPath());
      Map<TsFileProcessor, Boolean> tsFileProcessorMapForFlushing = new HashMap<>();
      for (int i = 0; i < insertRowsOfOneDeviceNode.getInsertRowNodeList().size(); i++) {
        InsertRowNode insertRowNode = insertRowsOfOneDeviceNode.getInsertRowNodeList().get(i);
        if (!isAlive(insertRowNode.getTime(), deviceTTL)) {
          // we do not need to write these part of data, as they can not be queried
          // or the sub-plan has already been executed, we are retrying other sub-plans
          insertRowsOfOneDeviceNode
              .getResults()
              .put(
                  i,
                  RpcUtils.getStatus(
                      TSStatusCode.OUT_OF_TTL.getStatusCode(),
                      String.format(
                          "Insertion time [%s] is less than ttl time bound [%s]",
                          DateTimeUtils.convertLongToDate(insertRowNode.getTime()),
                          DateTimeUtils.convertLongToDate(
                              CommonDateTimeUtils.currentTime() - deviceTTL))));
          continue;
        }
        // init map
        long timePartitionId = TimePartitionUtils.getTimePartitionId(insertRowNode.getTime());

        if (config.isEnableSeparateData()
            && !lastFlushTimeMap.checkAndCreateFlushedTimePartition(timePartitionId)) {
          TimePartitionManager.getInstance()
              .registerTimePartitionInfo(
                  new TimePartitionInfo(
                      new DataRegionId(Integer.valueOf(dataRegionId)),
                      timePartitionId,
                      true,
                      Long.MAX_VALUE,
                      0));
        }

        boolean isSequence =
            config.isEnableSeparateData()
                && insertRowNode.getTime()
                    > lastFlushTimeMap.getFlushedTime(
                        timePartitionId, insertRowNode.getDevicePath().getFullPath());

        // insert to sequence or unSequence file
        try {
          insertToTsFileProcessor(
              insertRowNode, isSequence, timePartitionId, tsFileProcessorMapForFlushing);
        } catch (WriteProcessException e) {
          insertRowsOfOneDeviceNode
              .getResults()
              .put(i, RpcUtils.getStatus(e.getErrorCode(), e.getMessage()));
        }
      }
      // check memtable size and may asyncTryToFlush the work memtable
      for (Map.Entry<TsFileProcessor, Boolean> entry : tsFileProcessorMapForFlushing.entrySet()) {
        if (entry.getKey().shouldFlush()) {
          fileFlushPolicy.apply(this, entry.getKey(), entry.getValue());
        }
      }
    } finally {
      writeUnlock();
    }
    if (!insertRowsOfOneDeviceNode.getResults().isEmpty()) {
      throw new BatchProcessException("Partial failed inserting rows of one device");
    }
  }

  public void insert(InsertRowsNode insertRowsNode)
      throws BatchProcessException, WriteProcessRejectException {
    StorageEngine.blockInsertionIfReject(null);
    long startTime = System.nanoTime();
    writeLock("InsertRows");
    PERFORMANCE_OVERVIEW_METRICS.recordScheduleLockCost(System.nanoTime() - startTime);
    try {
      if (deleted) {
        return;
      }
      boolean[] areSequence = new boolean[insertRowsNode.getInsertRowNodeList().size()];
      long[] timePartitionIds = new long[insertRowsNode.getInsertRowNodeList().size()];
      for (int i = 0; i < insertRowsNode.getInsertRowNodeList().size(); i++) {
        InsertRowNode insertRowNode = insertRowsNode.getInsertRowNodeList().get(i);
        long deviceTTL =
            DataNodeTTLCache.getInstance().getTTL(insertRowNode.getDevicePath().getFullPath());
        if (!isAlive(insertRowNode.getTime(), deviceTTL)) {
          insertRowsNode
              .getResults()
              .put(
                  i,
                  RpcUtils.getStatus(
                      TSStatusCode.OUT_OF_TTL.getStatusCode(),
                      String.format(
                          "Insertion time [%s] is less than ttl time bound [%s]",
                          DateTimeUtils.convertLongToDate(insertRowNode.getTime()),
                          DateTimeUtils.convertLongToDate(
                              CommonDateTimeUtils.currentTime() - deviceTTL))));
          continue;
        }
        // init map
        timePartitionIds[i] = TimePartitionUtils.getTimePartitionId(insertRowNode.getTime());

        if (config.isEnableSeparateData()
            && !lastFlushTimeMap.checkAndCreateFlushedTimePartition(timePartitionIds[i])) {
          TimePartitionManager.getInstance()
              .registerTimePartitionInfo(
                  new TimePartitionInfo(
                      new DataRegionId(Integer.parseInt(dataRegionId)),
                      timePartitionIds[i],
                      true,
                      Long.MAX_VALUE,
                      0));
        }
        areSequence[i] =
            config.isEnableSeparateData()
                && insertRowNode.getTime()
                    > lastFlushTimeMap.getFlushedTime(
                        timePartitionIds[i], insertRowNode.getDevicePath().getFullPath());
      }
      insertToTsFileProcessors(insertRowsNode, areSequence, timePartitionIds);
      if (!insertRowsNode.getResults().isEmpty()) {
        throw new BatchProcessException("Partial failed inserting rows");
      }
    } finally {
      writeUnlock();
    }
  }

  /**
   * insert batch of tablets belongs to multiple devices
   *
   * @param insertMultiTabletsNode batch of tablets belongs to multiple devices
   */
  public void insertTablets(InsertMultiTabletsNode insertMultiTabletsNode)
      throws BatchProcessException {
    for (int i = 0; i < insertMultiTabletsNode.getInsertTabletNodeList().size(); i++) {
      InsertTabletNode insertTabletNode = insertMultiTabletsNode.getInsertTabletNodeList().get(i);
      try {
        insertTablet(insertTabletNode);
      } catch (WriteProcessException e) {
        insertMultiTabletsNode
            .getResults()
            .put(i, RpcUtils.getStatus(e.getErrorCode(), e.getMessage()));
      } catch (BatchProcessException e) {
        // for each error
        TSStatus firstStatus = null;
        for (TSStatus status : e.getFailingStatus()) {
          if (status.getCode() != TSStatusCode.SUCCESS_STATUS.getStatusCode()) {
            firstStatus = status;
          }
          // return WRITE_PROCESS_REJECT directly for the consensus retry logic
          if (status.getCode() == TSStatusCode.WRITE_PROCESS_REJECT.getStatusCode()) {
            insertMultiTabletsNode.getResults().put(i, status);
            throw new BatchProcessException("Rejected inserting multi tablets");
          }
        }
        insertMultiTabletsNode.getResults().put(i, firstStatus);
      }
    }

    if (!insertMultiTabletsNode.getResults().isEmpty()) {
      throw new BatchProcessException("Partial failed inserting multi tablets");
    }
  }

  /** @return the disk space occupied by this data region, unit is MB */
  public long countRegionDiskSize() {
    AtomicLong diskSize = new AtomicLong(0);
    TierManager.getInstance()
        .getAllLocalFilesFolders()
        .forEach(
            folder -> {
              folder = folder + File.separator + databaseName + File.separator + dataRegionId;
              countFolderDiskSize(folder, diskSize);
            });
    return diskSize.get() / 1024 / 1024;
  }

  /**
   * @param folder the folder's path
   * @param diskSize the disk space occupied by this folder, unit is MB
   */
  private void countFolderDiskSize(String folder, AtomicLong diskSize) {
    File file = FSFactoryProducer.getFSFactory().getFile(folder);
    File[] allFile = file.listFiles();
    if (allFile == null) {
      return;
    }
    for (File f : allFile) {
      if (f.isFile()) {
        diskSize.addAndGet(f.length());
      } else if (f.isDirectory()) {
        countFolderDiskSize(f.getAbsolutePath(), diskSize);
      }
    }
  }

  public void addSettleFilesToList(
      List<TsFileResource> seqResourcesToBeSettled,
      List<TsFileResource> unseqResourcesToBeSettled,
      List<String> tsFilePaths) {
    if (tsFilePaths.isEmpty()) {
      for (TsFileResource resource : tsFileManager.getTsFileList(true)) {
        if (!resource.isClosed()) {
          continue;
        }
        resource.setSettleTsFileCallBack(this::settleTsFileCallBack);
        seqResourcesToBeSettled.add(resource);
      }
      for (TsFileResource resource : tsFileManager.getTsFileList(false)) {
        if (!resource.isClosed()) {
          continue;
        }
        resource.setSettleTsFileCallBack(this::settleTsFileCallBack);
        unseqResourcesToBeSettled.add(resource);
      }
    } else {
      for (String tsFilePath : tsFilePaths) {
        File fileToBeSettled = new File(tsFilePath);
        if ("sequence"
            .equals(
                fileToBeSettled
                    .getParentFile()
                    .getParentFile()
                    .getParentFile()
                    .getParentFile()
                    .getName())) {
          for (TsFileResource resource : tsFileManager.getTsFileList(true)) {
            if (resource.getTsFile().getAbsolutePath().equals(tsFilePath)) {
              resource.setSettleTsFileCallBack(this::settleTsFileCallBack);
              seqResourcesToBeSettled.add(resource);
              break;
            }
          }
        } else {
          for (TsFileResource resource : tsFileManager.getTsFileList(false)) {
            if (resource.getTsFile().getAbsolutePath().equals(tsFilePath)) {
              unseqResourcesToBeSettled.add(resource);
              break;
            }
          }
        }
      }
    }
  }

  public void setCustomCloseFileListeners(List<CloseFileListener> customCloseFileListeners) {
    this.customCloseFileListeners = customCloseFileListeners;
  }

  public void setCustomFlushListeners(List<FlushListener> customFlushListeners) {
    this.customFlushListeners = customFlushListeners;
  }

  public void setAllowCompaction(boolean allowCompaction) {
    this.tsFileManager.setAllowCompaction(allowCompaction);
  }

  @FunctionalInterface
  public interface CloseTsFileCallBack {

    void call(TsFileProcessor caller) throws TsFileProcessorException, IOException;
  }

  @FunctionalInterface
  public interface UpdateEndTimeCallBack {

    void call(TsFileProcessor caller, Map<String, Long> updateMap, long systemFlushTime);
  }

  @FunctionalInterface
  public interface SettleTsFileCallBack {

    void call(TsFileResource oldTsFileResource, List<TsFileResource> newTsFileResources)
        throws WriteProcessException;
  }

  public List<Long> getTimePartitions() {
    return new ArrayList<>(partitionMaxFileVersions.keySet());
  }

  public Long getLatestTimePartition() {
    return getTimePartitions().stream().max(Long::compareTo).orElse(0L);
  }

  public String getInsertWriteLockHolder() {
    return insertWriteLockHolder;
  }

  /** This method could only be used in iot consensus */
  public IWALNode getWALNode() {
    if (!config.getDataRegionConsensusProtocolClass().equals(ConsensusFactory.IOT_CONSENSUS)) {
      throw new UnsupportedOperationException();
    }
    // identifier should be same with getTsFileProcessor method
    return WALManager.getInstance()
        .applyForWALNode(databaseName + FILE_NAME_SEPARATOR + dataRegionId);
  }

  /** Wait for this data region successfully deleted */
  public void waitForDeleted() {
    writeLock("waitForDeleted");
    try {
      if (!deleted) {
        deletedCondition.await();
      }
      FileMetrics.getInstance().deleteRegion(databaseName, dataRegionId);
    } catch (InterruptedException e) {
      logger.error("Interrupted When waiting for data region deleted.");
      Thread.currentThread().interrupt();
    } finally {
      writeUnlock();
    }
  }

  /** Release all threads waiting for this data region successfully deleted */
  public void markDeleted() {
    writeLock("markDeleted");
    try {
      deleted = true;
      deletedCondition.signalAll();
    } finally {
      writeUnlock();
    }
  }

  /* Be careful, the thread that calls this method may not hold the write lock!!*/
  public void degradeFlushTimeMap(long timePartitionId) {
    lastFlushTimeMap.degradeLastFlushTime(timePartitionId);
  }

  public long getMemCost() {
    return dataRegionInfo.getMemCost();
  }

  private void renameAndHandleError(String originFileName, String newFileName) {
    try {
      File originFile = new File(originFileName);
      if (originFile.exists()) {
        Files.move(originFile.toPath(), Paths.get(newFileName));
      }
    } catch (IOException e) {
      logger.error("Failed to rename {} to {},", originFileName, newFileName, e);
    }
  }

  @TestOnly
  public ILastFlushTimeMap getLastFlushTimeMap() {
    return lastFlushTimeMap;
  }

  @TestOnly
  public TsFileManager getTsFileManager() {
    return tsFileManager;
  }
}<|MERGE_RESOLUTION|>--- conflicted
+++ resolved
@@ -2336,24 +2336,17 @@
     }
   }
 
-<<<<<<< HEAD
-  protected int executeCompaction() {
-    int trySubmitCount = 0;
-    try {
-=======
-  public int executeCompaction() throws InterruptedException {
+  protected int executeCompaction() throws InterruptedException {
     if (!isCompactionSelecting.compareAndSet(false, true)) {
       return 0;
     }
-    try {
-      int trySubmitCount = 0;
->>>>>>> 7acc5cdb
+    int trySubmitCount = 0;
+    try {
       List<Long> timePartitions = new ArrayList<>(tsFileManager.getTimePartitions());
       // sort the time partition from largest to smallest
       timePartitions.sort(Comparator.reverseOrder());
 
       CompactionScheduleSummary summary = new CompactionScheduleSummary();
-<<<<<<< HEAD
 
       // schedule settle compaction for ttl check
       if (scheduleCount % ttlCheckInterval == 0) {
@@ -2370,23 +2363,6 @@
       if (trySubmitCount == 0) {
         // the name of this variable is trySubmitCount, because the task submitted to the queue
         // could be evicted due to the low priority of the task
-        CompactionScheduler.lockCompactionSelection();
-        try {
-          for (long timePartition : timePartitions) {
-            trySubmitCount +=
-                CompactionScheduler.scheduleCompaction(tsFileManager, timePartition, summary);
-          }
-        } finally {
-          CompactionScheduler.unlockCompactionSelection();
-=======
-      if (IoTDBDescriptor.getInstance().getConfig().isEnableCrossSpaceCompaction()) {
-        trySubmitCount += executeInsertionCompaction(timePartitions);
-        summary.incrementSubmitTaskNum(CompactionTaskType.INSERTION, trySubmitCount);
-      }
-      if (summary.getSubmitInsertionCrossSpaceCompactionTaskNum() == 0) {
-        // the name of this variable is trySubmitCount, because the task submitted to the queue
-        // could
-        // be evicted due to the low priority of the task
         for (long timePartition : timePartitions) {
           CompactionScheduler.sharedLockCompactionSelection();
           try {
@@ -2399,13 +2375,13 @@
           } finally {
             CompactionScheduler.sharedUnlockCompactionSelection();
           }
->>>>>>> 7acc5cdb
         }
       }
       if (summary.hasSubmitTask()) {
         CompactionMetrics.getInstance().updateCompactionTaskSelectionNum(summary);
       }
-<<<<<<< HEAD
+    } catch (InterruptedException e) {
+      throw e;
     } catch (Throwable e) {
       logger.error("Meet error in compaction schedule.", e);
     } finally {
@@ -2417,23 +2393,19 @@
   protected int executeTTLCheck(List<Long> timePartitions, CompactionScheduleSummary summary)
       throws InterruptedException {
     int trySubmitCount = 0;
-    CompactionScheduler.lockCompactionSelection();
-    try {
-      for (long timePartition : timePartitions) {
+
+    for (long timePartition : timePartitions) {
+      CompactionScheduler.sharedLockCompactionSelection();
+      try {
         trySubmitCount +=
             CompactionScheduler.tryToSubmitSettleCompactionTask(
                 tsFileManager, timePartition, summary, true);
-      }
-    } finally {
-      CompactionScheduler.unlockCompactionSelection();
+      } finally {
+        CompactionScheduler.sharedUnlockCompactionSelection();
+        isCompactionSelecting.set(false);
+      }
     }
     return trySubmitCount;
-=======
-      return trySubmitCount;
-    } finally {
-      isCompactionSelecting.set(false);
-    }
->>>>>>> 7acc5cdb
   }
 
   protected int executeInsertionCompaction(List<Long> timePartitions) throws InterruptedException {
@@ -2455,13 +2427,10 @@
         }
         break;
       }
-<<<<<<< HEAD
-=======
     } catch (InterruptedException e) {
       throw e;
     } catch (Throwable e) {
       logger.error("Meet error in compaction schedule.", e);
->>>>>>> 7acc5cdb
     } finally {
       CompactionScheduler.sharedUnlockCompactionSelection();
     }
