/*
 * Licensed to the Apache Software Foundation (ASF) under one
 * or more contributor license agreements.  See the NOTICE file
 * distributed with this work for additional information
 * regarding copyright ownership.  The ASF licenses this file
 * to you under the Apache License, Version 2.0 (the
 * "License"); you may not use this file except in compliance
 * with the License.  You may obtain a copy of the License at
 *
 *      http://www.apache.org/licenses/LICENSE-2.0
 *
 * Unless required by applicable law or agreed to in writing,
 * software distributed under the License is distributed on an
 * "AS IS" BASIS, WITHOUT WARRANTIES OR CONDITIONS OF ANY
 * KIND, either express or implied.  See the License for the
 * specific language governing permissions and limitations
 * under the License.
 */

package org.apache.iotdb.db.storageengine.dataregion;

import org.apache.iotdb.common.rpc.thrift.TSStatus;
import org.apache.iotdb.commons.cluster.NodeStatus;
import org.apache.iotdb.commons.conf.CommonDescriptor;
import org.apache.iotdb.commons.consensus.DataRegionId;
import org.apache.iotdb.commons.exception.MetadataException;
import org.apache.iotdb.commons.file.SystemFileFactory;
import org.apache.iotdb.commons.path.PartialPath;
import org.apache.iotdb.commons.schema.SchemaConstant;
import org.apache.iotdb.commons.service.metric.MetricService;
import org.apache.iotdb.commons.service.metric.PerformanceOverviewMetrics;
import org.apache.iotdb.commons.utils.CommonDateTimeUtils;
import org.apache.iotdb.commons.utils.TestOnly;
import org.apache.iotdb.commons.utils.TimePartitionUtils;
import org.apache.iotdb.consensus.ConsensusFactory;
import org.apache.iotdb.db.conf.IoTDBConfig;
import org.apache.iotdb.db.conf.IoTDBDescriptor;
import org.apache.iotdb.db.exception.BatchProcessException;
import org.apache.iotdb.db.exception.DataRegionException;
import org.apache.iotdb.db.exception.DiskSpaceInsufficientException;
import org.apache.iotdb.db.exception.LoadFileException;
import org.apache.iotdb.db.exception.TsFileProcessorException;
import org.apache.iotdb.db.exception.WriteProcessException;
import org.apache.iotdb.db.exception.WriteProcessRejectException;
import org.apache.iotdb.db.exception.query.OutOfTTLException;
import org.apache.iotdb.db.exception.query.QueryProcessException;
import org.apache.iotdb.db.exception.quota.ExceedQuotaException;
import org.apache.iotdb.db.pipe.extractor.dataregion.realtime.listener.PipeInsertionDataNodeListener;
import org.apache.iotdb.db.queryengine.execution.fragment.QueryContext;
import org.apache.iotdb.db.queryengine.metric.QueryResourceMetricSet;
import org.apache.iotdb.db.queryengine.plan.analyze.cache.schema.DataNodeSchemaCache;
import org.apache.iotdb.db.queryengine.plan.analyze.cache.schema.DataNodeTTLCache;
import org.apache.iotdb.db.queryengine.plan.planner.plan.node.PlanNodeId;
import org.apache.iotdb.db.queryengine.plan.planner.plan.node.write.DeleteDataNode;
import org.apache.iotdb.db.queryengine.plan.planner.plan.node.write.InsertMultiTabletsNode;
import org.apache.iotdb.db.queryengine.plan.planner.plan.node.write.InsertRowNode;
import org.apache.iotdb.db.queryengine.plan.planner.plan.node.write.InsertRowsNode;
import org.apache.iotdb.db.queryengine.plan.planner.plan.node.write.InsertRowsOfOneDeviceNode;
import org.apache.iotdb.db.queryengine.plan.planner.plan.node.write.InsertTabletNode;
import org.apache.iotdb.db.service.SettleService;
import org.apache.iotdb.db.service.metrics.CompactionMetrics;
import org.apache.iotdb.db.service.metrics.FileMetrics;
import org.apache.iotdb.db.service.metrics.WritingMetrics;
import org.apache.iotdb.db.storageengine.StorageEngine;
import org.apache.iotdb.db.storageengine.buffer.BloomFilterCache;
import org.apache.iotdb.db.storageengine.buffer.ChunkCache;
import org.apache.iotdb.db.storageengine.buffer.TimeSeriesMetadataCache;
import org.apache.iotdb.db.storageengine.dataregion.compaction.constant.CompactionTaskType;
import org.apache.iotdb.db.storageengine.dataregion.compaction.execute.recover.CompactionRecoverManager;
import org.apache.iotdb.db.storageengine.dataregion.compaction.execute.task.AbstractCompactionTask;
import org.apache.iotdb.db.storageengine.dataregion.compaction.schedule.CompactionScheduleSummary;
import org.apache.iotdb.db.storageengine.dataregion.compaction.schedule.CompactionScheduleTaskManager;
import org.apache.iotdb.db.storageengine.dataregion.compaction.schedule.CompactionScheduler;
import org.apache.iotdb.db.storageengine.dataregion.compaction.schedule.CompactionTaskManager;
import org.apache.iotdb.db.storageengine.dataregion.flush.CloseFileListener;
import org.apache.iotdb.db.storageengine.dataregion.flush.FlushListener;
import org.apache.iotdb.db.storageengine.dataregion.flush.FlushStatus;
import org.apache.iotdb.db.storageengine.dataregion.flush.TsFileFlushPolicy;
import org.apache.iotdb.db.storageengine.dataregion.memtable.IMemTable;
import org.apache.iotdb.db.storageengine.dataregion.memtable.TsFileProcessor;
import org.apache.iotdb.db.storageengine.dataregion.memtable.TsFileProcessorInfo;
import org.apache.iotdb.db.storageengine.dataregion.modification.Deletion;
import org.apache.iotdb.db.storageengine.dataregion.modification.ModificationFile;
import org.apache.iotdb.db.storageengine.dataregion.read.QueryDataSource;
import org.apache.iotdb.db.storageengine.dataregion.read.control.FileReaderManager;
import org.apache.iotdb.db.storageengine.dataregion.tsfile.TsFileManager;
import org.apache.iotdb.db.storageengine.dataregion.tsfile.TsFileResource;
import org.apache.iotdb.db.storageengine.dataregion.tsfile.TsFileResourceStatus;
import org.apache.iotdb.db.storageengine.dataregion.tsfile.generator.TsFileNameGenerator;
import org.apache.iotdb.db.storageengine.dataregion.tsfile.generator.VersionController;
import org.apache.iotdb.db.storageengine.dataregion.utils.validate.TsFileValidator;
import org.apache.iotdb.db.storageengine.dataregion.wal.WALManager;
import org.apache.iotdb.db.storageengine.dataregion.wal.node.IWALNode;
import org.apache.iotdb.db.storageengine.dataregion.wal.recover.WALRecoverManager;
import org.apache.iotdb.db.storageengine.dataregion.wal.recover.file.SealedTsFileRecoverPerformer;
import org.apache.iotdb.db.storageengine.dataregion.wal.recover.file.UnsealedTsFileRecoverPerformer;
import org.apache.iotdb.db.storageengine.dataregion.wal.utils.WALMode;
import org.apache.iotdb.db.storageengine.dataregion.wal.utils.listener.WALFlushListener;
import org.apache.iotdb.db.storageengine.dataregion.wal.utils.listener.WALRecoverListener;
import org.apache.iotdb.db.storageengine.rescon.disk.TierManager;
import org.apache.iotdb.db.storageengine.rescon.memory.TimePartitionInfo;
import org.apache.iotdb.db.storageengine.rescon.memory.TimePartitionManager;
import org.apache.iotdb.db.storageengine.rescon.memory.TsFileResourceManager;
import org.apache.iotdb.db.storageengine.rescon.quotas.DataNodeSpaceQuotaManager;
import org.apache.iotdb.db.tools.settle.TsFileAndModSettleTool;
import org.apache.iotdb.db.utils.DateTimeUtils;
import org.apache.iotdb.rpc.RpcUtils;
import org.apache.iotdb.rpc.TSStatusCode;

import org.apache.commons.io.FileUtils;
import org.apache.tsfile.file.metadata.ChunkMetadata;
import org.apache.tsfile.file.metadata.IDeviceID;
import org.apache.tsfile.file.metadata.PlainDeviceID;
import org.apache.tsfile.fileSystem.FSFactoryProducer;
import org.apache.tsfile.fileSystem.FSType;
import org.apache.tsfile.fileSystem.fsFactory.FSFactory;
import org.apache.tsfile.read.filter.basic.Filter;
import org.apache.tsfile.utils.FSUtils;
import org.apache.tsfile.utils.Pair;
import org.apache.tsfile.write.schema.MeasurementSchema;
import org.apache.tsfile.write.writer.RestorableTsFileIOWriter;
import org.slf4j.Logger;
import org.slf4j.LoggerFactory;

import java.io.File;
import java.io.IOException;
import java.nio.file.Files;
import java.nio.file.Paths;
import java.util.ArrayList;
import java.util.Arrays;
import java.util.Collection;
import java.util.Collections;
import java.util.Comparator;
import java.util.HashMap;
import java.util.HashSet;
import java.util.Iterator;
import java.util.List;
import java.util.Map;
import java.util.Map.Entry;
import java.util.Optional;
import java.util.Set;
import java.util.TreeMap;
import java.util.concurrent.CompletableFuture;
import java.util.concurrent.ConcurrentHashMap;
import java.util.concurrent.ExecutionException;
import java.util.concurrent.Future;
import java.util.concurrent.Phaser;
import java.util.concurrent.TimeUnit;
import java.util.concurrent.atomic.AtomicBoolean;
import java.util.concurrent.atomic.AtomicLong;
import java.util.concurrent.locks.Condition;
import java.util.concurrent.locks.ReadWriteLock;
import java.util.concurrent.locks.ReentrantReadWriteLock;
import java.util.stream.Collectors;

import static org.apache.iotdb.commons.conf.IoTDBConstant.FILE_NAME_SEPARATOR;
import static org.apache.iotdb.db.queryengine.metric.QueryResourceMetricSet.SEQUENCE_TSFILE;
import static org.apache.iotdb.db.queryengine.metric.QueryResourceMetricSet.UNSEQUENCE_TSFILE;
import static org.apache.iotdb.db.storageengine.dataregion.tsfile.TsFileResource.BROKEN_SUFFIX;
import static org.apache.iotdb.db.storageengine.dataregion.tsfile.TsFileResource.RESOURCE_SUFFIX;
import static org.apache.iotdb.db.storageengine.dataregion.tsfile.TsFileResource.TEMP_SUFFIX;
import static org.apache.tsfile.common.constant.TsFileConstant.TSFILE_SUFFIX;

/**
 * For sequence data, a {@link DataRegion} has some {@link TsFileProcessor}s, in which there is only
 * one {@link TsFileProcessor} in the working status. <br>
 *
 * <p>There are two situations to set the working {@link TsFileProcessor} to closing status:<br>
 *
 * <p>(1) when inserting data into the {@link TsFileProcessor}, and the {@link TsFileProcessor}
 * shouldFlush() (or shouldClose())<br>
 *
 * <p>(2) someone calls syncCloseAllWorkingTsFileProcessors(). (up to now, only flush command from
 * cli will call this method)<br>
 *
 * <p>UnSequence data has the similar process as above.
 *
 * <p>When a sequence {@link TsFileProcessor} is submitted to be flushed, the
 * updateLatestFlushTimeCallback() method will be called as a callback.<br>
 *
 * <p>When a {@link TsFileProcessor} is closed, the closeUnsealedTsFileProcessorCallBack() method
 * will be called as a callback.
 */
public class DataRegion implements IDataRegionForQuery {

  private static final IoTDBConfig config = IoTDBDescriptor.getInstance().getConfig();
  private static final Logger DEBUG_LOGGER = LoggerFactory.getLogger("QUERY_DEBUG");

  /**
   * All newly generated chunks after merge have version number 0, so we set merged Modification
   * file version to 1 to take effect.
   */
  private static final int MERGE_MOD_START_VERSION_NUM = 1;

  private static final Logger logger = LoggerFactory.getLogger(DataRegion.class);

  /**
   * A read write lock for guaranteeing concurrent safety when accessing all fields in this class
   * (i.e., schema, (un)sequenceFileList, work(un)SequenceTsFileProcessor,
   * closing(Un)SequenceTsFileProcessor, latestTimeForEachDevice, and
   * partitionLatestFlushedTimeForEachDevice)
   */
  private final ReadWriteLock insertLock = new ReentrantReadWriteLock();
  /** Condition to safely delete data region. */
  private final Condition deletedCondition = insertLock.writeLock().newCondition();
  /** Data region has been deleted or not. */
  private volatile boolean deleted = false;
  /** closeStorageGroupCondition is used to wait for all currently closing TsFiles to be done. */
  private final Object closeStorageGroupCondition = new Object();
  /**
   * Avoid some tsfileResource is changed (e.g., from unsealed to sealed) when a read is executed.
   */
  private final ReadWriteLock closeQueryLock = new ReentrantReadWriteLock();
  /** time partition id in the database -> {@link TsFileProcessor} for this time partition. */
  private final TreeMap<Long, TsFileProcessor> workSequenceTsFileProcessors = new TreeMap<>();
  /** time partition id in the database -> {@link TsFileProcessor} for this time partition. */
  private final TreeMap<Long, TsFileProcessor> workUnsequenceTsFileProcessors = new TreeMap<>();

  /** sequence {@link TsFileProcessor}s which are closing. */
  private final Set<TsFileProcessor> closingSequenceTsFileProcessor = ConcurrentHashMap.newKeySet();

  /** unsequence {@link TsFileProcessor}s which are closing. */
  private final Set<TsFileProcessor> closingUnSequenceTsFileProcessor =
      ConcurrentHashMap.newKeySet();

  /** data region id. */
  private final String dataRegionId;
  /** database name. */
  private final String databaseName;
  /** database system directory. */
  private File storageGroupSysDir;
  /** manage seqFileList and unSeqFileList. */
  private final TsFileManager tsFileManager;

  /** manage tsFileResource degrade. */
  private final TsFileResourceManager tsFileResourceManager = TsFileResourceManager.getInstance();

  /**
   * time partition id -> version controller which assigns a version for each MemTable and
   * deletion/update such that after they are persisted, the order of insertions, deletions and
   * updates can be re-determined. Will be empty if there are not MemTables in memory.
   */
  private final HashMap<Long, VersionController> timePartitionIdVersionControllerMap =
      new HashMap<>();

  /** file system factory (local or hdfs). */
  private final FSFactory fsFactory = FSFactoryProducer.getFSFactory();
  /** File flush policy. */
  private TsFileFlushPolicy fileFlushPolicy;
  /**
   * The max file versions in each partition. By recording this, if several IoTDB instances have the
   * same policy of closing file and their ingestion is identical, then files of the same version in
   * different IoTDB instance will have identical data, providing convenience for data comparison
   * across different instances. partition number -> max version number
   */
  private Map<Long, Long> partitionMaxFileVersions = new ConcurrentHashMap<>();
  /** database info for mem control. */
  private final DataRegionInfo dataRegionInfo = new DataRegionInfo(this);
  /** whether it's ready from recovery. */
  private boolean isReady = false;
  /** close file listeners. */
  private List<CloseFileListener> customCloseFileListeners = Collections.emptyList();
  /** flush listeners. */
  private List<FlushListener> customFlushListeners = Collections.emptyList();

  private ILastFlushTimeMap lastFlushTimeMap;

  /**
   * Record the insertWriteLock in SG is being hold by which method, it will be empty string if no
   * one holds the insertWriteLock.
   */
  private String insertWriteLockHolder = "";

  private final AtomicBoolean isCompactionSelecting = new AtomicBoolean(false);

  private static final QueryResourceMetricSet QUERY_RESOURCE_METRIC_SET =
      QueryResourceMetricSet.getInstance();

  private static final PerformanceOverviewMetrics PERFORMANCE_OVERVIEW_METRICS =
      PerformanceOverviewMetrics.getInstance();

  /**
   * Construct a database processor.
   *
   * @param systemDir system dir path
   * @param dataRegionId data region id e.g. 1
   * @param fileFlushPolicy file flush policy
   * @param databaseName database name e.g. root.sg1
   */
  public DataRegion(
      String systemDir, String dataRegionId, TsFileFlushPolicy fileFlushPolicy, String databaseName)
      throws DataRegionException {
    this.dataRegionId = dataRegionId;
    this.databaseName = databaseName;
    this.fileFlushPolicy = fileFlushPolicy;

    storageGroupSysDir = SystemFileFactory.INSTANCE.getFile(systemDir, dataRegionId);
    this.tsFileManager =
        new TsFileManager(databaseName, dataRegionId, storageGroupSysDir.getPath());
    if (storageGroupSysDir.mkdirs()) {
      logger.info(
          "Database system Directory {} doesn't exist, create it", storageGroupSysDir.getPath());
    } else if (!storageGroupSysDir.exists()) {
      logger.error("create database system Directory {} failed", storageGroupSysDir.getPath());
    }

    lastFlushTimeMap = new HashLastFlushTimeMap();

    // recover tsfiles unless consensus protocol is ratis and storage storageengine is not ready
    if (config.getDataRegionConsensusProtocolClass().equals(ConsensusFactory.RATIS_CONSENSUS)
        && !StorageEngine.getInstance().isAllSgReady()) {
      logger.debug(
          "Skip recovering data region {}[{}] when consensus protocol is ratis and storage engine is not ready.",
          databaseName,
          dataRegionId);
      for (String fileFolder : TierManager.getInstance().getAllFilesFolders()) {
        File dataRegionFolder =
            fsFactory.getFile(fileFolder, databaseName + File.separator + dataRegionId);
        try {
          fsFactory.deleteDirectory(dataRegionFolder.getPath());
        } catch (IOException e) {
          logger.error(
              "Exception occurs when deleting data region folder for {}-{}",
              databaseName,
              dataRegionId,
              e);
        }
        if (FSUtils.getFSType(dataRegionFolder) == FSType.LOCAL) {
          dataRegionFolder.mkdirs();
        }
      }
    } else {
      recover();
    }

    MetricService.getInstance().addMetricSet(new DataRegionMetrics(this));
  }

  @TestOnly
  public DataRegion(String databaseName, String id) {
    this.databaseName = databaseName;
    this.dataRegionId = id;
    this.tsFileManager = new TsFileManager(databaseName, id, "");
    this.partitionMaxFileVersions = new HashMap<>();
    partitionMaxFileVersions.put(0L, 0L);
  }

  @Override
  public String getDatabaseName() {
    return databaseName;
  }

  public boolean isReady() {
    return isReady;
  }

  public void setReady(boolean ready) {
    isReady = ready;
  }

  private Map<Long, List<TsFileResource>> splitResourcesByPartition(
      List<TsFileResource> resources) {
    Map<Long, List<TsFileResource>> ret = new TreeMap<>();
    for (TsFileResource resource : resources) {
      ret.computeIfAbsent(resource.getTimePartition(), l -> new ArrayList<>()).add(resource);
    }
    return ret;
  }

  /** this class is used to store recovering context. */
  private class DataRegionRecoveryContext {
    /** number of files to be recovered. */
    private final long numOfFilesToRecover;

    /** number of already recovered files. */
    private long recoveredFilesNum;
    /** last recovery log time. */
    private long lastLogTime;

    /** recover performers of unsealed TsFiles. */
    private final List<UnsealedTsFileRecoverPerformer> recoverPerformers = new ArrayList<>();

    public DataRegionRecoveryContext(long numOfFilesToRecover) {
      this.numOfFilesToRecover = numOfFilesToRecover;
      this.recoveredFilesNum = 0;
      this.lastLogTime = System.currentTimeMillis();
    }

    public void incrementRecoveredFilesNum() {
      recoveredFilesNum++;
      if (recoveredFilesNum < numOfFilesToRecover) {
        if (System.currentTimeMillis() - lastLogTime > config.getRecoveryLogIntervalInMs()) {
          logger.info(
              "The TsFiles of data region {}[{}] has recovered {}/{}.",
              databaseName,
              dataRegionId,
              recoveredFilesNum,
              numOfFilesToRecover);
          lastLogTime = System.currentTimeMillis();
        }
      } else {
        logger.info(
            "The TsFiles of data region {}[{}] has recovered" + " {}/{}.",
            databaseName,
            dataRegionId,
            numOfFilesToRecover,
            numOfFilesToRecover);
      }
    }
  }

  /** recover from file */
  @SuppressWarnings({"squid:S3776", "squid:S6541"}) // Suppress high Cognitive Complexity warning
  private void recover() throws DataRegionException {
    try {
      recoverCompaction();
    } catch (Exception e) {
      // signal wal recover manager to recover this region's files
      WALRecoverManager.getInstance()
          .getAllDataRegionScannedLatch()
          .countDownWithException(e.getMessage());
      throw new DataRegionException(e);
    }

    try {
      // collect candidate TsFiles from sequential and unsequential data directory
      List<TsFileResource> tmpSeqTsFiles =
          getAllFiles(TierManager.getInstance().getAllLocalSequenceFileFolders());
      List<TsFileResource> tmpUnseqTsFiles =
          getAllFiles(TierManager.getInstance().getAllLocalUnSequenceFileFolders());

      // split by partition so that we can find the last file of each partition and decide to
      // close it or not
      DataRegionRecoveryContext dataRegionRecoveryContext =
          new DataRegionRecoveryContext((long) tmpSeqTsFiles.size() + tmpUnseqTsFiles.size());
      Map<Long, List<TsFileResource>> partitionTmpSeqTsFiles =
          splitResourcesByPartition(tmpSeqTsFiles);
      Map<Long, List<TsFileResource>> partitionTmpUnseqTsFiles =
          splitResourcesByPartition(tmpUnseqTsFiles);
      // submit unsealed TsFiles to recover
      List<WALRecoverListener> recoverListeners = new ArrayList<>();
      for (List<TsFileResource> value : partitionTmpSeqTsFiles.values()) {
        // tsFiles without resource file are unsealed
        for (TsFileResource resource : value) {
          if (resource.resourceFileExists()) {
            FileMetrics.getInstance()
                .addTsFile(
                    resource.getDatabaseName(),
                    resource.getDataRegionId(),
                    resource.getTsFile().length(),
                    true,
                    resource.getTsFile().getName());
            if (resource.getModFile().exists()) {
              FileMetrics.getInstance().increaseModFileNum(1);
              FileMetrics.getInstance().increaseModFileSize(resource.getModFile().getSize());
            }
          }
        }
        while (!value.isEmpty()) {
          TsFileResource tsFileResource = value.get(value.size() - 1);
          if (tsFileResource.resourceFileExists()) {
            break;
          } else {
            value.remove(value.size() - 1);
            WALRecoverListener recoverListener =
                recoverUnsealedTsFile(tsFileResource, dataRegionRecoveryContext, true);
            if (recoverListener != null) {
              recoverListeners.add(recoverListener);
            }
          }
        }
      }
      for (List<TsFileResource> value : partitionTmpUnseqTsFiles.values()) {
        // tsFiles without resource file are unsealed
        for (TsFileResource resource : value) {
          if (resource.resourceFileExists()) {
            FileMetrics.getInstance()
                .addTsFile(
                    resource.getDatabaseName(),
                    resource.getDataRegionId(),
                    resource.getTsFile().length(),
                    false,
                    resource.getTsFile().getName());
          }
          if (resource.getModFile().exists()) {
            FileMetrics.getInstance().increaseModFileNum(1);
            FileMetrics.getInstance().increaseModFileSize(resource.getModFile().getSize());
          }
        }
        while (!value.isEmpty()) {
          TsFileResource tsFileResource = value.get(value.size() - 1);
          if (tsFileResource.resourceFileExists()) {
            break;
          } else {
            value.remove(value.size() - 1);
            WALRecoverListener recoverListener =
                recoverUnsealedTsFile(tsFileResource, dataRegionRecoveryContext, false);
            if (recoverListener != null) {
              recoverListeners.add(recoverListener);
            }
          }
        }
      }
      // signal wal recover manager to recover this region's files
      WALRecoverManager.getInstance().getAllDataRegionScannedLatch().countDown();
      // recover sealed TsFiles
      if (!partitionTmpSeqTsFiles.isEmpty() || !partitionTmpUnseqTsFiles.isEmpty()) {
        long latestPartitionId = Long.MIN_VALUE;
        if (!partitionTmpSeqTsFiles.isEmpty()) {
          latestPartitionId =
              ((TreeMap<Long, List<TsFileResource>>) partitionTmpSeqTsFiles).lastKey();
        }
        if (!partitionTmpUnseqTsFiles.isEmpty()) {
          latestPartitionId =
              Math.max(
                  latestPartitionId,
                  ((TreeMap<Long, List<TsFileResource>>) partitionTmpUnseqTsFiles).lastKey());
        }
        for (Entry<Long, List<TsFileResource>> partitionFiles : partitionTmpSeqTsFiles.entrySet()) {
          recoverFilesInPartition(
              partitionFiles.getKey(), dataRegionRecoveryContext, partitionFiles.getValue(), true);
        }
        for (Entry<Long, List<TsFileResource>> partitionFiles :
            partitionTmpUnseqTsFiles.entrySet()) {
          recoverFilesInPartition(
              partitionFiles.getKey(), dataRegionRecoveryContext, partitionFiles.getValue(), false);
        }
        if (config.isEnableSeparateData()) {
          TimePartitionManager.getInstance()
              .registerTimePartitionInfo(
                  new TimePartitionInfo(
                      new DataRegionId(Integer.parseInt(dataRegionId)),
                      latestPartitionId,
                      false,
                      Long.MAX_VALUE,
                      lastFlushTimeMap.getMemSize(latestPartitionId)));
        }
      }
      // wait until all unsealed TsFiles have been recovered
      for (WALRecoverListener recoverListener : recoverListeners) {
        if (recoverListener.waitForResult() == WALRecoverListener.Status.FAILURE) {
          logger.error(
              "Fail to recover unsealed TsFile {}, skip it.",
              recoverListener.getFilePath(),
              recoverListener.getCause());
        }
        // update VSGRecoveryContext
        dataRegionRecoveryContext.incrementRecoveredFilesNum();
      }
      // recover unsealed TsFiles, sort make sure last flush time not be replaced by early files
      dataRegionRecoveryContext.recoverPerformers.sort(
          (p1, p2) ->
              compareFileName(
                  p1.getTsFileResource().getTsFile(), p2.getTsFileResource().getTsFile()));
      for (UnsealedTsFileRecoverPerformer recoverPerformer :
          dataRegionRecoveryContext.recoverPerformers) {
        recoverUnsealedTsFileCallBack(recoverPerformer);
      }
      for (TsFileResource resource : tsFileManager.getTsFileList(true)) {
        long partitionNum = resource.getTimePartition();
        updatePartitionFileVersion(partitionNum, resource.getVersion());
      }
      for (TsFileResource resource : tsFileManager.getTsFileList(false)) {
        long partitionNum = resource.getTimePartition();
        updatePartitionFileVersion(partitionNum, resource.getVersion());
      }
    } catch (IOException e) {
      // signal wal recover manager to recover this region's files
      WALRecoverManager.getInstance()
          .getAllDataRegionScannedLatch()
          .countDownWithException(e.getMessage());
      throw new DataRegionException(e);
    }

    initCompactionSchedule();

    if (StorageEngine.getInstance().isAllSgReady()) {
      logger.info("The data region {}[{}] is created successfully", databaseName, dataRegionId);
    } else {
      logger.info("The data region {}[{}] is recovered successfully", databaseName, dataRegionId);
    }
  }

  private void updateLastFlushTime(TsFileResource resource, boolean isSeq) {
    long timePartitionId = resource.getTimePartition();
    Map<IDeviceID, Long> endTimeMap = new HashMap<>();
    for (IDeviceID deviceId : resource.getDevices()) {
      long endTime = resource.getEndTime(deviceId);
      endTimeMap.put(deviceId, endTime);
    }
    if (config.isEnableSeparateData()) {
      lastFlushTimeMap.updateMultiDeviceFlushedTime(timePartitionId, endTimeMap);
    }
    if (CommonDescriptor.getInstance().getConfig().isLastCacheEnable()) {
      lastFlushTimeMap.updateMultiDeviceGlobalFlushedTime(endTimeMap);
    }
  }

  public void initCompactionSchedule() {
    if (!config.isEnableSeqSpaceCompaction()
        && !config.isEnableUnseqSpaceCompaction()
        && !config.isEnableCrossSpaceCompaction()) {
      return;
    }
    CompactionScheduleTaskManager.getInstance().registerDataRegion(this);
  }

  private void recoverCompaction() {
    CompactionRecoverManager compactionRecoverManager =
        new CompactionRecoverManager(tsFileManager, databaseName, dataRegionId);
    compactionRecoverManager.recoverCompaction();
  }

  public void updatePartitionFileVersion(long partitionNum, long fileVersion) {
    partitionMaxFileVersions.compute(
        partitionNum,
        (key, oldVersion) ->
            (oldVersion == null || fileVersion > oldVersion) ? fileVersion : oldVersion);
  }

  @SuppressWarnings("squid:S3776") // Suppress high Cognitive Complexity warning
  private List<TsFileResource> getAllFiles(List<String> folders)
      throws IOException, DataRegionException {
    // "{partition id}/{tsfile name}" -> tsfile file, remove duplicate files in one time partition
    Map<String, File> tsFilePartitionPath2File = new HashMap<>();
    for (String baseDir : folders) {
      File fileFolder = fsFactory.getFile(baseDir + File.separator + databaseName, dataRegionId);
      if (!fileFolder.exists()) {
        continue;
      }
      // some TsFileResource may be being persisted when the system crashed, try recovering such
      // resources
      continueFailedRenames(fileFolder, TEMP_SUFFIX);

      File[] subFiles = fileFolder.listFiles();
      if (subFiles != null) {
        for (File partitionFolder : subFiles) {
          if (!partitionFolder.isDirectory()) {
            logger.warn("{} is not a directory.", partitionFolder.getAbsolutePath());
          } else {
            // some TsFileResource may be being persisted when the system crashed, try recovering
            // such resources
            continueFailedRenames(partitionFolder, TEMP_SUFFIX);
            String partitionName = partitionFolder.getName();
            File[] tsFilesInThisFolder =
                fsFactory.listFilesBySuffix(partitionFolder.getAbsolutePath(), TSFILE_SUFFIX);
            for (File f : tsFilesInThisFolder) {
              String tsFilePartitionPath = partitionName + File.separator + f.getName();
              tsFilePartitionPath2File.put(tsFilePartitionPath, f);
            }
          }
        }
      }
    }

    List<File> sortedFiles = new ArrayList<>(tsFilePartitionPath2File.values());
    sortedFiles.sort(this::compareFileName);

    long currentTime = System.currentTimeMillis();
    List<TsFileResource> ret = new ArrayList<>();
    for (File f : sortedFiles) {
      checkTsFileTime(f, currentTime);
      ret.add(new TsFileResource(f));
    }
    return ret;
  }

  private void continueFailedRenames(File fileFolder, String suffix) throws IOException {
    File[] files = fsFactory.listFilesBySuffix(fileFolder.getAbsolutePath(), suffix);
    if (files != null) {
      for (File tempResource : files) {
        File originResource = fsFactory.getFile(tempResource.getPath().replace(suffix, ""));
        if (originResource.exists()) {
          Files.delete(tempResource.toPath());
        } else {
          Files.move(tempResource.toPath(), originResource.toPath());
        }
      }
    }
  }

  /** check if the tsfile's time is smaller than system current time. */
  private void checkTsFileTime(File tsFile, long currentTime) throws DataRegionException {
    String[] items = tsFile.getName().replace(TSFILE_SUFFIX, "").split(FILE_NAME_SEPARATOR);
    long fileTime = Long.parseLong(items[0]);
    if (fileTime > currentTime) {
      throw new DataRegionException(
          String.format(
              "data region %s[%s] is down, because the time of tsfile %s is larger than system current time, "
                  + "file time is %d while system current time is %d, please check it.",
              databaseName, dataRegionId, tsFile.getAbsolutePath(), fileTime, currentTime));
    }
  }

  /** submit unsealed TsFile to WALRecoverManager. */
  private WALRecoverListener recoverUnsealedTsFile(
      TsFileResource unsealedTsFile, DataRegionRecoveryContext context, boolean isSeq) {
    UnsealedTsFileRecoverPerformer recoverPerformer =
        new UnsealedTsFileRecoverPerformer(unsealedTsFile, isSeq, context.recoverPerformers::add);
    // remember to close UnsealedTsFileRecoverPerformer
    return WALRecoverManager.getInstance().addRecoverPerformer(recoverPerformer);
  }

  private void recoverUnsealedTsFileCallBack(UnsealedTsFileRecoverPerformer recoverPerformer) {
    try {
      TsFileResource tsFileResource = recoverPerformer.getTsFileResource();
      boolean isSeq = recoverPerformer.isSequence();
      if (!recoverPerformer.canWrite()) {
        // cannot write, just close it
        try {
          tsFileResource.close();
        } catch (IOException e) {
          logger.error("Fail to close TsFile {} when recovering", tsFileResource.getTsFile(), e);
        }
        if (!TsFileValidator.getInstance().validateTsFile(tsFileResource)) {
          tsFileResource.remove();
          return;
        }
        updateLastFlushTime(tsFileResource, isSeq);
        tsFileResourceManager.registerSealedTsFileResource(tsFileResource);
        FileMetrics.getInstance()
            .addTsFile(
                tsFileResource.getDatabaseName(),
                tsFileResource.getDataRegionId(),
                tsFileResource.getTsFile().length(),
                recoverPerformer.isSequence(),
                tsFileResource.getTsFile().getName());
      } else {
        // the last file is not closed, continue writing to it
        RestorableTsFileIOWriter writer = recoverPerformer.getWriter();
        long timePartitionId = tsFileResource.getTimePartition();
        TimePartitionManager.getInstance()
            .updateAfterOpeningTsFileProcessor(
                new DataRegionId(Integer.parseInt(dataRegionId)), timePartitionId);
        TsFileProcessor tsFileProcessor =
            new TsFileProcessor(
                dataRegionId,
                dataRegionInfo,
                tsFileResource,
                this::closeUnsealedTsFileProcessorCallBack,
                this::flushCallback,
                isSeq,
                writer);
        if (workSequenceTsFileProcessors.get(tsFileProcessor.getTimeRangeId()) == null
            && workUnsequenceTsFileProcessors.get(tsFileProcessor.getTimeRangeId()) == null) {
          WritingMetrics.getInstance().recordActiveTimePartitionCount(1);
        }
        if (isSeq) {
          workSequenceTsFileProcessors.put(timePartitionId, tsFileProcessor);
        } else {
          workUnsequenceTsFileProcessors.put(timePartitionId, tsFileProcessor);
        }
        tsFileResource.setProcessor(tsFileProcessor);
        tsFileResource.removeResourceFile();
        tsFileProcessor.setTimeRangeId(timePartitionId);
        writer.makeMetadataVisible();
        TsFileProcessorInfo tsFileProcessorInfo = new TsFileProcessorInfo(dataRegionInfo);
        tsFileProcessor.setTsFileProcessorInfo(tsFileProcessorInfo);
        this.dataRegionInfo.initTsFileProcessorInfo(tsFileProcessor);
        // get chunkMetadata size
        long chunkMetadataSize = 0;
        for (Map<String, List<ChunkMetadata>> metaMap : writer.getMetadatasForQuery().values()) {
          for (List<ChunkMetadata> metadatas : metaMap.values()) {
            for (ChunkMetadata chunkMetadata : metadatas) {
              chunkMetadataSize += chunkMetadata.getRetainedSizeInBytes();
            }
          }
        }
        tsFileProcessorInfo.addTSPMemCost(chunkMetadataSize);
      }
      tsFileManager.add(tsFileResource, recoverPerformer.isSequence());
    } catch (Throwable e) {
      logger.error(
          "Fail to recover unsealed TsFile {}, skip it.",
          recoverPerformer.getTsFileAbsolutePath(),
          e);
    }
  }

  /** recover sealed TsFile. */
  private void recoverSealedTsFiles(
      TsFileResource sealedTsFile, DataRegionRecoveryContext context, boolean isSeq) {
    try (SealedTsFileRecoverPerformer recoverPerformer =
        new SealedTsFileRecoverPerformer(sealedTsFile)) {
      recoverPerformer.recover();
      sealedTsFile.close();
      tsFileManager.add(sealedTsFile, isSeq);
      tsFileResourceManager.registerSealedTsFileResource(sealedTsFile);
    } catch (Throwable e) {
      logger.error("Fail to recover sealed TsFile {}, skip it.", sealedTsFile.getTsFilePath(), e);
    } finally {
      // update recovery context
      context.incrementRecoveredFilesNum();
    }
  }

  private void recoverFilesInPartition(
      long partitionId,
      DataRegionRecoveryContext context,
      List<TsFileResource> resourceList,
      boolean isSeq) {
    for (TsFileResource tsFileResource : resourceList) {
      recoverSealedTsFiles(tsFileResource, context, isSeq);
    }
    if (config.isEnableSeparateData()) {
      if (!lastFlushTimeMap.checkAndCreateFlushedTimePartition(partitionId)) {
        TimePartitionManager.getInstance()
            .registerTimePartitionInfo(
                new TimePartitionInfo(
                    new DataRegionId(Integer.parseInt(dataRegionId)),
                    partitionId,
                    false,
                    Long.MAX_VALUE,
                    lastFlushTimeMap.getMemSize(partitionId)));
      }
      for (TsFileResource tsFileResource : resourceList) {
        updateLastFlushTime(tsFileResource, isSeq);
      }
      TimePartitionManager.getInstance()
          .updateAfterFlushing(
              new DataRegionId(Integer.parseInt(dataRegionId)),
              partitionId,
              System.currentTimeMillis(),
              lastFlushTimeMap.getMemSize(partitionId),
              false);
    }
  }

  // ({systemTime}-{versionNum}-{mergeNum}.tsfile)
  private int compareFileName(File o1, File o2) {
    String[] items1 = o1.getName().replace(TSFILE_SUFFIX, "").split(FILE_NAME_SEPARATOR);
    String[] items2 = o2.getName().replace(TSFILE_SUFFIX, "").split(FILE_NAME_SEPARATOR);
    long ver1 = Long.parseLong(items1[0]);
    long ver2 = Long.parseLong(items2[0]);
    int cmp = Long.compare(ver1, ver2);
    if (cmp == 0) {
      return Long.compare(Long.parseLong(items1[1]), Long.parseLong(items2[1]));
    } else {
      return cmp;
    }
  }

  /**
   * insert one row of data.
   *
   * @param insertRowNode one row of data
   */
  public void insert(InsertRowNode insertRowNode) throws WriteProcessException {
    // reject insertions that are out of ttl
    long deviceTTL =
        DataNodeTTLCache.getInstance().getTTL(insertRowNode.getDevicePath().getFullPath());
    if (!isAlive(insertRowNode.getTime(), deviceTTL)) {
      throw new OutOfTTLException(
          insertRowNode.getTime(), (CommonDateTimeUtils.currentTime() - deviceTTL));
    }
    StorageEngine.blockInsertionIfReject(null);
    long startTime = System.nanoTime();
    writeLock("InsertRow");
    PERFORMANCE_OVERVIEW_METRICS.recordScheduleLockCost(System.nanoTime() - startTime);
    try {
      if (deleted) {
        return;
      }
      // init map
      long timePartitionId = TimePartitionUtils.getTimePartitionId(insertRowNode.getTime());

      if (config.isEnableSeparateData()
          && !lastFlushTimeMap.checkAndCreateFlushedTimePartition(timePartitionId)) {
        TimePartitionManager.getInstance()
            .registerTimePartitionInfo(
                new TimePartitionInfo(
                    new DataRegionId(Integer.parseInt(dataRegionId)),
                    timePartitionId,
                    true,
                    Long.MAX_VALUE,
                    0));
      }

      boolean isSequence =
          config.isEnableSeparateData()
              && insertRowNode.getTime()
                  > lastFlushTimeMap.getFlushedTime(timePartitionId, insertRowNode.getDeviceID());

      // insert to sequence or unSequence file
      TsFileProcessor tsFileProcessor =
          insertToTsFileProcessor(insertRowNode, isSequence, timePartitionId);

      // check memtable size and may asyncTryToFlush the work memtable
      if (tsFileProcessor != null && tsFileProcessor.shouldFlush()) {
        fileFlushPolicy.apply(this, tsFileProcessor, tsFileProcessor.isSequence());
      }
    } finally {
      writeUnlock();
    }
  }

  /**
   * Insert a tablet (rows belonging to the same devices) into this database.
   *
   * @throws BatchProcessException if some of the rows failed to be inserted
   */
  @SuppressWarnings({"squid:S3776", "squid:S6541"}) // Suppress high Cognitive Complexity warning
  public void insertTablet(InsertTabletNode insertTabletNode)
      throws BatchProcessException, WriteProcessException {
    StorageEngine.blockInsertionIfReject(null);
    long startTime = System.nanoTime();
    writeLock("insertTablet");
    PERFORMANCE_OVERVIEW_METRICS.recordScheduleLockCost(System.nanoTime() - startTime);
    try {
      if (deleted) {
        return;
      }
      TSStatus[] results = new TSStatus[insertTabletNode.getRowCount()];
      Arrays.fill(results, RpcUtils.SUCCESS_STATUS);
      boolean noFailure = true;
      long deviceTTL =
          DataNodeTTLCache.getInstance().getTTL(insertTabletNode.getDevicePath().getFullPath());

      /*
       * assume that batch has been sorted by client
       */
      int loc = 0;
      while (loc < insertTabletNode.getRowCount()) {
        long currTime = insertTabletNode.getTimes()[loc];
        // skip points that do not satisfy TTL
        if (!isAlive(currTime, deviceTTL)) {
          results[loc] =
              RpcUtils.getStatus(
                  TSStatusCode.OUT_OF_TTL,
                  String.format(
                      "Insertion time [%s] is less than ttl time bound [%s]",
                      DateTimeUtils.convertLongToDate(currTime),
                      DateTimeUtils.convertLongToDate(
                          CommonDateTimeUtils.currentTime() - deviceTTL)));
          loc++;
          noFailure = false;
        } else {
          break;
        }
      }
      // loc pointing at first legal position
      if (loc == insertTabletNode.getRowCount()) {
        throw new OutOfTTLException(
            insertTabletNode.getTimes()[insertTabletNode.getTimes().length - 1],
            (CommonDateTimeUtils.currentTime() - deviceTTL));
      }
      // before is first start point
      int before = loc;
      // before time partition
      long beforeTimePartition =
          TimePartitionUtils.getTimePartitionId(insertTabletNode.getTimes()[before]);
      // init map

      if (config.isEnableSeparateData()
          && !lastFlushTimeMap.checkAndCreateFlushedTimePartition(beforeTimePartition)) {
        TimePartitionManager.getInstance()
            .registerTimePartitionInfo(
                new TimePartitionInfo(
                    new DataRegionId(Integer.parseInt(dataRegionId)),
                    beforeTimePartition,
                    true,
                    Long.MAX_VALUE,
                    0));
      }

      long lastFlushTime =
          config.isEnableSeparateData()
              ? lastFlushTimeMap.getFlushedTime(beforeTimePartition, insertTabletNode.getDeviceID())
              : Long.MAX_VALUE;

      // if is sequence
      boolean isSequence = false;
      while (loc < insertTabletNode.getRowCount()) {
        long time = insertTabletNode.getTimes()[loc];
        // always in some time partition
        // judge if we should insert sequence
        if (!isSequence && time > lastFlushTime) {
          // insert into unsequence and then start sequence
          noFailure =
              insertTabletToTsFileProcessor(
                      insertTabletNode, before, loc, false, results, beforeTimePartition)
                  && noFailure;
          before = loc;
          isSequence = true;
        }
        loc++;
      }

      // do not forget last part
      if (before < loc) {
        noFailure =
            insertTabletToTsFileProcessor(
                    insertTabletNode, before, loc, isSequence, results, beforeTimePartition)
                && noFailure;
      }
      startTime = System.nanoTime();
      tryToUpdateInsertTabletLastCache(insertTabletNode);
      PERFORMANCE_OVERVIEW_METRICS.recordScheduleUpdateLastCacheCost(System.nanoTime() - startTime);

      if (!noFailure) {
        throw new BatchProcessException(results);
      }
    } finally {
      writeUnlock();
    }
  }

  /**
   * Check whether the time falls in TTL.
   *
   * @return whether the given time falls in ttl
   */
  private boolean isAlive(long time, long dataTTL) {
    return dataTTL == Long.MAX_VALUE || (CommonDateTimeUtils.currentTime() - time) <= dataTTL;
  }

  /**
   * insert batch to tsfile processor thread-safety that the caller need to guarantee The rows to be
   * inserted are in the range [start, end) Null value in each column values will be replaced by the
   * subsequent non-null value, e.g., {1, null, 3, null, 5} will be {1, 3, 5, null, 5}
   *
   * @param insertTabletNode insert a tablet of a device
   * @param sequence whether is sequence
   * @param start start index of rows to be inserted in insertTabletPlan
   * @param end end index of rows to be inserted in insertTabletPlan
   * @param results result array
   * @param timePartitionId time partition id
   * @return false if any failure occurs when inserting the tablet, true otherwise
   */
  private boolean insertTabletToTsFileProcessor(
      InsertTabletNode insertTabletNode,
      int start,
      int end,
      boolean sequence,
      TSStatus[] results,
      long timePartitionId) {
    // return when start >= end or all measurement failed
    if (start >= end || insertTabletNode.allMeasurementFailed()) {
      return true;
    }

    TsFileProcessor tsFileProcessor = getOrCreateTsFileProcessor(timePartitionId, sequence);
    if (tsFileProcessor == null) {
      for (int i = start; i < end; i++) {
        results[i] =
            RpcUtils.getStatus(
                TSStatusCode.INTERNAL_SERVER_ERROR,
                "can not create TsFileProcessor, timePartitionId: " + timePartitionId);
      }
      return false;
    }

    try {
      tsFileProcessor.insertTablet(insertTabletNode, start, end, results);
    } catch (WriteProcessRejectException e) {
      logger.warn("insert to TsFileProcessor rejected, {}", e.getMessage());
      return false;
    } catch (WriteProcessException e) {
      logger.error("insert to TsFileProcessor error ", e);
      return false;
    }

    // check memtable size and may async try to flush the work memtable
    if (tsFileProcessor.shouldFlush()) {
      fileFlushPolicy.apply(this, tsFileProcessor, sequence);
    }
    return true;
  }

  private void tryToUpdateInsertTabletLastCache(InsertTabletNode node) {
    if (!CommonDescriptor.getInstance().getConfig().isLastCacheEnable()
        || (config.getDataRegionConsensusProtocolClass().equals(ConsensusFactory.IOT_CONSENSUS)
            && node.isSyncFromLeaderWhenUsingIoTConsensus())) {
      // disable updating last cache on follower
      return;
    }
    long latestFlushedTime = lastFlushTimeMap.getGlobalFlushedTime(node.getDeviceID());
    String[] measurements = node.getMeasurements();
    MeasurementSchema[] measurementSchemas = node.getMeasurementSchemas();
    String[] rawMeasurements = new String[measurements.length];
    for (int i = 0; i < measurements.length; i++) {
      if (measurementSchemas[i] != null) {
        // get raw measurement rather than alias
        rawMeasurements[i] = measurementSchemas[i].getMeasurementId();
      } else {
        rawMeasurements[i] = measurements[i];
      }
    }
    DataNodeSchemaCache.getInstance()
        .updateLastCache(
            getDatabaseName(),
            node.getDevicePath(),
            rawMeasurements,
            node.getMeasurementSchemas(),
            node.isAligned(),
            node::composeLastTimeValuePair,
            index -> node.getColumns()[index] != null,
            true,
            latestFlushedTime);
  }

  private TsFileProcessor insertToTsFileProcessor(
      InsertRowNode insertRowNode, boolean sequence, long timePartitionId)
      throws WriteProcessException {
    TsFileProcessor tsFileProcessor = getOrCreateTsFileProcessor(timePartitionId, sequence);
    if (tsFileProcessor == null || insertRowNode.allMeasurementFailed()) {
      return null;
    }
    long[] costsForMetrics = new long[4];
    tsFileProcessor.insert(insertRowNode, costsForMetrics);
    PERFORMANCE_OVERVIEW_METRICS.recordCreateMemtableBlockCost(costsForMetrics[0]);
    PERFORMANCE_OVERVIEW_METRICS.recordScheduleMemoryBlockCost(costsForMetrics[1]);
    PERFORMANCE_OVERVIEW_METRICS.recordScheduleWalCost(costsForMetrics[2]);
    PERFORMANCE_OVERVIEW_METRICS.recordScheduleMemTableCost(costsForMetrics[3]);

    if (CommonDescriptor.getInstance().getConfig().isLastCacheEnable()) {
      if ((config.getDataRegionConsensusProtocolClass().equals(ConsensusFactory.IOT_CONSENSUS)
          && insertRowNode.isSyncFromLeaderWhenUsingIoTConsensus())) {
        return tsFileProcessor;
      }
      // disable updating last cache on follower
      long startTime = System.nanoTime();
      tryToUpdateInsertRowLastCache(insertRowNode);
      PERFORMANCE_OVERVIEW_METRICS.recordScheduleUpdateLastCacheCost(System.nanoTime() - startTime);
    }
    return tsFileProcessor;
  }

  private void tryToUpdateInsertRowLastCache(InsertRowNode node) {
    long latestFlushedTime = lastFlushTimeMap.getGlobalFlushedTime(node.getDeviceID());
    String[] measurements = node.getMeasurements();
    MeasurementSchema[] measurementSchemas = node.getMeasurementSchemas();
    String[] rawMeasurements = new String[measurements.length];
    for (int i = 0; i < measurements.length; i++) {
      if (measurementSchemas[i] != null) {
        // get raw measurement rather than alias
        rawMeasurements[i] = measurementSchemas[i].getMeasurementId();
      } else {
        rawMeasurements[i] = measurements[i];
      }
    }
    DataNodeSchemaCache.getInstance()
        .updateLastCache(
            getDatabaseName(),
            node.getDevicePath(),
            rawMeasurements,
            node.getMeasurementSchemas(),
            node.isAligned(),
            node::composeTimeValuePair,
            index -> node.getValues()[index] != null,
            true,
            latestFlushedTime);
  }

  private void insertToTsFileProcessors(
      InsertRowsNode insertRowsNode, boolean[] areSequence, long[] timePartitionIds) {
    long[] costsForMetrics = new long[4];
    Map<TsFileProcessor, InsertRowsNode> tsFileProcessorMap = new HashMap<>();
    for (int i = 0; i < areSequence.length; i++) {
      InsertRowNode insertRowNode = insertRowsNode.getInsertRowNodeList().get(i);
      if (insertRowNode.allMeasurementFailed()) {
        continue;
      }
      TsFileProcessor tsFileProcessor =
          getOrCreateTsFileProcessor(timePartitionIds[i], areSequence[i]);
      if (tsFileProcessor == null) {
        continue;
      }
      int finalI = i;
      tsFileProcessorMap.compute(
          tsFileProcessor,
          (k, v) -> {
            if (v == null) {
              v = new InsertRowsNode(insertRowsNode.getPlanNodeId());
              v.setSearchIndex(insertRowNode.getSearchIndex());
              v.setAligned(insertRowNode.isAligned());
            }
            v.addOneInsertRowNode(insertRowNode, finalI);
            return v;
          });
    }

    List<InsertRowNode> executedInsertRowNodeList = new ArrayList<>();
    for (Map.Entry<TsFileProcessor, InsertRowsNode> entry : tsFileProcessorMap.entrySet()) {
      TsFileProcessor tsFileProcessor = entry.getKey();
      InsertRowsNode subInsertRowsNode = entry.getValue();
      try {
        tsFileProcessor.insert(subInsertRowsNode, costsForMetrics);
      } catch (WriteProcessException e) {
        insertRowsNode
            .getResults()
            .put(
                subInsertRowsNode.getInsertRowNodeIndexList().get(0),
                RpcUtils.getStatus(e.getErrorCode(), e.getMessage()));
      }
      executedInsertRowNodeList.addAll(subInsertRowsNode.getInsertRowNodeList());

      // check memtable size and may asyncTryToFlush the work memtable
      if (entry.getKey().shouldFlush()) {
        fileFlushPolicy.apply(this, tsFileProcessor, tsFileProcessor.isSequence());
      }
    }

    PERFORMANCE_OVERVIEW_METRICS.recordCreateMemtableBlockCost(costsForMetrics[0]);
    PERFORMANCE_OVERVIEW_METRICS.recordScheduleMemoryBlockCost(costsForMetrics[1]);
    PERFORMANCE_OVERVIEW_METRICS.recordScheduleWalCost(costsForMetrics[2]);
    PERFORMANCE_OVERVIEW_METRICS.recordScheduleMemTableCost(costsForMetrics[3]);

    if (CommonDescriptor.getInstance().getConfig().isLastCacheEnable()) {
      if ((config.getDataRegionConsensusProtocolClass().equals(ConsensusFactory.IOT_CONSENSUS)
          && insertRowsNode.isSyncFromLeaderWhenUsingIoTConsensus())) {
        return;
      }
      // disable updating last cache on follower
      long startTime = System.nanoTime();
      tryToUpdateInsertRowsLastCache(executedInsertRowNodeList);
      PERFORMANCE_OVERVIEW_METRICS.recordScheduleUpdateLastCacheCost(System.nanoTime() - startTime);
    }
  }

  private void tryToUpdateInsertRowsLastCache(List<InsertRowNode> nodeList) {
    DataNodeSchemaCache.getInstance().takeReadLock();
    try {
      for (InsertRowNode node : nodeList) {
        long latestFlushedTime = lastFlushTimeMap.getGlobalFlushedTime(node.getDeviceID());
        String[] measurements = node.getMeasurements();
        MeasurementSchema[] measurementSchemas = node.getMeasurementSchemas();
        String[] rawMeasurements = new String[measurements.length];
        for (int i = 0; i < measurements.length; i++) {
          if (measurementSchemas[i] != null) {
            // get raw measurement rather than alias
            rawMeasurements[i] = measurementSchemas[i].getMeasurementId();
          } else {
            rawMeasurements[i] = measurements[i];
          }
        }
        DataNodeSchemaCache.getInstance()
            .updateLastCacheWithoutLock(
                getDatabaseName(),
                node.getDevicePath(),
                rawMeasurements,
                node.getMeasurementSchemas(),
                node.isAligned(),
                node::composeTimeValuePair,
                index -> node.getValues()[index] != null,
                true,
                latestFlushedTime);
      }
    } finally {
      DataNodeSchemaCache.getInstance().releaseReadLock();
    }
  }

  /**
   * WAL module uses this method to flush memTable
   *
   * @return True if flush task is submitted successfully
   */
  public boolean submitAFlushTask(long timeRangeId, boolean sequence, IMemTable memTable) {
    writeLock("submitAFlushTask");
    try {
      if (memTable.getFlushStatus() != FlushStatus.WORKING) {
        return false;
      }

      TsFileProcessor tsFileProcessor;
      if (sequence) {
        tsFileProcessor = workSequenceTsFileProcessors.get(timeRangeId);
      } else {
        tsFileProcessor = workUnsequenceTsFileProcessors.get(timeRangeId);
      }
      // only submit when tsFileProcessor exists and memTables are same
      boolean shouldSubmit =
          tsFileProcessor != null && tsFileProcessor.getWorkMemTable() == memTable;
      if (shouldSubmit) {
        fileFlushPolicy.apply(this, tsFileProcessor, tsFileProcessor.isSequence());
      }
      return shouldSubmit;
    } finally {
      writeUnlock();
    }
  }

  /**
   * mem control module uses this method to flush memTable
   *
   * @param tsFileProcessor tsfile processor in which memTable to be flushed
   */
  public void submitAFlushTaskWhenShouldFlush(TsFileProcessor tsFileProcessor) {
    if (closingSequenceTsFileProcessor.contains(tsFileProcessor)
        || closingUnSequenceTsFileProcessor.contains(tsFileProcessor)
        || tsFileProcessor.alreadyMarkedClosing()) {
      return;
    }
    writeLock("submitAFlushTaskWhenShouldFlush");
    try {
      // check memtable size and may asyncTryToFlush the work memtable
      if (tsFileProcessor.shouldFlush()) {
        fileFlushPolicy.apply(this, tsFileProcessor, tsFileProcessor.isSequence());
      }
    } finally {
      writeUnlock();
    }
  }

  private TsFileProcessor getOrCreateTsFileProcessor(long timeRangeId, boolean sequence) {
    TsFileProcessor tsFileProcessor = null;
    int retryCnt = 0;
    do {
      try {
        if (IoTDBDescriptor.getInstance().getConfig().isQuotaEnable()) {
          if (!DataNodeSpaceQuotaManager.getInstance().checkRegionDisk(databaseName)) {
            throw new ExceedQuotaException(
                "Unable to continue writing data, because the space allocated to the database "
                    + databaseName
                    + " has already used the upper limit",
                TSStatusCode.SPACE_QUOTA_EXCEEDED.getStatusCode());
          }
        }
        if (sequence) {
          tsFileProcessor =
              getOrCreateTsFileProcessorIntern(timeRangeId, workSequenceTsFileProcessors, true);
        } else {
          tsFileProcessor =
              getOrCreateTsFileProcessorIntern(timeRangeId, workUnsequenceTsFileProcessors, false);
        }
      } catch (DiskSpaceInsufficientException e) {
        logger.error(
            "disk space is insufficient when creating TsFile processor, change system mode to read-only",
            e);
        CommonDescriptor.getInstance().getConfig().setNodeStatus(NodeStatus.ReadOnly);
        break;
      } catch (IOException e) {
        if (retryCnt < 3) {
          logger.warn("meet IOException when creating TsFileProcessor, retry it again", e);
          retryCnt++;
        } else {
          logger.error(
              "meet IOException when creating TsFileProcessor, change system mode to error", e);
          CommonDescriptor.getInstance().getConfig().handleUnrecoverableError();
          break;
        }
      } catch (ExceedQuotaException e) {
        logger.error(e.getMessage());
        break;
      }
    } while (tsFileProcessor == null);
    return tsFileProcessor;
  }

  /**
   * get processor from hashmap, flush oldest processor if necessary
   *
   * @param timeRangeId time partition range
   * @param tsFileProcessorTreeMap tsFileProcessorTreeMap
   * @param sequence whether is sequence or not
   */
  private TsFileProcessor getOrCreateTsFileProcessorIntern(
      long timeRangeId, TreeMap<Long, TsFileProcessor> tsFileProcessorTreeMap, boolean sequence)
      throws IOException, DiskSpaceInsufficientException {

    TsFileProcessor res = tsFileProcessorTreeMap.get(timeRangeId);
    if (null == res) {
      // build new processor, memory control module will control the number of memtables
      TimePartitionManager.getInstance()
          .updateAfterOpeningTsFileProcessor(
              new DataRegionId(Integer.valueOf(dataRegionId)), timeRangeId);
      res = newTsFileProcessor(sequence, timeRangeId);
      if (workSequenceTsFileProcessors.get(timeRangeId) == null
          && workUnsequenceTsFileProcessors.get(timeRangeId) == null) {
        WritingMetrics.getInstance().recordActiveTimePartitionCount(1);
      }
      tsFileProcessorTreeMap.put(timeRangeId, res);
      tsFileManager.add(res.getTsFileResource(), sequence);
    }

    return res;
  }

  private TsFileProcessor newTsFileProcessor(boolean sequence, long timePartitionId)
      throws IOException, DiskSpaceInsufficientException {
    long version =
        partitionMaxFileVersions.compute(
            timePartitionId, (key, oldVersion) -> (oldVersion == null ? 1 : oldVersion + 1));
    String filePath =
        TsFileNameGenerator.generateNewTsFilePathWithMkdir(
            sequence,
            databaseName,
            dataRegionId,
            timePartitionId,
            System.currentTimeMillis(),
            version,
            0,
            0);

    return getTsFileProcessor(sequence, filePath, timePartitionId);
  }

  private TsFileProcessor getTsFileProcessor(
      boolean sequence, String filePath, long timePartitionId) throws IOException {
    TsFileProcessor tsFileProcessor =
        new TsFileProcessor(
            databaseName + FILE_NAME_SEPARATOR + dataRegionId,
            fsFactory.getFileWithParent(filePath),
            dataRegionInfo,
            this::closeUnsealedTsFileProcessorCallBack,
            this::flushCallback,
            sequence);

    TsFileProcessorInfo tsFileProcessorInfo = new TsFileProcessorInfo(dataRegionInfo);
    tsFileProcessor.setTsFileProcessorInfo(tsFileProcessorInfo);
    this.dataRegionInfo.initTsFileProcessorInfo(tsFileProcessor);

    tsFileProcessor.addCloseFileListeners(customCloseFileListeners);
    tsFileProcessor.addFlushListeners(customFlushListeners);
    tsFileProcessor.setTimeRangeId(timePartitionId);

    return tsFileProcessor;
  }

  /**
   * Create a new tsfile name
   *
   * @return file name
   */
  private String getNewTsFileName(long timePartitionId) {
    long version =
        partitionMaxFileVersions.compute(
            timePartitionId, (key, oldVersion) -> (oldVersion == null ? 1 : oldVersion + 1));
    return getNewTsFileName(System.currentTimeMillis(), version, 0, 0);
  }

  private String getNewTsFileName(long time, long version, int mergeCnt, int unseqCompactionCnt) {
    return TsFileNameGenerator.generateNewTsFileName(time, version, mergeCnt, unseqCompactionCnt);
  }

  /**
   * close one tsfile processor
   *
   * @param sequence whether this tsfile processor is sequence or not
   * @param tsFileProcessor tsfile processor
   */
  public void syncCloseOneTsFileProcessor(boolean sequence, TsFileProcessor tsFileProcessor) {
    synchronized (closeStorageGroupCondition) {
      try {
        asyncCloseOneTsFileProcessor(sequence, tsFileProcessor);
        long startTime = System.currentTimeMillis();
        while (closingSequenceTsFileProcessor.contains(tsFileProcessor)
            || closingUnSequenceTsFileProcessor.contains(tsFileProcessor)) {
          closeStorageGroupCondition.wait(60_000);
          if (System.currentTimeMillis() - startTime > 60_000) {
            logger.warn(
                "{} has spent {}s to wait for closing one tsfile.",
                databaseName + "-" + this.dataRegionId,
                (System.currentTimeMillis() - startTime) / 1000);
          }
        }
      } catch (InterruptedException e) {
        Thread.currentThread().interrupt();
        logger.error(
            "syncCloseOneTsFileProcessor error occurs while waiting for closing the storage "
                + "group {}",
            databaseName + "-" + dataRegionId,
            e);
      }
    }
  }

  /**
   * close one tsfile processor, thread-safety should be ensured by caller
   *
   * @param sequence whether this tsfile processor is sequence or not
   * @param tsFileProcessor tsfile processor
   */
  public Future<?> asyncCloseOneTsFileProcessor(boolean sequence, TsFileProcessor tsFileProcessor) {
    // for sequence tsfile, we update the endTimeMap only when the file is prepared to be closed.
    // for unsequence tsfile, we have maintained the endTimeMap when an insertion comes.
    if (closingSequenceTsFileProcessor.contains(tsFileProcessor)
        || closingUnSequenceTsFileProcessor.contains(tsFileProcessor)
        || tsFileProcessor.alreadyMarkedClosing()) {
      return CompletableFuture.completedFuture(null);
    }
    logger.info(
        "Async close tsfile: {}",
        tsFileProcessor.getTsFileResource().getTsFile().getAbsolutePath());
    Future<?> future;
    if (sequence) {
      closingSequenceTsFileProcessor.add(tsFileProcessor);
      future = tsFileProcessor.asyncClose();

      workSequenceTsFileProcessors.remove(tsFileProcessor.getTimeRangeId());
      // if unsequence files don't contain this time range id, we should remove it's version
      // controller
      if (!workUnsequenceTsFileProcessors.containsKey(tsFileProcessor.getTimeRangeId())) {
        timePartitionIdVersionControllerMap.remove(tsFileProcessor.getTimeRangeId());
      }
    } else {
      closingUnSequenceTsFileProcessor.add(tsFileProcessor);
      future = tsFileProcessor.asyncClose();

      workUnsequenceTsFileProcessors.remove(tsFileProcessor.getTimeRangeId());
      // if sequence files don't contain this time range id, we should remove it's version
      // controller
      if (!workSequenceTsFileProcessors.containsKey(tsFileProcessor.getTimeRangeId())) {
        timePartitionIdVersionControllerMap.remove(tsFileProcessor.getTimeRangeId());
      }
    }
    if (workSequenceTsFileProcessors.get(tsFileProcessor.getTimeRangeId()) == null
        && workUnsequenceTsFileProcessors.get(tsFileProcessor.getTimeRangeId()) == null) {
      WritingMetrics.getInstance().recordActiveTimePartitionCount(-1);
    }
    return future;
  }

  /**
   * delete the database's own folder in folder data/system/databases
   *
   * @param systemDir system dir
   */
  public void deleteFolder(String systemDir) {
    logger.info(
        "{} will close all files for deleting data folder {}",
        databaseName + "-" + dataRegionId,
        systemDir);
    writeLock("deleteFolder");
    try {
      File dataRegionSystemFolder =
          SystemFileFactory.INSTANCE.getFile(
              systemDir + File.separator + databaseName, dataRegionId);
      org.apache.iotdb.commons.utils.FileUtils.deleteDirectoryAndEmptyParent(
          dataRegionSystemFolder);
    } finally {
      writeUnlock();
    }
  }

  /** close all tsfile resource */
  public void closeAllResources() {
    for (TsFileResource tsFileResource : tsFileManager.getTsFileList(false)) {
      try {
        tsFileResource.close();
      } catch (IOException e) {
        logger.error("Cannot close a TsFileResource {}", tsFileResource, e);
      }
    }
    for (TsFileResource tsFileResource : tsFileManager.getTsFileList(true)) {
      try {
        tsFileResource.close();
      } catch (IOException e) {
        logger.error("Cannot close a TsFileResource {}", tsFileResource, e);
      }
    }
  }

  /** delete tsfile */
  public void syncDeleteDataFiles() {
    logger.info(
        "{} will close all files for deleting data files", databaseName + "-" + dataRegionId);
    writeLock("syncDeleteDataFiles");
    try {

      syncCloseAllWorkingTsFileProcessors();
      // normally, mergingModification is just need to be closed by after a merge task is finished.
      // we close it here just for IT test.
      closeAllResources();
      List<TsFileResource> tsFileResourceList = tsFileManager.getTsFileList(true);
      tsFileResourceList.addAll(tsFileManager.getTsFileList(false));
      tsFileResourceList.forEach(
          x -> {
            FileMetrics.getInstance().deleteTsFile(x.isSeq(), Collections.singletonList(x));
            if (x.getModFile().exists()) {
              FileMetrics.getInstance().decreaseModFileNum(1);
              FileMetrics.getInstance().decreaseModFileSize(x.getModFile().getSize());
            }
          });
      deleteAllSGFolders(TierManager.getInstance().getAllFilesFolders());
      this.workSequenceTsFileProcessors.clear();
      this.workUnsequenceTsFileProcessors.clear();
      this.tsFileManager.clear();
      lastFlushTimeMap.clearFlushedTime();
      lastFlushTimeMap.clearGlobalFlushedTime();
    } finally {
      writeUnlock();
    }
  }

  private void deleteAllSGFolders(List<String> folder) {
    for (String tsfilePath : folder) {
      File dataRegionDataFolder =
          fsFactory.getFile(tsfilePath, databaseName + File.separator + dataRegionId);
      if (FSUtils.getFSType(dataRegionDataFolder) != FSType.LOCAL) {
        try {
          fsFactory.deleteDirectory(dataRegionDataFolder.getPath());
        } catch (IOException e) {
          logger.error("Fail to delete data region folder {}", dataRegionDataFolder);
        }
      } else {
        if (dataRegionDataFolder.exists()) {
          org.apache.iotdb.commons.utils.FileUtils.deleteDirectoryAndEmptyParent(
              dataRegionDataFolder);
        }
      }
    }
  }

  public void timedFlushSeqMemTable() {
    int count = 0;
    writeLock("timedFlushSeqMemTable");
    try {
      // only check sequence tsfiles' memtables
      List<TsFileProcessor> tsFileProcessors =
          new ArrayList<>(workSequenceTsFileProcessors.values());
      long timeLowerBound = System.currentTimeMillis() - config.getSeqMemtableFlushInterval();
      for (TsFileProcessor tsFileProcessor : tsFileProcessors) {
        if (tsFileProcessor.getWorkMemTableUpdateTime() < timeLowerBound) {
          logger.info(
              "Exceed sequence memtable flush interval, so flush working memtable of time partition {} in database {}[{}]",
              tsFileProcessor.getTimeRangeId(),
              databaseName,
              dataRegionId);
          fileFlushPolicy.apply(this, tsFileProcessor, tsFileProcessor.isSequence());
          count++;
        }
      }
    } finally {
      writeUnlock();
    }
    WritingMetrics.getInstance().recordTimedFlushMemTableCount(dataRegionId, count);
  }

  public void timedFlushUnseqMemTable() {
    int count = 0;
    writeLock("timedFlushUnseqMemTable");
    try {
      // only check unsequence tsfiles' memtables
      List<TsFileProcessor> tsFileProcessors =
          new ArrayList<>(workUnsequenceTsFileProcessors.values());
      long timeLowerBound = System.currentTimeMillis() - config.getUnseqMemtableFlushInterval();

      for (TsFileProcessor tsFileProcessor : tsFileProcessors) {
        if (tsFileProcessor.getWorkMemTableUpdateTime() < timeLowerBound) {
          logger.info(
              "Exceed unsequence memtable flush interval, so flush working memtable of time partition {} in database {}[{}]",
              tsFileProcessor.getTimeRangeId(),
              databaseName,
              dataRegionId);
          fileFlushPolicy.apply(this, tsFileProcessor, tsFileProcessor.isSequence());
          count++;
        }
      }
    } finally {
      writeUnlock();
    }
    WritingMetrics.getInstance().recordTimedFlushMemTableCount(dataRegionId, count);
  }

  /** This method will be blocked until all tsfile processors are closed. */
  public void syncCloseAllWorkingTsFileProcessors() {
    try {
      List<Future<?>> tsFileProcessorsClosingFutures = asyncCloseAllWorkingTsFileProcessors();
      long startTime = System.currentTimeMillis();
      while (!closingSequenceTsFileProcessor.isEmpty()
          || !closingUnSequenceTsFileProcessor.isEmpty()) {
        synchronized (closeStorageGroupCondition) {
          // double check to avoid unnecessary waiting
          if (!closingSequenceTsFileProcessor.isEmpty()
              || !closingUnSequenceTsFileProcessor.isEmpty()) {
            closeStorageGroupCondition.wait(60_000);
          }
        }
        if (System.currentTimeMillis() - startTime > 60_000) {
          logger.warn(
              "{} has spent {}s to wait for closing all TsFiles.",
              databaseName + "-" + this.dataRegionId,
              (System.currentTimeMillis() - startTime) / 1000);
        }
      }
      for (Future<?> f : tsFileProcessorsClosingFutures) {
        if (f != null) {
          f.get();
        }
      }
    } catch (InterruptedException | ExecutionException e) {
      logger.error(
          "CloseFileNodeCondition error occurs while waiting for closing the storage " + "group {}",
          databaseName + "-" + dataRegionId,
          e);
      Thread.currentThread().interrupt();
    }
  }

  /** close all working tsfile processors */
  public List<Future<?>> asyncCloseAllWorkingTsFileProcessors() {
    writeLock("asyncCloseAllWorkingTsFileProcessors");
    List<Future<?>> futures = new ArrayList<>();
    try {
      logger.info("async force close all files in database: {}", databaseName + "-" + dataRegionId);
      // to avoid concurrent modification problem, we need a new array list
      for (TsFileProcessor tsFileProcessor :
          new ArrayList<>(workSequenceTsFileProcessors.values())) {
        futures.add(asyncCloseOneTsFileProcessor(true, tsFileProcessor));
      }
      // to avoid concurrent modification problem, we need a new array list
      for (TsFileProcessor tsFileProcessor :
          new ArrayList<>(workUnsequenceTsFileProcessors.values())) {
        futures.add(asyncCloseOneTsFileProcessor(false, tsFileProcessor));
      }
    } finally {
      writeUnlock();
    }
    return futures;
  }

  /** force close all working tsfile processors */
  public void forceCloseAllWorkingTsFileProcessors() throws TsFileProcessorException {
    writeLock("forceCloseAllWorkingTsFileProcessors");
    try {
      logger.info("force close all processors in database: {}", databaseName + "-" + dataRegionId);
      // to avoid concurrent modification problem, we need a new array list
      for (TsFileProcessor tsFileProcessor :
          new ArrayList<>(workSequenceTsFileProcessors.values())) {
        tsFileProcessor.putMemTableBackAndClose();
      }
      // to avoid concurrent modification problem, we need a new array list
      for (TsFileProcessor tsFileProcessor :
          new ArrayList<>(workUnsequenceTsFileProcessors.values())) {
        tsFileProcessor.putMemTableBackAndClose();
      }
    } finally {
      writeUnlock();
    }
  }

  /** used for queryengine */
  @Override
  public QueryDataSource query(
      List<PartialPath> pathList,
      String singleDeviceId,
      QueryContext context,
      Filter globalTimeFilter,
      List<Long> timePartitions)
      throws QueryProcessException {
    try {
      List<TsFileResource> seqResources =
          getFileResourceListForQuery(
              tsFileManager.getTsFileList(true, timePartitions, globalTimeFilter),
              pathList,
              singleDeviceId,
              context,
              globalTimeFilter,
              true);
      List<TsFileResource> unseqResources =
          getFileResourceListForQuery(
              tsFileManager.getTsFileList(false, timePartitions, globalTimeFilter),
              pathList,
              singleDeviceId,
              context,
              globalTimeFilter,
              false);

      QUERY_RESOURCE_METRIC_SET.recordQueryResourceNum(SEQUENCE_TSFILE, seqResources.size());
      QUERY_RESOURCE_METRIC_SET.recordQueryResourceNum(UNSEQUENCE_TSFILE, unseqResources.size());

      return new QueryDataSource(seqResources, unseqResources);
    } catch (MetadataException e) {
      throw new QueryProcessException(e);
    }
  }

  /** lock the read lock of the insert lock */
  @Override
  public void readLock() {
    // apply read lock for SG insert lock to prevent inconsistent with concurrently writing memtable
    insertLock.readLock().lock();
    // apply read lock for TsFileResource list
    tsFileManager.readLock();
  }

  /** unlock the read lock of insert lock */
  @Override
  public void readUnlock() {
    tsFileManager.readUnlock();
    insertLock.readLock().unlock();
  }

  /** lock the write lock of the insert lock */
  public void writeLock(String holder) {
    insertLock.writeLock().lock();
    insertWriteLockHolder = holder;
  }

  /** unlock the write lock of the insert lock */
  public void writeUnlock() {
    insertWriteLockHolder = "";
    insertLock.writeLock().unlock();
  }

  /**
   * @param tsFileResources includes sealed and unsealed tsfile resources
   * @return fill unsealed tsfile resources with memory data and ChunkMetadataList of data in disk
   */
  private List<TsFileResource> getFileResourceListForQuery(
      Collection<TsFileResource> tsFileResources,
      List<PartialPath> pathList,
      String singleDeviceId,
      QueryContext context,
      Filter globalTimeFilter,
      boolean isSeq)
      throws MetadataException {

    if (context.isDebug()) {
      DEBUG_LOGGER.info(
          "Path: {}, get tsfile list: {} isSeq: {} timefilter: {}",
          pathList,
          tsFileResources,
          isSeq,
          (globalTimeFilter == null ? "null" : globalTimeFilter));
    }

    List<TsFileResource> tsfileResourcesForQuery = new ArrayList<>();

    for (TsFileResource tsFileResource : tsFileResources) {
      if (!tsFileResource.isSatisfied(
          singleDeviceId == null ? null : new PlainDeviceID(singleDeviceId),
          globalTimeFilter,
          isSeq,
          context.isDebug())) {
        continue;
      }
      closeQueryLock.readLock().lock();
      try {
        if (tsFileResource.isClosed()) {
          tsfileResourcesForQuery.add(tsFileResource);
        } else {
          tsFileResource.getProcessor().query(pathList, context, tsfileResourcesForQuery);
        }
      } catch (IOException e) {
        throw new MetadataException(e);
      } finally {
        closeQueryLock.readLock().unlock();
      }
    }
    return tsfileResourcesForQuery;
  }

  /** Seperate tsfiles in TsFileManager to sealedList and unsealedList. */
  private void separateTsFile(
      List<TsFileResource> sealedResource,
      List<TsFileResource> unsealedResource,
      long startTime,
      long endTime) {
    tsFileManager
        .getTsFileList(true, startTime, endTime)
        .forEach(
            tsFileResource -> {
              if (tsFileResource.isClosed()) {
                sealedResource.add(tsFileResource);
              } else {
                unsealedResource.add(tsFileResource);
              }
            });
    tsFileManager
        .getTsFileList(false, startTime, endTime)
        .forEach(
            tsFileResource -> {
              if (tsFileResource.isClosed()) {
                sealedResource.add(tsFileResource);
              } else {
                unsealedResource.add(tsFileResource);
              }
            });
  }

  /**
   * @param pattern Must be a pattern start with a precise device path
   * @param startTime
   * @param endTime
   * @param searchIndex
   * @throws IOException
   */
  public void deleteByDevice(PartialPath pattern, long startTime, long endTime, long searchIndex)
      throws IOException {
    if (SettleService.getINSTANCE().getFilesToBeSettledCount().get() != 0) {
      throw new IOException(
          "Delete failed. " + "Please do not delete until the old files settled.");
    }
    // TODO: how to avoid partial deletion?
    // FIXME: notice that if we may remove a SGProcessor out of memory, we need to close all opened
    // mod files in mergingModification, sequenceFileList, and unsequenceFileList
    writeLock("delete");

    boolean hasReleasedLock = false;

    try {
      DataNodeSchemaCache.getInstance().invalidateLastCache(pattern);
      Set<PartialPath> devicePaths = new HashSet<>(pattern.getDevicePathPattern());
      // write log to impacted working TsFileProcessors
      List<WALFlushListener> walListeners =
          logDeletionInWAL(startTime, endTime, searchIndex, pattern);

      for (WALFlushListener walFlushListener : walListeners) {
        if (walFlushListener.waitForResult() == WALFlushListener.Status.FAILURE) {
          logger.error("Fail to log delete to wal.", walFlushListener.getCause());
          throw walFlushListener.getCause();
        }
      }

      Deletion deletion = new Deletion(pattern, MERGE_MOD_START_VERSION_NUM, startTime, endTime);

      List<TsFileResource> sealedTsFileResource = new ArrayList<>();
      List<TsFileResource> unsealedTsFileResource = new ArrayList<>();
      separateTsFile(sealedTsFileResource, unsealedTsFileResource, startTime, endTime);
      // deviceMatchInfo is used for filter the matched deviceId in TsFileResource
      // deviceMatchInfo contains the DeviceId means this device matched the pattern
      Set<String> deviceMatchInfo = new HashSet<>();
      deleteDataInFiles(unsealedTsFileResource, deletion, devicePaths, deviceMatchInfo);
      writeUnlock();
      hasReleasedLock = true;

      deleteDataInFiles(sealedTsFileResource, deletion, devicePaths, deviceMatchInfo);
    } catch (Exception e) {
      throw new IOException(e);
    } finally {
      if (!hasReleasedLock) {
        writeUnlock();
      }
    }
  }

  public void deleteDataDirectly(
      PartialPath pathToDelete, long startTime, long endTime, long searchIndex) throws IOException {
    logger.info(
        "{} will delete data files directly for deleting data between {} and {}",
        databaseName + "-" + dataRegionId,
        startTime,
        endTime);

    writeLock("deleteDataDirect");
    boolean releasedLock = false;

    try {
      DataNodeSchemaCache.getInstance().invalidateLastCacheInDataRegion(getDatabaseName());
      // write log to impacted working TsFileProcessors
      List<WALFlushListener> walListeners =
          logDeletionInWAL(startTime, endTime, searchIndex, pathToDelete);

      for (WALFlushListener walFlushListener : walListeners) {
        if (walFlushListener.waitForResult() == WALFlushListener.Status.FAILURE) {
          logger.error("Fail to log delete to wal.", walFlushListener.getCause());
          throw walFlushListener.getCause();
        }
      }
      List<TsFileResource> sealedTsFileResource = new ArrayList<>();
      List<TsFileResource> unsealedTsFileResource = new ArrayList<>();
      separateTsFile(sealedTsFileResource, unsealedTsFileResource, startTime, endTime);
      deleteDataDirectlyInFile(unsealedTsFileResource, pathToDelete, startTime, endTime);
      writeUnlock();
      releasedLock = true;
      deleteDataDirectlyInFile(sealedTsFileResource, pathToDelete, startTime, endTime);
    } catch (Exception e) {
      throw new IOException(e);
    } finally {
      if (!releasedLock) {
        writeUnlock();
      }
    }
  }

  private List<WALFlushListener> logDeletionInWAL(
      long startTime, long endTime, long searchIndex, PartialPath path) {
    List<WALFlushListener> walFlushListeners = new ArrayList<>();
    if (config.getWalMode() == WALMode.DISABLE) {
      return walFlushListeners;
    }
    DeleteDataNode deleteDataNode =
        new DeleteDataNode(new PlanNodeId(""), Collections.singletonList(path), startTime, endTime);
    deleteDataNode.setSearchIndex(searchIndex);
    for (Map.Entry<Long, TsFileProcessor> entry : workSequenceTsFileProcessors.entrySet()) {
      if (TimePartitionUtils.satisfyPartitionId(startTime, endTime, entry.getKey())) {
        WALFlushListener walFlushListener = entry.getValue().logDeleteDataNodeInWAL(deleteDataNode);
        walFlushListeners.add(walFlushListener);
      }
    }
    for (Map.Entry<Long, TsFileProcessor> entry : workUnsequenceTsFileProcessors.entrySet()) {
      if (TimePartitionUtils.satisfyPartitionId(startTime, endTime, entry.getKey())) {
        WALFlushListener walFlushListener = entry.getValue().logDeleteDataNodeInWAL(deleteDataNode);
        walFlushListeners.add(walFlushListener);
      }
    }
    return walFlushListeners;
  }

  private boolean canSkipDelete(
      TsFileResource tsFileResource,
      Set<PartialPath> devicePaths,
      long deleteStart,
      long deleteEnd,
      Set<String> deviceMatchInfo) {
    long fileStartTime = tsFileResource.getTimeIndex().getMinStartTime();
    long fileEndTime = tsFileResource.getTimeIndex().getMaxEndTime();

    for (PartialPath device : devicePaths) {
      long deviceStartTime, deviceEndTime;
      if (device.hasWildcard()) {
        if (!tsFileResource.isClosed() && fileEndTime == Long.MIN_VALUE) {
          // unsealed seq file
          if (deleteEnd < fileStartTime) {
            // time range of file has not overlapped with the deletion
            return true;
          }
        } else {
          if (deleteEnd < fileStartTime || deleteStart > fileEndTime) {
            // time range of file has not overlapped with the deletion
            return true;
          }
        }
        if (databaseName.contentEquals(device.getDevice())) {
          return false;
        }
        Pair<Long, Long> startAndEndTime =
            tsFileResource.getPossibleStartTimeAndEndTime(
                device,
                deviceMatchInfo.stream().map(PlainDeviceID::new).collect(Collectors.toSet()));
        if (startAndEndTime == null) {
          continue;
        }
        deviceStartTime = startAndEndTime.getLeft();
        deviceEndTime = startAndEndTime.getRight();
      } else {
        // TODO: DELETE
        IDeviceID deviceId = new PlainDeviceID(device.getFullPath());
        if (tsFileResource.definitelyNotContains(deviceId)) {
          // resource does not contain this device
          continue;
        }
        deviceStartTime = tsFileResource.getStartTime(deviceId);
        deviceEndTime = tsFileResource.getEndTime(deviceId);
      }

      if (!tsFileResource.isClosed() && deviceEndTime == Long.MIN_VALUE) {
        // unsealed seq file
        if (deleteEnd >= deviceStartTime) {
          return false;
        }
      } else {
        // sealed file or unsealed unseq file
        if (deleteEnd >= deviceStartTime && deleteStart <= deviceEndTime) {
          // time range of device has overlap with the deletion
          return false;
        }
      }
    }
    return true;
  }

  // suppress warn of Throwable catch
  @SuppressWarnings("java:S1181")
  private void deleteDataInFiles(
      Collection<TsFileResource> tsFileResourceList,
      Deletion deletion,
      Set<PartialPath> devicePaths,
      Set<String> deviceMatchInfo)
      throws IOException {
    for (TsFileResource tsFileResource : tsFileResourceList) {
      if (canSkipDelete(
          tsFileResource,
          devicePaths,
          deletion.getStartTime(),
          deletion.getEndTime(),
          deviceMatchInfo)) {
        continue;
      }

      ModificationFile modFile = tsFileResource.getModFile();
      if (tsFileResource.isClosed()) {
        long originSize = -1;
        synchronized (modFile) {
          try {
            originSize = modFile.getSize();
            // delete data in sealed file
            if (tsFileResource.isCompacting()) {
              // we have to set modification offset to MAX_VALUE, as the offset of source chunk may
              // change after compaction
              deletion.setFileOffset(Long.MAX_VALUE);
              // write deletion into compaction modification file
              tsFileResource.getCompactionModFile().write(deletion);
              // write deletion into modification file to enable read during compaction
              modFile.write(deletion);
              // remember to close mod file
              tsFileResource.getCompactionModFile().close();
              modFile.close();
            } else {
              deletion.setFileOffset(tsFileResource.getTsFileSize());
              // write deletion into modification file
              boolean modFileExists = modFile.exists();

              modFile.write(deletion);

              // remember to close mod file
              modFile.close();

              // if file length greater than 1M,execute compact.
              modFile.compact();

              if (!modFileExists) {
                FileMetrics.getInstance().increaseModFileNum(1);
              }

              // The file size may be smaller than the original file, so the increment here may be
              // negative
              FileMetrics.getInstance().increaseModFileSize(modFile.getSize() - originSize);
            }
          } catch (Throwable t) {
            if (originSize != -1) {
              modFile.truncate(originSize);
            }
            throw t;
          }
          logger.info(
              "[Deletion] Deletion with path:{}, time:{}-{} written into mods file:{}.",
              deletion.getPath(),
              deletion.getStartTime(),
              deletion.getEndTime(),
              modFile.getFilePath());
        }
      } else {
        // delete data in memory of unsealed file
        tsFileResource.getProcessor().deleteDataInMemory(deletion, devicePaths);
      }
    }
  }

  private void deleteDataDirectlyInFile(
      List<TsFileResource> tsfileResourceList,
      PartialPath pathToDelete,
      long startTime,
      long endTime)
      throws IOException {
    List<TsFileResource> deletedByMods = new ArrayList<>();
    List<TsFileResource> deletedByFiles = new ArrayList<>();
    separateTsFileToDelete(
        new HashSet<>(pathToDelete.getDevicePathPattern()),
        tsfileResourceList,
        deletedByMods,
        deletedByFiles,
        startTime,
        endTime);
    Deletion deletion = new Deletion(pathToDelete, MERGE_MOD_START_VERSION_NUM, startTime, endTime);
    // can be deleted by mods.
    for (TsFileResource tsFileResource : deletedByMods) {
      ModificationFile modFile = tsFileResource.getModFile();
      if (tsFileResource.isClosed()) {
        long originSize = -1;
        synchronized (modFile) {
          try {
            originSize = modFile.getSize();
            // delete data in sealed file
            if (tsFileResource.isCompacting()) {
              // we have to set modification offset to MAX_VALUE, as the offset of source chunk
              // may change after compaction
              deletion.setFileOffset(Long.MAX_VALUE);
              // write deletion into compaction modification file
              tsFileResource.getCompactionModFile().write(deletion);
              // write deletion into modification file to enable read during compaction
              modFile.write(deletion);
              // remember to close mod file
              tsFileResource.getCompactionModFile().close();
              modFile.close();
            } else {
              deletion.setFileOffset(tsFileResource.getTsFileSize());
              // write deletion into modification file
              boolean modFileExists = modFile.exists();

              modFile.write(deletion);

              // remember to close mod file
              modFile.close();

              // if file length greater than 1M,execute compact.
              modFile.compact();

              if (!modFileExists) {
                FileMetrics.getInstance().increaseModFileNum(1);
              }

              // The file size may be smaller than the original file, so the increment here may be
              // negative
              FileMetrics.getInstance().increaseModFileSize(modFile.getSize() - originSize);
            }
          } catch (Throwable t) {
            if (originSize != -1) {
              modFile.truncate(originSize);
            }
            throw t;
          }
          logger.info(
              "[Deletion] Deletion with path:{}, time:{}-{} written into mods file:{}.",
              deletion.getPath(),
              deletion.getStartTime(),
              deletion.getEndTime(),
              modFile.getFilePath());
        }
      } else {
        // delete data in memory of unsealed file
        tsFileResource
            .getProcessor()
            .deleteDataInMemory(deletion, new HashSet<>(pathToDelete.getDevicePathPattern()));
      }
    }

    // can be deleted by files
    for (TsFileResource tsFileResource : deletedByFiles) {
      tsFileManager.remove(tsFileResource, tsFileResource.isSeq());
      tsFileResource.writeLock();
      try {
        FileMetrics.getInstance()
            .deleteTsFile(tsFileResource.isSeq(), Collections.singletonList(tsFileResource));
        if (tsFileResource.getModFile().exists()) {
          FileMetrics.getInstance().decreaseModFileNum(1);
          FileMetrics.getInstance().decreaseModFileSize(tsFileResource.getModFile().getSize());
        }
        tsFileResource.remove();
        logger.info("Remove tsfile {} directly when delete data", tsFileResource.getTsFilePath());
      } finally {
        tsFileResource.writeUnlock();
      }
    }
  }

  private void separateTsFileToDelete(
      Set<PartialPath> pathToDelete,
      List<TsFileResource> tsFileResourceList,
      List<TsFileResource> deletedByMods,
      List<TsFileResource> deletedByFiles,
      long startTime,
      long endTime) {
    Set<String> deviceMatchInfo = new HashSet<>();
    for (TsFileResource file : tsFileResourceList) {
      long fileStartTime = file.getTimeIndex().getMinStartTime();
      long fileEndTime = file.getTimeIndex().getMaxEndTime();

      if (!canSkipDelete(file, pathToDelete, startTime, endTime, deviceMatchInfo)) {
        if (startTime <= fileStartTime
            && endTime >= fileEndTime
            && file.isClosed()
            && file.setStatus(TsFileResourceStatus.DELETED)) {
          deletedByFiles.add(file);
        } else {
          deletedByMods.add(file);
        }
      }
    }
  }

  private void flushCallback(
      TsFileProcessor processor, Map<IDeviceID, Long> updateMap, long systemFlushTime) {
    if (config.isEnableSeparateData()
        && CommonDescriptor.getInstance().getConfig().isLastCacheEnable()) {
      // Update both partitionLastFlushTime and globalLastFlushTime
      lastFlushTimeMap.updateLatestFlushTime(processor.getTimeRangeId(), updateMap);
    } else {
      // isEnableSeparateData is true and isLastCacheEnable is false, then update
      // partitionLastFlushTime only
      lastFlushTimeMap.updateMultiDeviceFlushedTime(processor.getTimeRangeId(), updateMap);
    }

    if (config.isEnableSeparateData()) {
      TimePartitionManager.getInstance()
          .updateAfterFlushing(
              new DataRegionId(Integer.parseInt(dataRegionId)),
              processor.getTimeRangeId(),
              systemFlushTime,
              lastFlushTimeMap.getMemSize(processor.getTimeRangeId()),
              workSequenceTsFileProcessors.get(processor.getTimeRangeId()) != null);
    }
  }

  /** Put the memtable back to the MemTablePool and make the metadata in writer visible */
  // TODO please consider concurrency with read and insert method.
  private void closeUnsealedTsFileProcessorCallBack(TsFileProcessor tsFileProcessor)
      throws TsFileProcessorException {
    boolean isEmptyFile =
        tsFileProcessor.isEmpty() || tsFileProcessor.getTsFileResource().isEmpty();
    boolean isValidateTsFileFailed = false;
    if (!isEmptyFile) {
      isValidateTsFileFailed =
          !TsFileValidator.getInstance().validateTsFile(tsFileProcessor.getTsFileResource());
    }
    closeQueryLock.writeLock().lock();
    try {
      tsFileProcessor.close();
      if (isEmptyFile) {
        tsFileProcessor.getTsFileResource().remove();
      } else if (isValidateTsFileFailed) {
        String tsFilePath = tsFileProcessor.getTsFileResource().getTsFile().getAbsolutePath();
        renameAndHandleError(tsFilePath, tsFilePath + BROKEN_SUFFIX);
        renameAndHandleError(
            tsFilePath + RESOURCE_SUFFIX, tsFilePath + RESOURCE_SUFFIX + BROKEN_SUFFIX);
      } else {
        tsFileResourceManager.registerSealedTsFileResource(tsFileProcessor.getTsFileResource());
      }
    } finally {
      closeQueryLock.writeLock().unlock();
    }
    if (isEmptyFile || isValidateTsFileFailed) {
      tsFileManager.remove(tsFileProcessor.getTsFileResource(), tsFileProcessor.isSequence());
    }

    // closingSequenceTsFileProcessor is a thread safety class.

    synchronized (closeStorageGroupCondition) {
      if (closingSequenceTsFileProcessor.contains(tsFileProcessor)) {
        closingSequenceTsFileProcessor.remove(tsFileProcessor);
      } else {
        closingUnSequenceTsFileProcessor.remove(tsFileProcessor);
      }
      closeStorageGroupCondition.notifyAll();
    }
    if (!isValidateTsFileFailed) {
      TsFileResource tsFileResource = tsFileProcessor.getTsFileResource();
      FileMetrics.getInstance()
          .addTsFile(
              tsFileResource.getDatabaseName(),
              tsFileResource.getDataRegionId(),
              tsFileResource.getTsFileSize(),
              tsFileProcessor.isSequence(),
              tsFileResource.getTsFile().getName());
    }
  }

  public int executeCompaction() throws InterruptedException {
    if (!isCompactionSelecting.compareAndSet(false, true)) {
      return 0;
    }
    int trySubmitCount = 0;
    try {
      List<Long> timePartitions = new ArrayList<>(tsFileManager.getTimePartitions());
      // Sort the time partition from largest to smallest
      timePartitions.sort(Comparator.reverseOrder());

      CompactionScheduleSummary summary = new CompactionScheduleSummary();

      // schedule insert compaction
      trySubmitCount += executeInsertionCompaction(timePartitions);
      summary.incrementSubmitTaskNum(CompactionTaskType.INSERTION, trySubmitCount);

      // schedule the other compactions
      if (trySubmitCount == 0) {
        // the name of this variable is trySubmitCount, because the task submitted to the queue
        // could be evicted due to the low priority of the task
        for (long timePartition : timePartitions) {
          CompactionScheduler.sharedLockCompactionSelection();
          try {
            trySubmitCount +=
                CompactionScheduler.scheduleCompaction(tsFileManager, timePartition, summary);
          } finally {
            CompactionScheduler.sharedUnlockCompactionSelection();
          }
        }
      }
      if (summary.hasSubmitTask()) {
        CompactionMetrics.getInstance().updateCompactionTaskSelectionNum(summary);
      }
    } catch (InterruptedException e) {
      throw e;
    } catch (Throwable e) {
      logger.error("Meet error in compaction schedule.", e);
    } finally {
      isCompactionSelecting.set(false);
    }
    return trySubmitCount;
  }

  /** Schedule settle compaction for ttl check. */
  public int executeTTLCheck() throws InterruptedException {
    while (!isCompactionSelecting.compareAndSet(false, true)) {
      // wait until success
      Thread.sleep(500);
    }
    logger.info("[TTL] {}-{} Start ttl checking.", databaseName, dataRegionId);
    int trySubmitCount = 0;
    try {
      CompactionScheduleSummary summary = new CompactionScheduleSummary();
      List<Long> timePartitions = new ArrayList<>(tsFileManager.getTimePartitions());
      // Sort the time partition from smallest to largest
      Collections.sort(timePartitions);

      for (long timePartition : timePartitions) {
        CompactionScheduler.sharedLockCompactionSelection();
        try {
          trySubmitCount +=
              CompactionScheduler.tryToSubmitSettleCompactionTask(
                  tsFileManager, timePartition, summary, true);
        } finally {
          CompactionScheduler.sharedUnlockCompactionSelection();
        }
      }
      if (summary.hasSubmitTask()) {
        CompactionMetrics.getInstance().updateCompactionTaskSelectionNum(summary);
      }
      logger.info(
          "[TTL] {}-{} Totally select {} all-outdated files and {} partial-outdated files.",
          databaseName,
          dataRegionId,
          summary.getFullyDirtyFileNum(),
          summary.getPartiallyDirtyFileNum());
    } catch (InterruptedException e) {
      throw e;
    } catch (Throwable e) {
      logger.error("Meet error in ttl check.", e);
    } finally {
      isCompactionSelecting.set(false);
    }
    return trySubmitCount;
  }

  protected int executeInsertionCompaction(List<Long> timePartitions) throws InterruptedException {
    int trySubmitCount = 0;
    CompactionScheduler.sharedLockCompactionSelection();
    try {
      while (true) {
        int currentSubmitCount = 0;
        Phaser insertionTaskPhaser = new Phaser(1);
        for (long timePartition : timePartitions) {
          currentSubmitCount +=
              CompactionScheduler.scheduleInsertionCompaction(
                  tsFileManager, timePartition, insertionTaskPhaser);
        }
        trySubmitCount += currentSubmitCount;
        insertionTaskPhaser.awaitAdvanceInterruptibly(insertionTaskPhaser.arrive());
        if (currentSubmitCount != 0) {
          continue;
        }
        break;
      }
    } catch (InterruptedException e) {
      throw e;
    } catch (Throwable e) {
      logger.error("Meet error in insertion compaction schedule.", e);
    } finally {
      CompactionScheduler.sharedUnlockCompactionSelection();
    }
    return trySubmitCount;
  }

  /**
   * After finishing settling tsfile, we need to do 2 things : (1) move the new tsfile to the
   * correct folder, including deleting its old mods file (2) update the relevant data of this old
   * tsFile in memory ,eg: TsFileSequenceReader, {@link #tsFileManager}, cache, etc.
   */
  private void settleTsFileCallBack(
      TsFileResource oldTsFileResource, List<TsFileResource> newTsFileResources)
      throws WriteProcessException {
    oldTsFileResource.readUnlock();
    oldTsFileResource.writeLock();
    try {
      TsFileAndModSettleTool.moveNewTsFile(oldTsFileResource, newTsFileResources);
      if (TsFileAndModSettleTool.getInstance().recoverSettleFileMap.size() != 0) {
        TsFileAndModSettleTool.getInstance()
            .recoverSettleFileMap
            .remove(oldTsFileResource.getTsFile().getAbsolutePath());
      }
      // clear Cache , including chunk cache, timeseriesMetadata cache and bloom filter cache
      operateClearCache();

      // if old tsfile is being deleted in the process due to its all data's being deleted.
      if (!oldTsFileResource.getTsFile().exists()) {
        tsFileManager.remove(oldTsFileResource, oldTsFileResource.isSeq());
      }
      FileReaderManager.getInstance().closeFileAndRemoveReader(oldTsFileResource.getTsFilePath());
      oldTsFileResource.setSettleTsFileCallBack(null);
      SettleService.getINSTANCE().getFilesToBeSettledCount().addAndGet(-1);
    } catch (IOException e) {
      logger.error("Exception to move new tsfile in settling", e);
      throw new WriteProcessException(
          "Meet error when settling file: " + oldTsFileResource.getTsFile().getAbsolutePath(), e);
    } finally {
      oldTsFileResource.writeUnlock();
    }
  }

  public static void operateClearCache() {
    ChunkCache.getInstance().clear();
    TimeSeriesMetadataCache.getInstance().clear();
    BloomFilterCache.getInstance().clear();
  }

  public static Optional<String> getNonSystemDatabaseName(String databaseName) {
    if (databaseName.startsWith(SchemaConstant.SYSTEM_DATABASE)) {
      return Optional.empty();
    }
    int lastIndex = databaseName.lastIndexOf("-");
    if (lastIndex == -1) {
      lastIndex = databaseName.length();
    }
    return Optional.of(databaseName.substring(0, lastIndex));
  }

  public Optional<String> getNonSystemDatabaseName() {
    return getNonSystemDatabaseName(databaseName);
  }

  /** Merge file under this database processor */
  public int compact() {
    writeLock("merge");
    CompactionScheduler.exclusiveLockCompactionSelection();
    try {
      return executeCompaction();
    } catch (InterruptedException ignored) {
      return 0;
    } finally {
      CompactionScheduler.exclusiveUnlockCompactionSelection();
      writeUnlock();
    }
  }

  /**
   * Load a new tsfile to unsequence dir.
   *
   * <p>Then, update the latestTimeForEachDevice and partitionLatestFlushedTimeForEachDevice.
   *
   * @param newTsFileResource tsfile resource @UsedBy load external tsfile module
   * @param deleteOriginFile whether to delete origin tsfile
   * @param isGeneratedByPipe whether the load tsfile request is generated by pipe
   */
  public void loadNewTsFile(
      TsFileResource newTsFileResource, boolean deleteOriginFile, boolean isGeneratedByPipe)
      throws LoadFileException {
    File tsfileToBeInserted = newTsFileResource.getTsFile();
    long newFilePartitionId = newTsFileResource.getTimePartitionWithCheck();

    if (!TsFileValidator.getInstance().validateTsFile(newTsFileResource)) {
      throw new LoadFileException(
          "tsfile validate failed, " + newTsFileResource.getTsFile().getName());
    }

    writeLock("loadNewTsFile");
    try {
      newTsFileResource.setSeq(false);
      String newFileName =
          getNewTsFileName(
              System.currentTimeMillis(),
              getAndSetNewVersion(newFilePartitionId, newTsFileResource),
              0,
              0);

      if (!newFileName.equals(tsfileToBeInserted.getName())) {
        logger.info(
            "TsFile {} must be renamed to {} for loading into the unsequence list.",
            tsfileToBeInserted.getName(),
            newFileName);
        newTsFileResource.setFile(
            fsFactory.getFile(tsfileToBeInserted.getParentFile(), newFileName));
      }
      loadTsFileToUnSequence(
          tsfileToBeInserted, newTsFileResource, newFilePartitionId, deleteOriginFile);

      PipeInsertionDataNodeListener.getInstance()
          .listenToTsFile(dataRegionId, newTsFileResource, true, isGeneratedByPipe);

      FileMetrics.getInstance()
          .addTsFile(
              newTsFileResource.getDatabaseName(),
              newTsFileResource.getDataRegionId(),
              newTsFileResource.getTsFile().length(),
              false,
              newTsFileResource.getTsFile().getName());

      if (config.isEnableSeparateData()) {
        final DataRegionId dataRegionId = new DataRegionId(Integer.parseInt(this.dataRegionId));
        final long timePartitionId = newTsFileResource.getTimePartition();
        if (!lastFlushTimeMap.checkAndCreateFlushedTimePartition(timePartitionId)) {
          TimePartitionManager.getInstance()
              .registerTimePartitionInfo(
                  new TimePartitionInfo(
                      dataRegionId,
                      timePartitionId,
                      false,
                      Long.MAX_VALUE,
                      lastFlushTimeMap.getMemSize(timePartitionId)));
        }
        updateLastFlushTime(newTsFileResource);
        TimePartitionManager.getInstance()
            .updateAfterFlushing(
                dataRegionId,
                timePartitionId,
                System.currentTimeMillis(),
                lastFlushTimeMap.getMemSize(timePartitionId),
                false);
      }

      logger.info("TsFile {} is successfully loaded in unsequence list.", newFileName);
    } catch (DiskSpaceInsufficientException e) {
      logger.error(
          "Failed to append the tsfile {} to database processor {} because the disk space is insufficient.",
          tsfileToBeInserted.getAbsolutePath(),
          tsfileToBeInserted.getParentFile().getName());
      throw new LoadFileException(e);
    } finally {
      writeUnlock();
      DataNodeSchemaCache.getInstance().invalidateLastCacheInDataRegion(databaseName);
    }
  }

  /**
   * Set the version in "partition" to "version" if "version" is larger than the current version.
   */
  public void setPartitionFileVersionToMax(long partition, long version) {
    partitionMaxFileVersions.compute(
        partition, (prt, oldVer) -> computeMaxVersion(oldVer, version));
  }

  private long computeMaxVersion(Long oldVersion, Long newVersion) {
    if (oldVersion == null) {
      return newVersion;
    }
    return Math.max(oldVersion, newVersion);
  }

  /**
   * If the historical versions of a file is a sub-set of the given file's, (close and) remove it to
   * reduce unnecessary merge. Only used when the file sender and the receiver share the same file
   * close policy. Warning: DO NOT REMOVE
   */
  @SuppressWarnings("unused")
  public void removeFullyOverlapFiles(TsFileResource resource) {
    writeLock("removeFullyOverlapFiles");
    try {
      Iterator<TsFileResource> iterator = tsFileManager.getIterator(true);
      removeFullyOverlapFiles(resource, iterator, true);

      iterator = tsFileManager.getIterator(false);
      removeFullyOverlapFiles(resource, iterator, false);
    } finally {
      writeUnlock();
    }
  }

  private void removeFullyOverlapFiles(
      TsFileResource newTsFile, Iterator<TsFileResource> iterator, boolean isSeq) {
    while (iterator.hasNext()) {
      TsFileResource existingTsFile = iterator.next();
      if (newTsFile.isPlanRangeCovers(existingTsFile)
          && !newTsFile.getTsFile().equals(existingTsFile.getTsFile())
          && existingTsFile.tryWriteLock()) {
        logger.info(
            "{} is covered by {}: [{}, {}], [{}, {}], remove it",
            existingTsFile,
            newTsFile,
            existingTsFile.minPlanIndex,
            existingTsFile.maxPlanIndex,
            newTsFile.minPlanIndex,
            newTsFile.maxPlanIndex);
        // if we fail to lock the file, it means it is being queried or merged and we will not
        // wait until it is free, we will just leave it to the next merge
        try {
          removeFullyOverlapFile(existingTsFile, iterator, isSeq);
        } catch (Exception e) {
          logger.error(
              "Something gets wrong while removing FullyOverlapFiles: {}",
              existingTsFile.getTsFile().getAbsolutePath(),
              e);
        } finally {
          existingTsFile.writeUnlock();
        }
      }
    }
  }

  /**
   * Remove the given {@link TsFileResource}. If the corresponding {@link TsFileProcessor} is in the
   * working status, close it before remove the related resource files. maybe time-consuming for
   * closing a tsfile.
   */
  private void removeFullyOverlapFile(
      TsFileResource tsFileResource, Iterator<TsFileResource> iterator, boolean isSeq) {
    logger.info(
        "Removing a covered file {}, closed: {}", tsFileResource, tsFileResource.isClosed());
    if (!tsFileResource.isClosed()) {
      try {
        // also remove the TsFileProcessor if the overlapped file is not closed
        long timePartition = tsFileResource.getTimePartition();
        Map<Long, TsFileProcessor> fileProcessorMap =
            isSeq ? workSequenceTsFileProcessors : workUnsequenceTsFileProcessors;
        TsFileProcessor tsFileProcessor = fileProcessorMap.get(timePartition);
        if (tsFileProcessor != null && tsFileProcessor.getTsFileResource() == tsFileResource) {
          // have to take some time to close the tsFileProcessor
          tsFileProcessor.syncClose();
          fileProcessorMap.remove(timePartition);
        }
      } catch (Exception e) {
        logger.error("Cannot close {}", tsFileResource, e);
      }
    }
    tsFileManager.remove(tsFileResource, isSeq);
    iterator.remove();
    tsFileResource.remove();
  }

  private long getAndSetNewVersion(long timePartitionId, TsFileResource tsFileResource) {
    long version =
        partitionMaxFileVersions.compute(
            timePartitionId, (key, oldVersion) -> (oldVersion == null ? 1 : oldVersion + 1));
    tsFileResource.setVersion(version);
    return version;
  }

  /**
   * Update latest time in latestTimeForEachDevice and
   * partitionLatestFlushedTimeForEachDevice. @UsedBy sync module, load external tsfile module.
   */
  protected void updateLastFlushTime(TsFileResource newTsFileResource) {
    for (IDeviceID device : newTsFileResource.getDevices()) {
      long endTime = newTsFileResource.getEndTime(device);
      long timePartitionId = TimePartitionUtils.getTimePartitionId(endTime);
      if (config.isEnableSeparateData()) {
        lastFlushTimeMap.updateOneDeviceFlushedTime(timePartitionId, device, endTime);
      }
      if (CommonDescriptor.getInstance().getConfig().isLastCacheEnable()) {
        lastFlushTimeMap.updateOneDeviceGlobalFlushedTime(device, endTime);
      }
    }
  }

  /**
   * Execute the loading process by the type.
   *
   * @param tsFileResource tsfile resource to be loaded
   * @param filePartitionId the partition id of the new file
   * @param deleteOriginFile whether to delete the original file
   * @return load the file successfully @UsedBy sync module, load external tsfile module.
   */
  private boolean loadTsFileToUnSequence(
      File tsFileToLoad,
      TsFileResource tsFileResource,
      long filePartitionId,
      boolean deleteOriginFile)
      throws LoadFileException, DiskSpaceInsufficientException {
    File targetFile;
    targetFile =
        fsFactory.getFile(
            TierManager.getInstance().getNextFolderForTsFile(0, false),
            databaseName
                + File.separatorChar
                + dataRegionId
                + File.separatorChar
                + filePartitionId
                + File.separator
                + tsFileResource.getTsFile().getName());
    tsFileResource.setFile(targetFile);
    if (tsFileManager.contains(tsFileResource, false)) {
      logger.error("The file {} has already been loaded in unsequence list", tsFileResource);
      return false;
    }

    logger.info(
        "Load tsfile in unsequence list, move file from {} to {}",
        tsFileToLoad.getAbsolutePath(),
        targetFile.getAbsolutePath());

    // move file from sync dir to data dir
    if (!targetFile.getParentFile().exists()) {
      targetFile.getParentFile().mkdirs();
    }
    try {
      if (deleteOriginFile) {
        FileUtils.moveFile(tsFileToLoad, targetFile);
      } else {
        Files.copy(tsFileToLoad.toPath(), targetFile.toPath());
      }
    } catch (IOException e) {
      logger.error(
          "File renaming failed when loading tsfile. Origin: {}, Target: {}",
          tsFileToLoad.getAbsolutePath(),
          targetFile.getAbsolutePath(),
          e);
      throw new LoadFileException(
          String.format(
              "File renaming failed when loading tsfile. Origin: %s, Target: %s, because %s",
              tsFileToLoad.getAbsolutePath(), targetFile.getAbsolutePath(), e.getMessage()));
    }

    File resourceFileToLoad = fsFactory.getFile(tsFileToLoad.getAbsolutePath() + RESOURCE_SUFFIX);
    File targetResourceFile = fsFactory.getFile(targetFile.getAbsolutePath() + RESOURCE_SUFFIX);
    try {
      if (deleteOriginFile) {
        FileUtils.moveFile(resourceFileToLoad, targetResourceFile);
      } else {
        Files.copy(resourceFileToLoad.toPath(), targetResourceFile.toPath());
      }

    } catch (IOException e) {
      logger.error(
          "File renaming failed when loading .resource file. Origin: {}, Target: {}",
          resourceFileToLoad.getAbsolutePath(),
          targetResourceFile.getAbsolutePath(),
          e);
      throw new LoadFileException(
          String.format(
              "File renaming failed when loading .resource file. Origin: %s, Target: %s, because %s",
              resourceFileToLoad.getAbsolutePath(),
              targetResourceFile.getAbsolutePath(),
              e.getMessage()));
    }

    File modFileToLoad =
        fsFactory.getFile(tsFileToLoad.getAbsolutePath() + ModificationFile.FILE_SUFFIX);
    if (modFileToLoad.exists()) {
      // when successfully loaded, the filepath of the resource will be changed to the IoTDB data
      // dir, so we can add a suffix to find the old modification file.
      File targetModFile =
          fsFactory.getFile(targetFile.getAbsolutePath() + ModificationFile.FILE_SUFFIX);
      try {
        Files.deleteIfExists(targetModFile.toPath());
      } catch (IOException e) {
        logger.warn("Cannot delete localModFile {}", targetModFile, e);
      }
      try {
        if (deleteOriginFile) {
          FileUtils.moveFile(modFileToLoad, targetModFile);
        } else {
          Files.copy(modFileToLoad.toPath(), targetModFile.toPath());
        }
      } catch (IOException e) {
        logger.error(
            "File renaming failed when loading .mod file. Origin: {}, Target: {}",
            modFileToLoad.getAbsolutePath(),
            targetModFile.getAbsolutePath(),
            e);
        throw new LoadFileException(
            String.format(
                "File renaming failed when loading .mod file. Origin: %s, Target: %s, because %s",
                modFileToLoad.getAbsolutePath(), targetModFile.getAbsolutePath(), e.getMessage()));
      } finally {
        // ModFile will be updated during the next call to `getModFile`
        tsFileResource.setModFile(null);
      }
    }

    // help tsfile resource degrade
    TsFileResourceManager.getInstance().registerSealedTsFileResource(tsFileResource);

    tsFileManager.add(tsFileResource, false);

    return true;
  }

  /**
   * Get all working sequence tsfile processors
   *
   * @return all working sequence tsfile processors
   */
  public Collection<TsFileProcessor> getWorkSequenceTsFileProcessors() {
    return workSequenceTsFileProcessors.values();
  }

  public boolean removeTsFile(File fileToBeRemoved) {
    TsFileResource tsFileResourceToBeRemoved = unloadTsFileInside(fileToBeRemoved);
    if (tsFileResourceToBeRemoved == null) {
      return false;
    }
    tsFileResourceToBeRemoved.writeLock();
    try {
      tsFileResourceToBeRemoved.remove();
      logger.info("Remove tsfile {} successfully.", tsFileResourceToBeRemoved.getTsFile());
    } finally {
      tsFileResourceToBeRemoved.writeUnlock();
    }
    return true;
  }

  /**
   * Unload tsfile and move it to the target directory if it exists.
   *
   * <p>Firstly, unload the TsFileResource from sequenceFileList/unSequenceFileList.
   *
   * <p>Secondly, move the tsfile and .resource file to the target directory.
   *
   * @param fileToBeUnloaded tsfile to be unloaded
   * @return whether the file to be unloaded exists. @UsedBy load external tsfile module.
   */
  public boolean unloadTsfile(File fileToBeUnloaded, File targetDir) throws IOException {
    TsFileResource tsFileResourceToBeMoved = unloadTsFileInside(fileToBeUnloaded);
    if (tsFileResourceToBeMoved == null) {
      return false;
    }
    tsFileResourceToBeMoved.writeLock();
    try {
      tsFileResourceToBeMoved.moveTo(targetDir);
      logger.info(
          "Move tsfile {} to target dir {} successfully.",
          tsFileResourceToBeMoved.getTsFile(),
          targetDir.getPath());
    } finally {
      tsFileResourceToBeMoved.writeUnlock();
    }
    return true;
  }

  private TsFileResource unloadTsFileInside(File fileToBeUnloaded) {
    writeLock("unloadTsFileInside");
    TsFileResource unloadedTsFileResource = null;
    try {
      Iterator<TsFileResource> sequenceIterator = tsFileManager.getIterator(true);
      while (sequenceIterator.hasNext()) {
        TsFileResource sequenceResource = sequenceIterator.next();
        if (sequenceResource.getTsFile().getName().equals(fileToBeUnloaded.getName())) {
          unloadedTsFileResource = sequenceResource;
          tsFileManager.remove(unloadedTsFileResource, true);
          FileMetrics.getInstance()
              .deleteTsFile(true, Collections.singletonList(unloadedTsFileResource));
          break;
        }
      }
      if (unloadedTsFileResource == null) {
        Iterator<TsFileResource> unsequenceIterator = tsFileManager.getIterator(false);
        while (unsequenceIterator.hasNext()) {
          TsFileResource unsequenceResource = unsequenceIterator.next();
          if (unsequenceResource.getTsFile().getName().equals(fileToBeUnloaded.getName())) {
            unloadedTsFileResource = unsequenceResource;
            tsFileManager.remove(unloadedTsFileResource, false);
            FileMetrics.getInstance()
                .deleteTsFile(false, Collections.singletonList(unloadedTsFileResource));
            break;
          }
        }
      }
    } finally {
      writeUnlock();
    }
    return unloadedTsFileResource;
  }

  /**
   * Get all working unsequence tsfile processors
   *
   * @return all working unsequence tsfile processors
   */
  public Collection<TsFileProcessor> getWorkUnsequenceTsFileProcessors() {
    return workUnsequenceTsFileProcessors.values();
  }

  public List<TsFileResource> getSequenceFileList() {
    return tsFileManager.getTsFileList(true);
  }

  public List<TsFileResource> getUnSequenceFileList() {
    return tsFileManager.getTsFileList(false);
  }

  public String getDataRegionId() {
    return dataRegionId;
  }

  /**
   * Get the storageGroupPath with dataRegionId.
   *
   * @return data region path, like root.sg1/0
   */
  public String getStorageGroupPath() {
    return databaseName + File.separator + dataRegionId;
  }

  /**
   * Check if the data of "tsFileResource" all exist locally by comparing planIndexes in the
   * partition of "partitionNumber". This is available only when the IoTDB instances which generated
   * "tsFileResource" have the same plan indexes as the local one.
   *
   * @return true if any file contains plans with indexes no less than the max plan index of
   *     "tsFileResource", otherwise false.
   */
  public boolean isFileAlreadyExist(TsFileResource tsFileResource, long partitionNum) {
    // examine working processor first as they have the largest plan index
    return isFileAlreadyExistInWorking(
            tsFileResource, partitionNum, getWorkSequenceTsFileProcessors())
        || isFileAlreadyExistInWorking(
            tsFileResource, partitionNum, getWorkUnsequenceTsFileProcessors())
        || isFileAlreadyExistInClosed(tsFileResource, partitionNum, getSequenceFileList())
        || isFileAlreadyExistInClosed(tsFileResource, partitionNum, getUnSequenceFileList());
  }

  private boolean isFileAlreadyExistInClosed(
      TsFileResource tsFileResource, long partitionNum, Collection<TsFileResource> existingFiles) {
    for (TsFileResource resource : existingFiles) {
      if (resource.getTimePartition() == partitionNum
          && resource.getMaxPlanIndex() > tsFileResource.getMaxPlanIndex()) {
        logger.info(
            "{} is covered by a closed file {}: [{}, {}] [{}, {}]",
            tsFileResource,
            resource,
            tsFileResource.minPlanIndex,
            tsFileResource.maxPlanIndex,
            resource.minPlanIndex,
            resource.maxPlanIndex);
        return true;
      }
    }
    return false;
  }

  private boolean isFileAlreadyExistInWorking(
      TsFileResource tsFileResource,
      long partitionNum,
      Collection<TsFileProcessor> workingProcessors) {
    for (TsFileProcessor workingProcesssor : workingProcessors) {
      if (workingProcesssor.getTimeRangeId() == partitionNum) {
        TsFileResource workResource = workingProcesssor.getTsFileResource();
        boolean isCovered = workResource.getMaxPlanIndex() > tsFileResource.getMaxPlanIndex();
        if (isCovered) {
          logger.info(
              "{} is covered by a working file {}: [{}, {}] [{}, {}]",
              tsFileResource,
              workResource,
              tsFileResource.minPlanIndex,
              tsFileResource.maxPlanIndex,
              workResource.minPlanIndex,
              workResource.maxPlanIndex);
        }
        return isCovered;
      }
    }
    return false;
  }

  public void abortCompaction() {
    tsFileManager.setAllowCompaction(false);
    CompactionScheduleTaskManager.getInstance().unregisterDataRegion(this);
    List<AbstractCompactionTask> runningTasks =
        CompactionTaskManager.getInstance().abortCompaction(databaseName + "-" + dataRegionId);
    while (CompactionTaskManager.getInstance().isAnyTaskInListStillRunning(runningTasks)) {
      try {
        TimeUnit.MILLISECONDS.sleep(10);
      } catch (InterruptedException e) {
        logger.error("Thread get interrupted when waiting compaction to finish", e);
        Thread.currentThread().interrupt();
      }
    }
    isCompactionSelecting.set(false);
  }

  public TsFileManager getTsFileResourceManager() {
    return tsFileManager;
  }

  /**
   * Insert batch of rows belongs to one device
   *
   * @param insertRowsOfOneDeviceNode batch of rows belongs to one device
   */
  public void insert(InsertRowsOfOneDeviceNode insertRowsOfOneDeviceNode)
      throws WriteProcessException, BatchProcessException {
    StorageEngine.blockInsertionIfReject(null);
    long startTime = System.nanoTime();
    writeLock("InsertRowsOfOneDevice");
    PERFORMANCE_OVERVIEW_METRICS.recordScheduleLockCost(System.nanoTime() - startTime);
    try {
      if (deleted) {
        return;
      }
<<<<<<< HEAD
      long deviceTTL =
          DataNodeTTLCache.getInstance()
              .getTTL(insertRowsOfOneDeviceNode.getDevicePath().getFullPath());
      Map<TsFileProcessor, Boolean> tsFileProcessorMapForFlushing = new HashMap<>();
=======
      long[] costsForMetrics = new long[4];
      Map<TsFileProcessor, InsertRowsNode> tsFileProcessorMap = new HashMap<>();
>>>>>>> fc5b46da
      for (int i = 0; i < insertRowsOfOneDeviceNode.getInsertRowNodeList().size(); i++) {
        InsertRowNode insertRowNode = insertRowsOfOneDeviceNode.getInsertRowNodeList().get(i);
        if (!isAlive(insertRowNode.getTime(), deviceTTL)) {
          // we do not need to write these part of data, as they can not be queried
          // or the sub-plan has already been executed, we are retrying other sub-plans
          insertRowsOfOneDeviceNode
              .getResults()
              .put(
                  i,
                  RpcUtils.getStatus(
                      TSStatusCode.OUT_OF_TTL.getStatusCode(),
                      String.format(
                          "Insertion time [%s] is less than ttl time bound [%s]",
                          DateTimeUtils.convertLongToDate(insertRowNode.getTime()),
                          DateTimeUtils.convertLongToDate(
                              CommonDateTimeUtils.currentTime() - deviceTTL))));
          continue;
        }
        // init map
        long timePartitionId = TimePartitionUtils.getTimePartitionId(insertRowNode.getTime());

        if (config.isEnableSeparateData()
            && !lastFlushTimeMap.checkAndCreateFlushedTimePartition(timePartitionId)) {
          TimePartitionManager.getInstance()
              .registerTimePartitionInfo(
                  new TimePartitionInfo(
                      new DataRegionId(Integer.valueOf(dataRegionId)),
                      timePartitionId,
                      true,
                      Long.MAX_VALUE,
                      0));
        }

        boolean isSequence =
            config.isEnableSeparateData()
                && insertRowNode.getTime()
                    > lastFlushTimeMap.getFlushedTime(timePartitionId, insertRowNode.getDeviceID());
        TsFileProcessor tsFileProcessor = getOrCreateTsFileProcessor(timePartitionId, isSequence);
        if (tsFileProcessor == null) {
          continue;
        }
        int finalI = i;
        tsFileProcessorMap.compute(
            tsFileProcessor,
            (k, v) -> {
              if (v == null) {
                v = new InsertRowsNode(insertRowsOfOneDeviceNode.getPlanNodeId());
                v.setSearchIndex(insertRowNode.getSearchIndex());
                v.setAligned(insertRowNode.isAligned());
              }
              v.addOneInsertRowNode(insertRowNode, finalI);
              return v;
            });
      }
      List<InsertRowNode> executedInsertRowNodeList = new ArrayList<>();
      for (Map.Entry<TsFileProcessor, InsertRowsNode> entry : tsFileProcessorMap.entrySet()) {
        TsFileProcessor tsFileProcessor = entry.getKey();
        InsertRowsNode subInsertRowsNode = entry.getValue();
        try {
          tsFileProcessor.insert(subInsertRowsNode, costsForMetrics);
        } catch (WriteProcessException e) {
          insertRowsOfOneDeviceNode
              .getResults()
              .put(
                  subInsertRowsNode.getInsertRowNodeIndexList().get(0),
                  RpcUtils.getStatus(e.getErrorCode(), e.getMessage()));
        }
        executedInsertRowNodeList.addAll(subInsertRowsNode.getInsertRowNodeList());

        // check memtable size and may asyncTryToFlush the work memtable
        if (tsFileProcessor.shouldFlush()) {
          fileFlushPolicy.apply(this, tsFileProcessor, tsFileProcessor.isSequence());
        }
      }

      PERFORMANCE_OVERVIEW_METRICS.recordCreateMemtableBlockCost(costsForMetrics[0]);
      PERFORMANCE_OVERVIEW_METRICS.recordScheduleMemoryBlockCost(costsForMetrics[1]);
      PERFORMANCE_OVERVIEW_METRICS.recordScheduleWalCost(costsForMetrics[2]);
      PERFORMANCE_OVERVIEW_METRICS.recordScheduleMemTableCost(costsForMetrics[3]);
      if (CommonDescriptor.getInstance().getConfig().isLastCacheEnable()) {
        if ((config.getDataRegionConsensusProtocolClass().equals(ConsensusFactory.IOT_CONSENSUS)
            && insertRowsOfOneDeviceNode.isSyncFromLeaderWhenUsingIoTConsensus())) {
          return;
        }
        // disable updating last cache on follower
        startTime = System.nanoTime();
        tryToUpdateInsertRowsLastCache(executedInsertRowNodeList);
        PERFORMANCE_OVERVIEW_METRICS.recordScheduleUpdateLastCacheCost(
            System.nanoTime() - startTime);
      }
    } finally {
      writeUnlock();
    }
    if (!insertRowsOfOneDeviceNode.getResults().isEmpty()) {
      throw new BatchProcessException("Partial failed inserting rows of one device");
    }
  }

  public void insert(InsertRowsNode insertRowsNode)
      throws BatchProcessException, WriteProcessRejectException {
    StorageEngine.blockInsertionIfReject(null);
    long startTime = System.nanoTime();
    writeLock("InsertRows");
    PERFORMANCE_OVERVIEW_METRICS.recordScheduleLockCost(System.nanoTime() - startTime);
    try {
      if (deleted) {
        return;
      }
      boolean[] areSequence = new boolean[insertRowsNode.getInsertRowNodeList().size()];
      long[] timePartitionIds = new long[insertRowsNode.getInsertRowNodeList().size()];
      for (int i = 0; i < insertRowsNode.getInsertRowNodeList().size(); i++) {
        InsertRowNode insertRowNode = insertRowsNode.getInsertRowNodeList().get(i);
        long deviceTTL =
            DataNodeTTLCache.getInstance().getTTL(insertRowNode.getDevicePath().getFullPath());
        if (!isAlive(insertRowNode.getTime(), deviceTTL)) {
          insertRowsNode
              .getResults()
              .put(
                  i,
                  RpcUtils.getStatus(
                      TSStatusCode.OUT_OF_TTL.getStatusCode(),
                      String.format(
                          "Insertion time [%s] is less than ttl time bound [%s]",
                          DateTimeUtils.convertLongToDate(insertRowNode.getTime()),
                          DateTimeUtils.convertLongToDate(
                              CommonDateTimeUtils.currentTime() - deviceTTL))));
          continue;
        }
        // init map
        timePartitionIds[i] = TimePartitionUtils.getTimePartitionId(insertRowNode.getTime());

        if (config.isEnableSeparateData()
            && !lastFlushTimeMap.checkAndCreateFlushedTimePartition(timePartitionIds[i])) {
          TimePartitionManager.getInstance()
              .registerTimePartitionInfo(
                  new TimePartitionInfo(
                      new DataRegionId(Integer.parseInt(dataRegionId)),
                      timePartitionIds[i],
                      true,
                      Long.MAX_VALUE,
                      0));
        }
        areSequence[i] =
            config.isEnableSeparateData()
                && insertRowNode.getTime()
                    > lastFlushTimeMap.getFlushedTime(
                        timePartitionIds[i], insertRowNode.getDeviceID());
      }
      insertToTsFileProcessors(insertRowsNode, areSequence, timePartitionIds);
      if (!insertRowsNode.getResults().isEmpty()) {
        throw new BatchProcessException("Partial failed inserting rows");
      }
    } finally {
      writeUnlock();
    }
  }

  /**
   * Insert batch of tablets belongs to multiple devices
   *
   * @param insertMultiTabletsNode batch of tablets belongs to multiple devices
   */
  public void insertTablets(InsertMultiTabletsNode insertMultiTabletsNode)
      throws BatchProcessException {
    for (int i = 0; i < insertMultiTabletsNode.getInsertTabletNodeList().size(); i++) {
      InsertTabletNode insertTabletNode = insertMultiTabletsNode.getInsertTabletNodeList().get(i);
      try {
        insertTablet(insertTabletNode);
      } catch (WriteProcessException e) {
        insertMultiTabletsNode
            .getResults()
            .put(i, RpcUtils.getStatus(e.getErrorCode(), e.getMessage()));
      } catch (BatchProcessException e) {
        // for each error
        TSStatus firstStatus = null;
        for (TSStatus status : e.getFailingStatus()) {
          if (status.getCode() != TSStatusCode.SUCCESS_STATUS.getStatusCode()) {
            firstStatus = status;
          }
          // return WRITE_PROCESS_REJECT directly for the consensus retry logic
          if (status.getCode() == TSStatusCode.WRITE_PROCESS_REJECT.getStatusCode()) {
            insertMultiTabletsNode.getResults().put(i, status);
            throw new BatchProcessException("Rejected inserting multi tablets");
          }
        }
        insertMultiTabletsNode.getResults().put(i, firstStatus);
      }
    }

    if (!insertMultiTabletsNode.getResults().isEmpty()) {
      throw new BatchProcessException("Partial failed inserting multi tablets");
    }
  }

  /** @return the disk space occupied by this data region, unit is MB */
  public long countRegionDiskSize() {
    AtomicLong diskSize = new AtomicLong(0);
    TierManager.getInstance()
        .getAllLocalFilesFolders()
        .forEach(
            folder -> {
              folder = folder + File.separator + databaseName + File.separator + dataRegionId;
              countFolderDiskSize(folder, diskSize);
            });
    return diskSize.get() / 1024 / 1024;
  }

  /**
   * @param folder the folder's path
   * @param diskSize the disk space occupied by this folder, unit is MB
   */
  private void countFolderDiskSize(String folder, AtomicLong diskSize) {
    File file = FSFactoryProducer.getFSFactory().getFile(folder);
    File[] allFile = file.listFiles();
    if (allFile == null) {
      return;
    }
    for (File f : allFile) {
      if (f.isFile()) {
        diskSize.addAndGet(f.length());
      } else if (f.isDirectory()) {
        countFolderDiskSize(f.getAbsolutePath(), diskSize);
      }
    }
  }

  public void addSettleFilesToList(
      List<TsFileResource> seqResourcesToBeSettled,
      List<TsFileResource> unseqResourcesToBeSettled,
      List<String> tsFilePaths) {
    if (tsFilePaths.isEmpty()) {
      for (TsFileResource resource : tsFileManager.getTsFileList(true)) {
        if (!resource.isClosed()) {
          continue;
        }
        resource.setSettleTsFileCallBack(this::settleTsFileCallBack);
        seqResourcesToBeSettled.add(resource);
      }
      for (TsFileResource resource : tsFileManager.getTsFileList(false)) {
        if (!resource.isClosed()) {
          continue;
        }
        resource.setSettleTsFileCallBack(this::settleTsFileCallBack);
        unseqResourcesToBeSettled.add(resource);
      }
    } else {
      for (String tsFilePath : tsFilePaths) {
        File fileToBeSettled = new File(tsFilePath);
        if ("sequence"
            .equals(
                fileToBeSettled
                    .getParentFile()
                    .getParentFile()
                    .getParentFile()
                    .getParentFile()
                    .getName())) {
          for (TsFileResource resource : tsFileManager.getTsFileList(true)) {
            if (resource.getTsFile().getAbsolutePath().equals(tsFilePath)) {
              resource.setSettleTsFileCallBack(this::settleTsFileCallBack);
              seqResourcesToBeSettled.add(resource);
              break;
            }
          }
        } else {
          for (TsFileResource resource : tsFileManager.getTsFileList(false)) {
            if (resource.getTsFile().getAbsolutePath().equals(tsFilePath)) {
              unseqResourcesToBeSettled.add(resource);
              break;
            }
          }
        }
      }
    }
  }

  public void setCustomCloseFileListeners(List<CloseFileListener> customCloseFileListeners) {
    this.customCloseFileListeners = customCloseFileListeners;
  }

  public void setCustomFlushListeners(List<FlushListener> customFlushListeners) {
    this.customFlushListeners = customFlushListeners;
  }

  public void setAllowCompaction(boolean allowCompaction) {
    this.tsFileManager.setAllowCompaction(allowCompaction);
  }

  @FunctionalInterface
  public interface CloseTsFileCallBack {

    void call(TsFileProcessor caller) throws TsFileProcessorException, IOException;
  }

  @FunctionalInterface
  public interface UpdateEndTimeCallBack {

    void call(TsFileProcessor caller, Map<IDeviceID, Long> updateMap, long systemFlushTime);
  }

  @FunctionalInterface
  public interface SettleTsFileCallBack {

    void call(TsFileResource oldTsFileResource, List<TsFileResource> newTsFileResources)
        throws WriteProcessException;
  }

  public List<Long> getTimePartitions() {
    return new ArrayList<>(partitionMaxFileVersions.keySet());
  }

  public Long getLatestTimePartition() {
    return getTimePartitions().stream().max(Long::compareTo).orElse(0L);
  }

  public String getInsertWriteLockHolder() {
    return insertWriteLockHolder;
  }

  /** This method could only be used in iot consensus */
  public IWALNode getWALNode() {
    if (!config.getDataRegionConsensusProtocolClass().equals(ConsensusFactory.IOT_CONSENSUS)) {
      throw new UnsupportedOperationException();
    }
    // identifier should be same with getTsFileProcessor method
    return WALManager.getInstance()
        .applyForWALNode(databaseName + FILE_NAME_SEPARATOR + dataRegionId);
  }

  /** Wait for this data region successfully deleted */
  public void waitForDeleted() {
    writeLock("waitForDeleted");
    try {
      if (!deleted) {
        deletedCondition.await();
      }
      FileMetrics.getInstance().deleteRegion(databaseName, dataRegionId);
    } catch (InterruptedException e) {
      logger.error("Interrupted When waiting for data region deleted.");
      Thread.currentThread().interrupt();
    } finally {
      writeUnlock();
    }
  }

  /** Release all threads waiting for this data region successfully deleted */
  public void markDeleted() {
    writeLock("markDeleted");
    try {
      deleted = true;
      deletedCondition.signalAll();
    } finally {
      writeUnlock();
    }
  }

  /* Be careful, the thread that calls this method may not hold the write lock!!*/
  public void degradeFlushTimeMap(long timePartitionId) {
    lastFlushTimeMap.degradeLastFlushTime(timePartitionId);
  }

  public long getMemCost() {
    return dataRegionInfo.getMemCost();
  }

  private void renameAndHandleError(String originFileName, String newFileName) {
    try {
      File originFile = new File(originFileName);
      if (originFile.exists()) {
        Files.move(originFile.toPath(), Paths.get(newFileName));
      }
    } catch (IOException e) {
      logger.error("Failed to rename {} to {},", originFileName, newFileName, e);
    }
  }

  @TestOnly
  public ILastFlushTimeMap getLastFlushTimeMap() {
    return lastFlushTimeMap;
  }

  @TestOnly
  public TsFileManager getTsFileManager() {
    return tsFileManager;
  }
}<|MERGE_RESOLUTION|>--- conflicted
+++ resolved
@@ -3057,15 +3057,11 @@
       if (deleted) {
         return;
       }
-<<<<<<< HEAD
       long deviceTTL =
           DataNodeTTLCache.getInstance()
               .getTTL(insertRowsOfOneDeviceNode.getDevicePath().getFullPath());
-      Map<TsFileProcessor, Boolean> tsFileProcessorMapForFlushing = new HashMap<>();
-=======
       long[] costsForMetrics = new long[4];
       Map<TsFileProcessor, InsertRowsNode> tsFileProcessorMap = new HashMap<>();
->>>>>>> fc5b46da
       for (int i = 0; i < insertRowsOfOneDeviceNode.getInsertRowNodeList().size(); i++) {
         InsertRowNode insertRowNode = insertRowsOfOneDeviceNode.getInsertRowNodeList().get(i);
         if (!isAlive(insertRowNode.getTime(), deviceTTL)) {
