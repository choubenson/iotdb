--- conflicted
+++ resolved
@@ -19,11 +19,7 @@
 
 package org.apache.iotdb.db.storageengine.dataregion.compaction.execute.task;
 
-import org.apache.iotdb.commons.conf.IoTDBConstant;
-<<<<<<< HEAD
 import org.apache.iotdb.commons.utils.TestOnly;
-=======
->>>>>>> 7acc5cdb
 import org.apache.iotdb.db.service.metrics.CompactionMetrics;
 import org.apache.iotdb.db.service.metrics.FileMetrics;
 import org.apache.iotdb.db.storageengine.dataregion.compaction.constant.CompactionTaskType;
@@ -68,8 +64,6 @@
   protected boolean[] isHoldingWriteLock;
   protected AbstractInnerSpaceEstimator innerSpaceEstimator;
 
-  protected boolean settleFlag = false;
-
   public InnerSpaceCompactionTask(
       String databaseName, String dataRegionId, TsFileManager tsFileManager, File logFile) {
     super(databaseName, dataRegionId, 0L, tsFileManager, 0L);
@@ -106,9 +100,7 @@
         targetIdentifier
             .getFilename()
             .replace(
-                settleFlag
-                    ? IoTDBConstant.SETTLE_SUFFIX
-                    : IoTDBConstant.INNER_COMPACTION_TMP_FILE_SUFFIX,
+                CompactionUtils.getTmpFileSuffix(getCompactionTaskType()),
                 TsFileConstant.TSFILE_SUFFIX));
     File targetFile = targetIdentifier.getFileFromDataDirsIfAnyAdjuvantFileExists();
     if (tmpTargetFile != null) {
@@ -142,14 +134,6 @@
     this.selectedTsFileResourceList = selectedTsFileResourceList;
     this.sequence = sequence;
     this.performer = performer;
-<<<<<<< HEAD
-=======
-    if (this.performer instanceof ReadChunkCompactionPerformer) {
-      innerSpaceEstimator = new ReadChunkInnerCompactionEstimator();
-    } else if (!sequence && this.performer instanceof FastCompactionPerformer) {
-      innerSpaceEstimator = new FastCompactionInnerCompactionEstimator();
-    }
->>>>>>> 7acc5cdb
     isHoldingWriteLock = new boolean[selectedTsFileResourceList.size()];
     for (int i = 0; i < selectedTsFileResourceList.size(); ++i) {
       isHoldingWriteLock[i] = false;
@@ -160,13 +144,12 @@
   }
 
   public InnerSpaceCompactionTask(
+      TsFileManager tsFileManager,
       long timePartition,
-      TsFileManager tsFileManager,
       List<TsFileResource> selectedTsFileResourceList,
       boolean sequence,
       ICompactionPerformer performer,
-      long serialId,
-      boolean settleFlag) {
+      long serialId) {
     super(
         tsFileManager.getStorageGroupName(),
         tsFileManager.getDataRegionId(),
@@ -180,7 +163,6 @@
     for (int i = 0; i < selectedTsFileResourceList.size(); ++i) {
       isHoldingWriteLock[i] = false;
     }
-    this.settleFlag = settleFlag;
     collectSelectedFilesInfo();
     createSummary();
   }
@@ -230,89 +212,7 @@
             storageGroupName,
             dataRegionId,
             selectedTsFileResourceList);
-<<<<<<< HEAD
         compact(compactionLogger);
-=======
-
-        // carry out the compaction
-        performer.setSourceFiles(selectedTsFileResourceList);
-        // As elements in targetFiles may be removed in ReadPointCompactionPerformer, we should use
-        // a
-        // mutable list instead of Collections.singletonList()
-        performer.setTargetFiles(targetTsFileList);
-        performer.setSummary(summary);
-        performer.perform();
-
-        prepareTargetFiles();
-
-        if (Thread.currentThread().isInterrupted() || summary.isCancel()) {
-          throw new InterruptedException(
-              String.format("%s-%s [Compaction] abort", storageGroupName, dataRegionId));
-        }
-
-        validateCompactionResult(
-            sequence ? selectedTsFileResourceList : Collections.emptyList(),
-            sequence ? Collections.emptyList() : selectedTsFileResourceList,
-            targetTsFileList);
-
-        // replace the old files with new file, the new is in same position as the old
-        tsFileManager.replace(
-            sequence ? selectedTsFileResourceList : Collections.emptyList(),
-            sequence ? Collections.emptyList() : selectedTsFileResourceList,
-            targetTsFileList,
-            timePartition);
-
-        if (targetTsFileResource.isDeleted()) {
-          compactionLogger.logEmptyTargetFile(targetTsFileResource);
-          isTargetTsFileEmpty = true;
-          compactionLogger.force();
-        }
-
-        LOGGER.info(
-            "{}-{} [Compaction] Compacted target files, try to get the write lock of source files",
-            storageGroupName,
-            dataRegionId);
-        // release the read lock of all source files, and get the write lock of them to delete them
-        for (int i = 0; i < selectedTsFileResourceList.size(); ++i) {
-          selectedTsFileResourceList.get(i).writeLock();
-          isHoldingWriteLock[i] = true;
-        }
-
-        if (targetTsFileResource.getTsFile().exists()
-            && targetTsFileResource.getTsFile().length()
-                < TSFileConfig.MAGIC_STRING.getBytes().length * 2L + Byte.BYTES) {
-          // the file size is smaller than magic string and version number
-          throw new TsFileNotCompleteException(
-              String.format(
-                  "target file %s is smaller than magic string and version number size",
-                  targetTsFileResource));
-        }
-
-        LOGGER.info(
-            "{}-{} [Compaction] compaction finish, start to delete old files",
-            storageGroupName,
-            dataRegionId);
-        CompactionUtils.deleteSourceTsFileAndUpdateFileMetrics(
-            selectedTsFileResourceList, sequence);
-        CompactionUtils.deleteModificationForSourceFile(
-            selectedTsFileResourceList, storageGroupName + "-" + dataRegionId);
-
-        // inner space compaction task has only one target file
-        if (!targetTsFileResource.isDeleted()) {
-          FileMetrics.getInstance()
-              .addTsFile(
-                  targetTsFileResource.getDatabaseName(),
-                  targetTsFileResource.getDataRegionId(),
-                  targetTsFileResource.getTsFile().length(),
-                  targetTsFileResource.isSeq(),
-                  targetTsFileResource.getTsFile().getName());
-        } else {
-          // target resource is empty after compaction, then delete it
-          targetTsFileResource.remove();
-        }
-        CompactionMetrics.getInstance().recordSummaryInfo(summary);
-
->>>>>>> 7acc5cdb
         double costTime = (System.currentTimeMillis() - startTime) / 1000.0d;
         LOGGER.info(
             "{}-{} [Compaction] {} InnerSpaceCompaction task finishes successfully, "
@@ -338,7 +238,7 @@
           Files.deleteIfExists(logFile.toPath());
         }
       } catch (IOException e) {
-        printLogWhenException(LOGGER, e);
+        handleException(LOGGER, e);
       }
       // may fail to set status if the status of target resource is DELETED
       targetTsFileResource.setStatus(TsFileResourceStatus.NORMAL);
@@ -346,7 +246,6 @@
     return isSuccess;
   }
 
-<<<<<<< HEAD
   protected void compact(SimpleCompactionLogger compactionLogger) throws Exception {
     // carry out the compaction
     targetTsFileList = new ArrayList<>(Collections.singletonList(targetTsFileResource));
@@ -357,16 +256,7 @@
     performer.setSummary(summary);
     performer.perform();
 
-    CompactionUtils.updateProgressIndex(
-        targetTsFileList, selectedTsFileResourceList, Collections.emptyList());
-    CompactionUtils.moveTargetFile(
-        targetTsFileList,
-        settleFlag
-            ? CompactionTaskType.SETTLE
-            : isSequence() ? CompactionTaskType.INNER_SEQ : CompactionTaskType.INNER_UNSEQ,
-        storageGroupName + "-" + dataRegionId);
-
-    CompactionUtils.combineModsInInnerCompaction(selectedTsFileResourceList, targetTsFileResource);
+    prepareTargetFiles();
 
     if (Thread.currentThread().isInterrupted() || summary.isCancel()) {
       throw new InterruptedException(
@@ -383,8 +273,7 @@
         sequence ? selectedTsFileResourceList : Collections.emptyList(),
         sequence ? Collections.emptyList() : selectedTsFileResourceList,
         targetTsFileList,
-        timePartition,
-        sequence);
+        timePartition);
 
     // release the read lock of all source files, and get the write lock of them to delete them
     for (int i = 0; i < selectedTsFileResourceList.size(); ++i) {
@@ -410,18 +299,15 @@
       targetTsFileResource.remove();
     }
     CompactionMetrics.getInstance().recordSummaryInfo(summary);
-=======
+  }
+
   protected void prepareTargetFiles() throws IOException {
     CompactionUtils.updateProgressIndex(
         targetTsFileList, selectedTsFileResourceList, Collections.emptyList());
-    CompactionUtils.moveTargetFile(targetTsFileList, true, storageGroupName + "-" + dataRegionId);
-
-    LOGGER.info(
-        "{}-{} [InnerSpaceCompactionTask] start to rename mods file",
-        storageGroupName,
-        dataRegionId);
+    CompactionUtils.moveTargetFile(
+        targetTsFileList, getCompactionTaskType(), storageGroupName + "-" + dataRegionId);
+
     CompactionUtils.combineModsInInnerCompaction(selectedTsFileResourceList, targetTsFileResource);
->>>>>>> 7acc5cdb
   }
 
   public void recover() {
