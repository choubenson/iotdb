/*
 * Licensed to the Apache Software Foundation (ASF) under one
 * or more contributor license agreements.  See the NOTICE file
 * distributed with this work for additional information
 * regarding copyright ownership.  The ASF licenses this file
 * to you under the Apache License, Version 2.0 (the
 * "License"); you may not use this file except in compliance
 * with the License.  You may obtain a copy of the License at
 *
 *     http://www.apache.org/licenses/LICENSE-2.0
 *
 * Unless required by applicable law or agreed to in writing,
 * software distributed under the License is distributed on an
 * "AS IS" BASIS, WITHOUT WARRANTIES OR CONDITIONS OF ANY
 * KIND, either express or implied.  See the License for the
 * specific language governing permissions and limitations
 * under the License.
 */

package org.apache.iotdb.db.storageengine.dataregion.read;

import org.apache.iotdb.db.storageengine.dataregion.tsfile.TsFileResource;

import org.apache.tsfile.file.metadata.IDeviceID;
import org.apache.tsfile.read.filter.basic.Filter;

import java.util.ArrayList;
import java.util.Comparator;
import java.util.List;
import java.util.TreeMap;

/**
 * The QueryDataSource contains all the seq and unseq TsFileResources for one timeseries in one
 * read.
 */
public class QueryDataSource implements IQueryDataSource {

  /**
   * TsFileResources used by read job.
   *
   * <p>Note: Sequences under the same data region share two lists of TsFileResources (seq and
   * unseq).
   */
  private final List<TsFileResource> seqResources;

  private int curSeqIndex = -1;

  // asc: startTime; desc: endTime
  private long curSeqOrderTime = 0;

  private Boolean curSeqSatisfied = null;

  private final List<TsFileResource> unseqResources;

  private int curUnSeqIndex = -1;

  // asc: startTime; desc: endTime
  private long curUnSeqOrderTime = 0;

  private Boolean curUnSeqSatisfied = null;

  private boolean isSingleDevice;

  /* The traversal order of unseqResources (different for each device) */
  private int[] unSeqFileOrderIndex;

  private static final Comparator<Long> descendingComparator = (o1, o2) -> Long.compare(o2, o1);

  public QueryDataSource(List<TsFileResource> seqResources, List<TsFileResource> unseqResources) {
    this.seqResources = seqResources;
    this.unseqResources = unseqResources;
  }

  // used for compaction, because in compaction task(unlike query, each QueryDataSource only serve
  // for one series), we will reuse this object for multi series
  public QueryDataSource(QueryDataSource other) {
    this.seqResources = other.seqResources;
    this.unseqResources = other.unseqResources;
    this.unSeqFileOrderIndex = other.unSeqFileOrderIndex;
  }

  public List<TsFileResource> getSeqResources() {
    return seqResources;
  }

  public List<TsFileResource> getUnseqResources() {
    return unseqResources;
  }

<<<<<<< HEAD
=======
  @Override
  public long getDataTTL() {
    return dataTTL;
  }

  @Override
  public IQueryDataSource clone() {
    QueryDataSource queryDataSource = new QueryDataSource(getSeqResources(), getUnseqResources());
    queryDataSource.setSingleDevice(isSingleDevice());
    queryDataSource.setDataTTL(getDataTTL());
    return queryDataSource;
  }

  public void setDataTTL(long dataTTL) {
    this.dataTTL = dataTTL;
  }

>>>>>>> a8f3ca3f
  public boolean hasNextSeqResource(int curIndex, boolean ascending, IDeviceID deviceID) {
    boolean res = ascending ? curIndex < seqResources.size() : curIndex >= 0;
    if (res && curIndex != this.curSeqIndex) {
      this.curSeqIndex = curIndex;
      this.curSeqOrderTime = seqResources.get(curIndex).getOrderTime(deviceID, ascending);
      this.curSeqSatisfied = null;
    }
    return res;
  }

  public boolean isSeqSatisfied(
      IDeviceID deviceID, int curIndex, Filter timeFilter, boolean debug) {
    if (curIndex != this.curSeqIndex) {
      throw new IllegalArgumentException(
          String.format("curIndex %d is not equal to curSeqIndex %d", curIndex, this.curSeqIndex));
    }
    if (curSeqSatisfied == null) {
      TsFileResource tsFileResource = seqResources.get(curSeqIndex);
      curSeqSatisfied =
          tsFileResource != null
              && (isSingleDevice || tsFileResource.isSatisfied(deviceID, timeFilter, true, debug));
    }

    return curSeqSatisfied;
  }

  public long getCurrentSeqOrderTime(int curIndex) {
    if (curIndex != this.curSeqIndex) {
      throw new IllegalArgumentException(
          String.format("curIndex %d is not equal to curSeqIndex %d", curIndex, this.curSeqIndex));
    }
    return this.curSeqOrderTime;
  }

  public TsFileResource getSeqResourceByIndex(int curIndex) {
    if (curIndex < seqResources.size()) {
      return seqResources.get(curIndex);
    }
    return null;
  }

  public boolean hasNextUnseqResource(int curIndex, boolean ascending, IDeviceID deviceID) {
    boolean res = curIndex < unseqResources.size();
    if (res && curIndex != this.curUnSeqIndex) {
      this.curUnSeqIndex = curIndex;
      this.curUnSeqOrderTime =
          unseqResources.get(unSeqFileOrderIndex[curIndex]).getOrderTime(deviceID, ascending);
      this.curUnSeqSatisfied = null;
    }
    return res;
  }

  public boolean isUnSeqSatisfied(
      IDeviceID deviceID, int curIndex, Filter timeFilter, boolean debug) {
    if (curIndex != this.curUnSeqIndex) {
      throw new IllegalArgumentException(
          String.format(
              "curIndex %d is not equal to curUnSeqIndex %d", curIndex, this.curUnSeqIndex));
    }
    if (curUnSeqSatisfied == null) {
      TsFileResource tsFileResource = unseqResources.get(unSeqFileOrderIndex[curIndex]);
      curUnSeqSatisfied =
          tsFileResource != null
              && (isSingleDevice || tsFileResource.isSatisfied(deviceID, timeFilter, false, debug));
    }

    return curUnSeqSatisfied;
  }

  public long getCurrentUnSeqOrderTime(int curIndex) {
    if (curIndex != this.curUnSeqIndex) {
      throw new IllegalArgumentException(
          String.format(
              "curIndex %d is not equal to curSeqIndex %d", curIndex, this.curUnSeqIndex));
    }
    return this.curUnSeqOrderTime;
  }

  public TsFileResource getUnseqResourceByIndex(int curIndex) {
    int actualIndex = unSeqFileOrderIndex[curIndex];
    if (actualIndex < unseqResources.size()) {
      return unseqResources.get(actualIndex);
    }
    return null;
  }

  public int getSeqResourcesSize() {
    return seqResources.size();
  }

  public int getUnseqResourcesSize() {
    return unseqResources.size();
  }

  public void fillOrderIndexes(IDeviceID deviceId, boolean ascending) {
    TreeMap<Long, List<Integer>> orderTimeToIndexMap =
        ascending ? new TreeMap<>() : new TreeMap<>(descendingComparator);
    int index = 0;
    for (TsFileResource resource : unseqResources) {
      orderTimeToIndexMap
          .computeIfAbsent(resource.getOrderTime(deviceId, ascending), key -> new ArrayList<>())
          .add(index++);
    }

    index = 0;
    int[] unSeqFileOrderIndexArray = new int[unseqResources.size()];
    for (List<Integer> orderIndexes : orderTimeToIndexMap.values()) {
      for (Integer orderIndex : orderIndexes) {
        unSeqFileOrderIndexArray[index++] = orderIndex;
      }
    }
    this.unSeqFileOrderIndex = unSeqFileOrderIndexArray;
  }

  public boolean isSingleDevice() {
    return isSingleDevice;
  }

  public void setSingleDevice(boolean singleDevice) {
    isSingleDevice = singleDevice;
  }
}<|MERGE_RESOLUTION|>--- conflicted
+++ resolved
@@ -87,26 +87,13 @@
     return unseqResources;
   }
 
-<<<<<<< HEAD
-=======
-  @Override
-  public long getDataTTL() {
-    return dataTTL;
-  }
-
   @Override
   public IQueryDataSource clone() {
     QueryDataSource queryDataSource = new QueryDataSource(getSeqResources(), getUnseqResources());
     queryDataSource.setSingleDevice(isSingleDevice());
-    queryDataSource.setDataTTL(getDataTTL());
     return queryDataSource;
   }
 
-  public void setDataTTL(long dataTTL) {
-    this.dataTTL = dataTTL;
-  }
-
->>>>>>> a8f3ca3f
   public boolean hasNextSeqResource(int curIndex, boolean ascending, IDeviceID deviceID) {
     boolean res = ascending ? curIndex < seqResources.size() : curIndex >= 0;
     if (res && curIndex != this.curSeqIndex) {
