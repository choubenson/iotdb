--- conflicted
+++ resolved
@@ -234,16 +234,12 @@
   }
 
   @Override
-<<<<<<< HEAD
-  public boolean isDeviceAlive(String device, long ttl) {
+  public boolean isDeviceAlive(IDeviceID device, long ttl) {
     return endTime >= CommonDateTimeUtils.currentTime() - ttl;
   }
 
   @Override
-  public long[] getStartAndEndTime(String deviceId) {
-=======
   public long[] getStartAndEndTime(IDeviceID deviceId) {
->>>>>>> 08b3772a
     return new long[] {startTime, endTime};
   }
 
