/*
 * Licensed to the Apache Software Foundation (ASF) under one
 * or more contributor license agreements.  See the NOTICE file
 * distributed with this work for additional information
 * regarding copyright ownership.  The ASF licenses this file
 * to you under the Apache License, Version 2.0 (the
 * "License"); you may not use this file except in compliance
 * with the License.  You may obtain a copy of the License at
 *
 *     http://www.apache.org/licenses/LICENSE-2.0
 *
 * Unless required by applicable law or agreed to in writing,
 * software distributed under the License is distributed on an
 * "AS IS" BASIS, WITHOUT WARRANTIES OR CONDITIONS OF ANY
 * KIND, either express or implied.  See the License for the
 * specific language governing permissions and limitations
 * under the License.
 */

package org.apache.iotdb.db.queryengine.execution.driver;

import org.apache.iotdb.db.exception.query.QueryProcessException;
import org.apache.iotdb.db.queryengine.execution.operator.Operator;
import org.apache.iotdb.db.queryengine.execution.operator.source.DataSourceOperator;
import org.apache.iotdb.db.queryengine.plan.planner.plan.FragmentInstance;
import org.apache.iotdb.db.storageengine.dataregion.read.QueryDataSource;

import com.google.common.util.concurrent.SettableFuture;

import javax.annotation.concurrent.NotThreadSafe;

import java.util.List;

import static org.apache.iotdb.db.queryengine.metric.QueryExecutionMetricSet.QUERY_RESOURCE_INIT;

/**
 * One {@link DataDriver} is responsible for one {@link FragmentInstance} which is for data query,
 * which may contains several series.
 */
@NotThreadSafe
public class DataDriver extends Driver {

  private boolean init;

  // Unit : Byte
  private final long estimatedMemorySize;

  public DataDriver(Operator root, DriverContext driverContext, long estimatedMemorySize) {
    super(root, driverContext);
    this.estimatedMemorySize = estimatedMemorySize;
  }

  @SuppressWarnings("squid:S1181")
  @Override
  protected boolean init(SettableFuture<?> blockedFuture) {
    if (!init) {
      try {
        initialize();
      } catch (Throwable t) {
        LOGGER.error(
            "Failed to do the initialization for driver {} ", driverContext.getDriverTaskID(), t);
        driverContext.failed(t);
        blockedFuture.setException(t);
        return false;
      }
    }
    return true;
  }

  /**
   * Init seq file list and unseq file list in {@link QueryDataSource} and set it into each
   * SourceNode.
   *
   * @throws QueryProcessException while failed to init query resource, QueryProcessException will
   *     be thrown
   * @throws IllegalStateException if {@link QueryDataSource} is null after initialization,
   *     IllegalStateException will be thrown
   */
  private void initialize() throws QueryProcessException {
    long startTime = System.nanoTime();
    try {
      List<DataSourceOperator> sourceOperators =
          ((DataDriverContext) driverContext).getSourceOperators();
      if (sourceOperators != null && !sourceOperators.isEmpty()) {
        QueryDataSource dataSource = initQueryDataSource();
        if (dataSource == null) {
          // If this driver is being initialized, meanwhile the whole FI was aborted or cancelled
          // for some reasons, we may get null QueryDataSource here.
          // And it's safe for us to throw this exception here in such case.
          throw new IllegalStateException("QueryDataSource should never be null!");
        }
        sourceOperators.forEach(
            sourceOperator -> {
              // Construct QueryDataSource for source operator
              QueryDataSource queryDataSource =
                  new QueryDataSource(dataSource.getSeqResources(), dataSource.getUnseqResources());

<<<<<<< HEAD
=======
              queryDataSource.setSingleDevice(dataSource.isSingleDevice());

              queryDataSource.setDataTTL(dataSource.getDataTTL());

>>>>>>> 08b3772a
              sourceOperator.initQueryDataSource(queryDataSource);
            });
      }

      this.init = true;
    } finally {
      ((DataDriverContext) driverContext).clearSourceOperators();
      QUERY_EXECUTION_METRICS.recordExecutionCost(
          QUERY_RESOURCE_INIT, System.nanoTime() - startTime);
    }
  }

  @Override
  protected void releaseResource() {
    driverContext.getFragmentInstanceContext().decrementNumOfUnClosedDriver();
  }

  /**
   * The method is called in mergeLock() when executing query. This method will get all the {@link
   * QueryDataSource} needed for this query.
   *
   * @throws QueryProcessException while failed to init query resource, QueryProcessException will
   *     be thrown
   */
  private QueryDataSource initQueryDataSource() throws QueryProcessException {
    return ((DataDriverContext) driverContext).getSharedQueryDataSource();
  }

  @Override
  public long getEstimatedMemorySize() {
    return estimatedMemorySize;
  }
}<|MERGE_RESOLUTION|>--- conflicted
+++ resolved
@@ -94,14 +94,8 @@
               // Construct QueryDataSource for source operator
               QueryDataSource queryDataSource =
                   new QueryDataSource(dataSource.getSeqResources(), dataSource.getUnseqResources());
-
-<<<<<<< HEAD
-=======
               queryDataSource.setSingleDevice(dataSource.isSingleDevice());
 
-              queryDataSource.setDataTTL(dataSource.getDataTTL());
-
->>>>>>> 08b3772a
               sourceOperator.initQueryDataSource(queryDataSource);
             });
       }
