/*
 * Licensed to the Apache Software Foundation (ASF) under one
 * or more contributor license agreements.  See the NOTICE file
 * distributed with this work for additional information
 * regarding copyright ownership.  The ASF licenses this file
 * to you under the Apache License, Version 2.0 (the
 * "License"); you may not use this file except in compliance
 * with the License.  You may obtain a copy of the License at
 *
 *     http://www.apache.org/licenses/LICENSE-2.0
 *
 * Unless required by applicable law or agreed to in writing,
 * software distributed under the License is distributed on an
 * "AS IS" BASIS, WITHOUT WARRANTIES OR CONDITIONS OF ANY
 * KIND, either express or implied.  See the License for the
 * specific language governing permissions and limitations
 * under the License.
 */
package org.apache.iotdb.db.storageengine.dataregion;

import org.apache.iotdb.commons.path.PartialPath;
import org.apache.iotdb.db.exception.query.QueryProcessException;
import org.apache.iotdb.db.queryengine.execution.fragment.QueryContext;
import org.apache.iotdb.db.storageengine.dataregion.read.IQueryDataSource;
import org.apache.iotdb.db.storageengine.dataregion.read.QueryDataSource;

import org.apache.tsfile.file.metadata.IDeviceID;
import org.apache.tsfile.read.filter.basic.Filter;

import java.util.List;
import java.util.Map;

/** It's an interface that storage engine must provide for query engine */
public interface IDataRegionForQuery {

  /** lock the read lock for thread-safe */
  void readLock();

  void readUnlock();

  /** Get satisfied QueryDataSource from DataRegion for seriesScan */
  QueryDataSource query(
      List<PartialPath> pathList,
      String singleDeviceId,
      QueryContext context,
      Filter globalTimeFilter,
      List<Long> timePartitions)
      throws QueryProcessException;

<<<<<<< HEAD
=======
  /** Get satisfied QueryDataSource from DataRegion for regionScan */
  IQueryDataSource queryForDeviceRegionScan(
      Map<IDeviceID, Boolean> devicePathToAligned,
      QueryContext queryContext,
      Filter globalTimeFilter,
      List<Long> timePartitions)
      throws QueryProcessException;

  IQueryDataSource queryForSeriesRegionScan(
      List<PartialPath> pathList,
      QueryContext queryContext,
      Filter globalTimeFilter,
      List<Long> timePartitions)
      throws QueryProcessException;

  /** Get TTL of this DataRegion */
  long getDataTTL();

>>>>>>> a8f3ca3f
  /** Get database name of this DataRegion */
  String getDatabaseName();
}<|MERGE_RESOLUTION|>--- conflicted
+++ resolved
@@ -47,8 +47,6 @@
       List<Long> timePartitions)
       throws QueryProcessException;
 
-<<<<<<< HEAD
-=======
   /** Get satisfied QueryDataSource from DataRegion for regionScan */
   IQueryDataSource queryForDeviceRegionScan(
       Map<IDeviceID, Boolean> devicePathToAligned,
@@ -64,10 +62,6 @@
       List<Long> timePartitions)
       throws QueryProcessException;
 
-  /** Get TTL of this DataRegion */
-  long getDataTTL();
-
->>>>>>> a8f3ca3f
   /** Get database name of this DataRegion */
   String getDatabaseName();
 }