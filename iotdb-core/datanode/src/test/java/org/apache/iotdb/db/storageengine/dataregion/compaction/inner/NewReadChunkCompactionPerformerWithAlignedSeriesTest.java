/*
 * Licensed to the Apache Software Foundation (ASF) under one
 * or more contributor license agreements.  See the NOTICE file
 * distributed with this work for additional information
 * regarding copyright ownership.  The ASF licenses this file
 * to you under the Apache License, Version 2.0 (the
 * "License"); you may not use this file except in compliance
 * with the License.  You may obtain a copy of the License at
 *
 *     http://www.apache.org/licenses/LICENSE-2.0
 *
 * Unless required by applicable law or agreed to in writing,
 * software distributed under the License is distributed on an
 * "AS IS" BASIS, WITHOUT WARRANTIES OR CONDITIONS OF ANY
 * KIND, either express or implied.  See the License for the
 * specific language governing permissions and limitations
 * under the License.
 */

package org.apache.iotdb.db.storageengine.dataregion.compaction.inner;

import org.apache.iotdb.commons.exception.MetadataException;
import org.apache.iotdb.commons.path.PartialPath;
import org.apache.iotdb.db.conf.IoTDBDescriptor;
import org.apache.iotdb.db.exception.StorageEngineException;
import org.apache.iotdb.db.storageengine.dataregion.compaction.AbstractCompactionTest;
import org.apache.iotdb.db.storageengine.dataregion.compaction.constant.CompactionTaskType;
import org.apache.iotdb.db.storageengine.dataregion.compaction.execute.performer.impl.ReadChunkCompactionPerformer;
import org.apache.iotdb.db.storageengine.dataregion.compaction.execute.task.CompactionTaskSummary;
import org.apache.iotdb.db.storageengine.dataregion.compaction.execute.utils.CompactionUtils;
import org.apache.iotdb.db.storageengine.dataregion.compaction.utils.CompactionCheckerUtils;
import org.apache.iotdb.db.storageengine.dataregion.compaction.utils.CompactionTestFileWriter;
import org.apache.iotdb.db.storageengine.dataregion.modification.Deletion;
import org.apache.iotdb.db.storageengine.dataregion.tsfile.TsFileResource;
import org.apache.iotdb.db.storageengine.dataregion.tsfile.generator.TsFileNameGenerator;
import org.apache.iotdb.db.storageengine.dataregion.utils.TsFileResourceUtils;
import org.apache.iotdb.tsfile.common.conf.TSFileDescriptor;
import org.apache.iotdb.tsfile.exception.write.PageException;
import org.apache.iotdb.tsfile.exception.write.WriteProcessException;
import org.apache.iotdb.tsfile.file.metadata.enums.CompressionType;
import org.apache.iotdb.tsfile.file.metadata.enums.TSEncoding;
import org.apache.iotdb.tsfile.read.common.TimeRange;

import org.junit.After;
import org.junit.Assert;
import org.junit.Before;
import org.junit.Test;

import java.io.IOException;
import java.util.ArrayList;
import java.util.Arrays;
import java.util.Collections;
import java.util.List;

public class NewReadChunkCompactionPerformerWithAlignedSeriesTest extends AbstractCompactionTest {

  long originTargetChunkSize;
  long originTargetChunkPointNum;
  int originTargetPageSize;
  int originTargetPagePointNum;

  @Before
  public void setUp()
      throws IOException, WriteProcessException, MetadataException, InterruptedException {
    super.setUp();
    originTargetChunkSize = IoTDBDescriptor.getInstance().getConfig().getTargetChunkSize();
    originTargetChunkPointNum = IoTDBDescriptor.getInstance().getConfig().getTargetChunkPointNum();
    originTargetPageSize = TSFileDescriptor.getInstance().getConfig().getPageSizeInByte();
    originTargetPagePointNum =
        TSFileDescriptor.getInstance().getConfig().getMaxNumberOfPointsInPage();

    IoTDBDescriptor.getInstance().getConfig().setTargetChunkSize(1048576);
    IoTDBDescriptor.getInstance().getConfig().setTargetChunkPointNum(100000);
    TSFileDescriptor.getInstance().getConfig().setPageSizeInByte(64 * 1024);
    TSFileDescriptor.getInstance().getConfig().setMaxNumberOfPointsInPage(10000);
  }

  @After
  public void tearDown() throws IOException, StorageEngineException {
    super.tearDown();
    IoTDBDescriptor.getInstance().getConfig().setTargetChunkSize(originTargetChunkSize);
    IoTDBDescriptor.getInstance().getConfig().setTargetChunkPointNum(originTargetChunkPointNum);
    TSFileDescriptor.getInstance().getConfig().setPageSizeInByte(originTargetPageSize);
    TSFileDescriptor.getInstance().getConfig().setMaxNumberOfPointsInPage(originTargetPagePointNum);
  }

  @Test
  public void testSimpleCompactionByFlushChunk()
      throws IOException, StorageEngineException, InterruptedException, MetadataException,
          PageException {
    TsFileResource seqResource1 =
        generateSingleAlignedSeriesFile(
            "d0",
            Arrays.asList("s0", "s1", "s2"),
            new TimeRange[] {new TimeRange(100000, 200000), new TimeRange(300000, 500000)},
            TSEncoding.PLAIN,
            CompressionType.LZ4,
            Arrays.asList(false, false, false),
            true);
    seqResources.add(seqResource1);

    TsFileResource seqResource2 =
        generateSingleAlignedSeriesFile(
            "d0",
            Arrays.asList("s0", "s1", "s2"),
            new TimeRange[] {new TimeRange(600000, 700000), new TimeRange(800000, 900000)},
            TSEncoding.PLAIN,
            CompressionType.LZ4,
            Arrays.asList(false, false, false),
            true);
    seqResources.add(seqResource2);

    tsFileManager.addAll(seqResources, true);
    TsFileResource targetResource =
        TsFileNameGenerator.getInnerCompactionTargetFileResource(seqResources, true);

    ReadChunkCompactionPerformer performer = new ReadChunkCompactionPerformer();
    CompactionTaskSummary summary = new CompactionTaskSummary();
    performer.setSummary(summary);
    performer.setSourceFiles(seqResources);
    performer.setTargetFiles(Collections.singletonList(targetResource));
    performer.perform();
    CompactionUtils.moveTargetFile(
        Collections.singletonList(targetResource),
        CompactionTaskType.INNER_SEQ,
        COMPACTION_TEST_SG);
    Assert.assertEquals(16, summary.getDirectlyFlushChunkNum());
    Assert.assertEquals(0, summary.getDeserializeChunkCount());
    TsFileResourceUtils.validateTsFileDataCorrectness(targetResource);
    Assert.assertEquals(
        CompactionCheckerUtils.readFiles(seqResources),
        CompactionCheckerUtils.readFiles(Collections.singletonList(targetResource)));
  }

  @Test
  public void testSimpleCompactionWithNullColumnByFlushChunk()
      throws IOException, StorageEngineException, InterruptedException, MetadataException,
          PageException {
    TsFileResource seqResource1 =
        generateSingleAlignedSeriesFile(
            "d0",
            Arrays.asList("s0", "s1", "s2"),
            new TimeRange[] {new TimeRange(100000, 200000), new TimeRange(300000, 500000)},
            TSEncoding.PLAIN,
            CompressionType.LZ4,
            Arrays.asList(false, false, true),
            true);
    seqResources.add(seqResource1);

    TsFileResource seqResource2 =
        generateSingleAlignedSeriesFile(
            "d0",
            Arrays.asList("s0", "s1", "s2"),
            new TimeRange[] {new TimeRange(600000, 700000), new TimeRange(800000, 900000)},
            TSEncoding.PLAIN,
            CompressionType.LZ4,
            Arrays.asList(false, false, false),
            true);
    seqResources.add(seqResource2);

    tsFileManager.addAll(seqResources, true);
    TsFileResource targetResource =
        TsFileNameGenerator.getInnerCompactionTargetFileResource(seqResources, true);

    ReadChunkCompactionPerformer performer = new ReadChunkCompactionPerformer();
    CompactionTaskSummary summary = new CompactionTaskSummary();
    performer.setSummary(summary);
    performer.setSourceFiles(seqResources);
    performer.setTargetFiles(Collections.singletonList(targetResource));
    performer.perform();
    CompactionUtils.moveTargetFile(
        Collections.singletonList(targetResource),
        CompactionTaskType.INNER_SEQ,
        COMPACTION_TEST_SG);
    Assert.assertEquals(14, summary.getDirectlyFlushChunkNum());
    Assert.assertEquals(0, summary.getDeserializeChunkCount());
    TsFileResourceUtils.validateTsFileDataCorrectness(targetResource);
    Assert.assertEquals(
        CompactionCheckerUtils.readFiles(seqResources),
        CompactionCheckerUtils.readFiles(Collections.singletonList(targetResource)));
  }

  @Test
  public void testSimpleCompactionWithAllDeletedColumnByFlushChunk()
      throws IOException, StorageEngineException, InterruptedException, MetadataException,
          PageException {
    TsFileResource seqResource1 =
        generateSingleAlignedSeriesFile(
            "d0",
            Arrays.asList("s0", "s1", "s2"),
            new TimeRange[] {new TimeRange(100000, 200000), new TimeRange(300000, 500000)},
            TSEncoding.PLAIN,
            CompressionType.LZ4,
            Arrays.asList(false, false, false),
            true);
    seqResources.add(seqResource1);
    seqResource1
        .getModFile()
        .write(
            new Deletion(new PartialPath("root.testsg.d0", "s2"), Long.MAX_VALUE, Long.MAX_VALUE));
    seqResource1.getModFile().close();

    TsFileResource seqResource2 =
        generateSingleAlignedSeriesFile(
            "d0",
            Arrays.asList("s0", "s1", "s2"),
            new TimeRange[] {new TimeRange(600000, 700000), new TimeRange(800000, 900000)},
            TSEncoding.PLAIN,
            CompressionType.LZ4,
            Arrays.asList(false, false, false),
            true);
    seqResources.add(seqResource2);

    tsFileManager.addAll(seqResources, true);
    TsFileResource targetResource =
        TsFileNameGenerator.getInnerCompactionTargetFileResource(seqResources, true);

    ReadChunkCompactionPerformer performer = new ReadChunkCompactionPerformer();
    CompactionTaskSummary summary = new CompactionTaskSummary();
    performer.setSummary(summary);
    performer.setSourceFiles(seqResources);
    performer.setTargetFiles(Collections.singletonList(targetResource));
    performer.perform();
    CompactionUtils.moveTargetFile(
        Collections.singletonList(targetResource),
        CompactionTaskType.INNER_SEQ,
        COMPACTION_TEST_SG);
    Assert.assertEquals(14, summary.getDirectlyFlushChunkNum());
    Assert.assertEquals(0, summary.getDeserializeChunkCount());
    TsFileResourceUtils.validateTsFileDataCorrectness(targetResource);
    Assert.assertEquals(
        CompactionCheckerUtils.readFiles(seqResources),
        CompactionCheckerUtils.readFiles(Collections.singletonList(targetResource)));
  }

  @Test
  public void testSimpleCompactionWithNotExistColumnByFlushChunk()
      throws IOException, StorageEngineException, InterruptedException, MetadataException,
          PageException {
    TsFileResource seqResource1 =
        generateSingleAlignedSeriesFile(
            "d0",
            Arrays.asList("s0", "s1"),
            new TimeRange[] {new TimeRange(100000, 200000), new TimeRange(300000, 500000)},
            TSEncoding.PLAIN,
            CompressionType.LZ4,
            Arrays.asList(false, false, false),
            true);
    seqResources.add(seqResource1);
    seqResource1
        .getModFile()
        .write(
            new Deletion(new PartialPath("root.testsg.d0", "s2"), Long.MAX_VALUE, Long.MAX_VALUE));
    seqResource1.getModFile().close();

    TsFileResource seqResource2 =
        generateSingleAlignedSeriesFile(
            "d0",
            Arrays.asList("s0", "s1", "s2"),
            new TimeRange[] {new TimeRange(600000, 700000), new TimeRange(800000, 900000)},
            TSEncoding.PLAIN,
            CompressionType.LZ4,
            Arrays.asList(false, false, false),
            true);
    seqResources.add(seqResource2);

    tsFileManager.addAll(seqResources, true);
    TsFileResource targetResource =
        TsFileNameGenerator.getInnerCompactionTargetFileResource(seqResources, true);

    ReadChunkCompactionPerformer performer = new ReadChunkCompactionPerformer();
    CompactionTaskSummary summary = new CompactionTaskSummary();
    performer.setSummary(summary);
    performer.setSourceFiles(seqResources);
    performer.setTargetFiles(Collections.singletonList(targetResource));
    performer.perform();
    CompactionUtils.moveTargetFile(
        Collections.singletonList(targetResource),
        CompactionTaskType.INNER_SEQ,
        COMPACTION_TEST_SG);
    Assert.assertEquals(14, summary.getDirectlyFlushChunkNum());
    Assert.assertEquals(0, summary.getDeserializeChunkCount());
    TsFileResourceUtils.validateTsFileDataCorrectness(targetResource);
    Assert.assertEquals(
        CompactionCheckerUtils.readFiles(seqResources),
        CompactionCheckerUtils.readFiles(Collections.singletonList(targetResource)));
  }

  @Test
  public void testSimpleCompactionWithNullColumn()
      throws IOException, StorageEngineException, InterruptedException, MetadataException,
          PageException {
    TsFileResource seqResource1 = createEmptyFileAndResource(true);
    try (CompactionTestFileWriter writer = new CompactionTestFileWriter(seqResource1)) {
      writer.startChunkGroup("d0");
      writer.generateSimpleAlignedSeriesToCurrentDeviceWithNullValue(
          Arrays.asList("s0", "s1", "s2"),
          new TimeRange[] {new TimeRange(100000, 200000)},
          TSEncoding.PLAIN,
          CompressionType.LZ4,
          Arrays.asList(false, false, true));
      writer.generateSimpleAlignedSeriesToCurrentDeviceWithNullValue(
          Arrays.asList("s0", "s1", "s2"),
          new TimeRange[] {new TimeRange(300000, 500000)},
          TSEncoding.PLAIN,
          CompressionType.LZ4,
          Arrays.asList(false, false, false));
      writer.endChunkGroup();
      writer.endFile();
    }
    seqResources.add(seqResource1);

    TsFileResource seqResource2 =
        generateSingleAlignedSeriesFile(
            "d0",
            Arrays.asList("s0", "s1"),
            new TimeRange[] {new TimeRange(600000, 700000), new TimeRange(800000, 900000)},
            TSEncoding.PLAIN,
            CompressionType.LZ4,
            Arrays.asList(false, false),
            true);
    seqResources.add(seqResource2);

    tsFileManager.addAll(seqResources, true);
    TsFileResource targetResource =
        TsFileNameGenerator.getInnerCompactionTargetFileResource(seqResources, true);

    ReadChunkCompactionPerformer performer = new ReadChunkCompactionPerformer();
    CompactionTaskSummary summary = new CompactionTaskSummary();
    performer.setSummary(summary);
    performer.setSourceFiles(seqResources);
    performer.setTargetFiles(Collections.singletonList(targetResource));
    performer.perform();
    CompactionUtils.moveTargetFile(
        Collections.singletonList(targetResource),
        CompactionTaskType.INNER_SEQ,
        COMPACTION_TEST_SG);
    TsFileResourceUtils.validateTsFileDataCorrectness(targetResource);
    Assert.assertEquals(
        CompactionCheckerUtils.readFiles(seqResources),
        CompactionCheckerUtils.readFiles(Collections.singletonList(targetResource)));
  }

  @Test
  public void testSimpleCompactionWithPartialDeletedColumnByFlushChunk()
      throws IOException, StorageEngineException, InterruptedException, MetadataException,
          PageException {
    TsFileResource seqResource1 =
        generateSingleAlignedSeriesFile(
            "d0",
            Arrays.asList("s0", "s1", "s2"),
            new TimeRange[] {new TimeRange(100000, 200000), new TimeRange(300000, 500000)},
            TSEncoding.PLAIN,
            CompressionType.LZ4,
            Arrays.asList(false, false, false),
            true);
    seqResources.add(seqResource1);
    seqResource1
        .getModFile()
        .write(new Deletion(new PartialPath("root.testsg.d0", "s2"), Long.MAX_VALUE, 250000));
    seqResource1.getModFile().close();

    TsFileResource seqResource2 =
        generateSingleAlignedSeriesFile(
            "d0",
            Arrays.asList("s0", "s1", "s2"),
            new TimeRange[] {new TimeRange(600000, 700000), new TimeRange(800000, 900000)},
            TSEncoding.PLAIN,
            CompressionType.LZ4,
            Arrays.asList(false, false, false),
            true);
    seqResources.add(seqResource2);

    tsFileManager.addAll(seqResources, true);
    TsFileResource targetResource =
        TsFileNameGenerator.getInnerCompactionTargetFileResource(seqResources, true);

    ReadChunkCompactionPerformer performer = new ReadChunkCompactionPerformer();
    CompactionTaskSummary summary = new CompactionTaskSummary();
    performer.setSummary(summary);
    performer.setSourceFiles(seqResources);
    performer.setTargetFiles(Collections.singletonList(targetResource));
    performer.perform();
    CompactionUtils.moveTargetFile(
        Collections.singletonList(targetResource),
        CompactionTaskType.INNER_SEQ,
        COMPACTION_TEST_SG);
    Assert.assertEquals(15, summary.getDirectlyFlushChunkNum());
    Assert.assertEquals(0, summary.getDeserializeChunkCount());
    TsFileResourceUtils.validateTsFileDataCorrectness(targetResource);
    Assert.assertEquals(
        CompactionCheckerUtils.readFiles(seqResources),
        CompactionCheckerUtils.readFiles(Collections.singletonList(targetResource)));
  }

  @Test
  public void testSimpleCompactionWithAllDeletedPageByFlushPage() throws Exception {
    TsFileResource seqResource1 =
        generateSingleAlignedSeriesFile(
            "d0",
            Arrays.asList("s0", "s1", "s2"),
            new TimeRange[][] {
              new TimeRange[] {new TimeRange(10000, 20000), new TimeRange(30000, 50000)}
            },
            TSEncoding.RLE,
            CompressionType.LZ4,
            Arrays.asList(false, false, false),
            true);
    seqResources.add(seqResource1);
    seqResource1
        .getModFile()
        .write(new Deletion(new PartialPath("root.testsg.d0", "s2"), Long.MAX_VALUE, 25000));
    seqResource1.getModFile().close();

    TsFileResource seqResource2 =
        generateSingleAlignedSeriesFile(
            "d0",
            Arrays.asList("s0", "s1", "s2"),
            new TimeRange[][] {
              new TimeRange[] {new TimeRange(60000, 70000), new TimeRange(80000, 90000)}
            },
            TSEncoding.RLE,
            CompressionType.LZ4,
            Arrays.asList(false, false, false),
            true);
    seqResources.add(seqResource2);
    tsFileManager.addAll(seqResources, true);
    TsFileResource targetResource =
        TsFileNameGenerator.getInnerCompactionTargetFileResource(seqResources, true);

    ReadChunkCompactionPerformer performer = new ReadChunkCompactionPerformer();
    CompactionTaskSummary summary = new CompactionTaskSummary();
    performer.setSummary(summary);
    performer.setSourceFiles(seqResources);
    performer.setTargetFiles(Collections.singletonList(targetResource));
    performer.perform();
    CompactionUtils.moveTargetFile(
        Collections.singletonList(targetResource),
        CompactionTaskType.INNER_SEQ,
        COMPACTION_TEST_SG);
    Assert.assertEquals(0, summary.getDirectlyFlushChunkNum());
    Assert.assertEquals(8, summary.getDeserializeChunkCount());
    Assert.assertEquals(15, summary.getDirectlyFlushPageCount());
    TsFileResourceUtils.validateTsFileDataCorrectness(targetResource);
    // this checker util may throw npe when the file contains any empty page
    // Assert.assertEquals(CompactionCheckerUtils.readFiles(seqResources),
    // CompactionCheckerUtils.readFiles(Collections.singletonList(targetResource)));
  }

  @Test
  public void testSimpleCompactionWithPartialDeletedPageByWritePoint()
      throws IOException, MetadataException, StorageEngineException, InterruptedException,
          PageException {
    TsFileResource seqResource1 =
        generateSingleAlignedSeriesFile(
            "d0",
            Arrays.asList("s0", "s1", "s2"),
            new TimeRange[][] {
              new TimeRange[] {new TimeRange(10000, 20000), new TimeRange(30000, 50000)}
            },
            TSEncoding.RLE,
            CompressionType.LZ4,
            Arrays.asList(false, false, false),
            true);
    seqResources.add(seqResource1);
    seqResource1
        .getModFile()
        .write(new Deletion(new PartialPath("root.testsg.d0", "s2"), Long.MAX_VALUE, 15000));
    seqResource1.getModFile().close();

    TsFileResource seqResource2 =
        generateSingleAlignedSeriesFile(
            "d0",
            Arrays.asList("s0", "s1", "s2"),
            new TimeRange[][] {
              new TimeRange[] {new TimeRange(60000, 70000), new TimeRange(80000, 90000)}
            },
            TSEncoding.RLE,
            CompressionType.LZ4,
            Arrays.asList(false, false, false),
            true);
    seqResources.add(seqResource2);
    tsFileManager.addAll(seqResources, true);
    TsFileResource targetResource =
        TsFileNameGenerator.getInnerCompactionTargetFileResource(seqResources, true);

    ReadChunkCompactionPerformer performer = new ReadChunkCompactionPerformer();
    CompactionTaskSummary summary = new CompactionTaskSummary();
    performer.setSummary(summary);
    performer.setSourceFiles(seqResources);
    performer.setTargetFiles(Collections.singletonList(targetResource));
    performer.perform();
    CompactionUtils.moveTargetFile(
        Collections.singletonList(targetResource),
        CompactionTaskType.INNER_SEQ,
        COMPACTION_TEST_SG);
    Assert.assertTrue(summary.getDeserializePageCount() > 0);
    TsFileResourceUtils.validateTsFileDataCorrectness(targetResource);
    Assert.assertEquals(
        CompactionCheckerUtils.readFiles(seqResources),
        CompactionCheckerUtils.readFiles(Collections.singletonList(targetResource)));
  }

  @Test
  public void testSimpleCompactionByFlushPage()
      throws IOException, StorageEngineException, InterruptedException, MetadataException,
          PageException {
    TsFileResource seqResource1 =
        generateSingleAlignedSeriesFile(
            "d0",
            Arrays.asList("s0", "s1", "s2"),
            new TimeRange[] {new TimeRange(10000, 20000), new TimeRange(30000, 40000)},
            TSEncoding.PLAIN,
            CompressionType.LZ4,
            Arrays.asList(false, false, false),
            true);
    seqResources.add(seqResource1);

    TsFileResource seqResource2 =
        generateSingleAlignedSeriesFile(
            "d0",
            Arrays.asList("s0", "s1", "s2"),
            new TimeRange[] {new TimeRange(60000, 70000), new TimeRange(80000, 90000)},
            TSEncoding.PLAIN,
            CompressionType.LZ4,
            Arrays.asList(false, false, false),
            true);
    seqResources.add(seqResource2);

    tsFileManager.addAll(seqResources, true);
    TsFileResource targetResource =
        TsFileNameGenerator.getInnerCompactionTargetFileResource(seqResources, true);

    ReadChunkCompactionPerformer performer = new ReadChunkCompactionPerformer();
    CompactionTaskSummary summary = new CompactionTaskSummary();
    performer.setSummary(summary);
    performer.setSourceFiles(seqResources);
    performer.setTargetFiles(Collections.singletonList(targetResource));
    performer.perform();
    CompactionUtils.moveTargetFile(
        Collections.singletonList(targetResource),
        CompactionTaskType.INNER_SEQ,
        COMPACTION_TEST_SG);
    Assert.assertEquals(16, summary.getDeserializeChunkCount());
    Assert.assertEquals(16, summary.getDirectlyFlushPageCount());
    TsFileResourceUtils.validateTsFileDataCorrectness(targetResource);
    Assert.assertEquals(
        CompactionCheckerUtils.readFiles(seqResources),
        CompactionCheckerUtils.readFiles(Collections.singletonList(targetResource)));
  }

  @Test
  public void testSimpleCompactionByWritePoint()
      throws IOException, StorageEngineException, InterruptedException, MetadataException,
          PageException {
    TsFileResource seqResource1 =
        generateSingleAlignedSeriesFile(
            "d0",
            Arrays.asList("s0", "s1", "s2"),
            new TimeRange[] {new TimeRange(1000, 2000), new TimeRange(3000, 4000)},
            TSEncoding.PLAIN,
            CompressionType.LZ4,
            Arrays.asList(false, false, false),
            true);
    seqResources.add(seqResource1);

    TsFileResource seqResource2 =
        generateSingleAlignedSeriesFile(
            "d0",
            Arrays.asList("s0", "s1", "s2"),
            new TimeRange[] {new TimeRange(6000, 7000), new TimeRange(8000, 9000)},
            TSEncoding.PLAIN,
            CompressionType.LZ4,
            Arrays.asList(false, false, false),
            true);
    seqResources.add(seqResource2);

    tsFileManager.addAll(seqResources, true);
    TsFileResource targetResource =
        TsFileNameGenerator.getInnerCompactionTargetFileResource(seqResources, true);

    ReadChunkCompactionPerformer performer = new ReadChunkCompactionPerformer();
    CompactionTaskSummary summary = new CompactionTaskSummary();
    performer.setSummary(summary);
    performer.setSourceFiles(seqResources);
    performer.setTargetFiles(Collections.singletonList(targetResource));
    performer.perform();
    CompactionUtils.moveTargetFile(
        Collections.singletonList(targetResource),
        CompactionTaskType.INNER_SEQ,
        COMPACTION_TEST_SG);
    Assert.assertEquals(16, summary.getDeserializeChunkCount());
    Assert.assertEquals(16, summary.getDeserializePageCount());
    TsFileResourceUtils.validateTsFileDataCorrectness(targetResource);
    Assert.assertEquals(
        CompactionCheckerUtils.readFiles(seqResources),
        CompactionCheckerUtils.readFiles(Collections.singletonList(targetResource)));
  }

  @Test
  public void testCompactionWithDifferentCompressionTypeOrEncoding()
      throws IOException, StorageEngineException, InterruptedException, MetadataException,
          PageException {
    TsFileResource seqResource1 =
        generateSingleAlignedSeriesFile(
            "d0",
            Arrays.asList("s0", "s1", "s2"),
            new TimeRange[] {new TimeRange(100000, 200000), new TimeRange(300000, 500000)},
            TSEncoding.PLAIN,
            CompressionType.LZ4,
            Arrays.asList(false, false, false),
            true);
    seqResources.add(seqResource1);

    TsFileResource seqResource2 =
        generateSingleAlignedSeriesFile(
            "d0",
            Arrays.asList("s0", "s1", "s2"),
            new TimeRange[] {new TimeRange(600000, 700000), new TimeRange(800000, 900000)},
            TSEncoding.PLAIN,
            CompressionType.SNAPPY,
            Arrays.asList(false, false, false),
            true);
    seqResources.add(seqResource2);

    TsFileResource seqResource3 =
        generateSingleAlignedSeriesFile(
            "d0",
            Arrays.asList("s0", "s1", "s2"),
            new TimeRange[] {new TimeRange(1600000, 1700000), new TimeRange(1800000, 1900000)},
            TSEncoding.PLAIN,
            CompressionType.SNAPPY,
            Arrays.asList(false, false, false),
            true);
    seqResources.add(seqResource3);

    tsFileManager.addAll(seqResources, true);
    TsFileResource targetResource =
        TsFileNameGenerator.getInnerCompactionTargetFileResource(seqResources, true);

    ReadChunkCompactionPerformer performer = new ReadChunkCompactionPerformer();
    CompactionTaskSummary summary = new CompactionTaskSummary();
    performer.setSummary(summary);
    performer.setSourceFiles(seqResources);
    performer.setTargetFiles(Collections.singletonList(targetResource));
    performer.perform();
    CompactionUtils.moveTargetFile(
<<<<<<< HEAD
        Collections.singletonList(targetResource),
        CompactionTaskType.INNER_SEQ,
        COMPACTION_TEST_SG);
    Assert.assertEquals(8, summary.getDirectlyFlushChunkNum());
=======
        Collections.singletonList(targetResource), true, COMPACTION_TEST_SG);
    Assert.assertEquals(16, summary.getDirectlyFlushChunkNum());
>>>>>>> 08b3772a
    Assert.assertEquals(0, summary.getDirectlyFlushPageCount());
    TsFileResourceUtils.validateTsFileDataCorrectness(targetResource);
    Assert.assertEquals(
        CompactionCheckerUtils.readFiles(seqResources),
        CompactionCheckerUtils.readFiles(Collections.singletonList(targetResource)));
  }

  @Test
  public void testFlushChunkMetadataToTempFile()
      throws IOException, StorageEngineException, InterruptedException, MetadataException,
          PageException {
    List<String> devices = new ArrayList<>();
    for (int i = 0; i < 1000; i++) {
      devices.add("d" + i);
    }
    TsFileResource seqResource1 = createEmptyFileAndResource(true);
    try (CompactionTestFileWriter writer = new CompactionTestFileWriter(seqResource1)) {
      for (String device : devices) {
        writer.startChunkGroup(device);
        writer.generateSimpleAlignedSeriesToCurrentDevice(
            Arrays.asList("s0", "s1", "s2"),
            new TimeRange[] {new TimeRange(1000, 2000), new TimeRange(3000, 5000)},
            TSEncoding.PLAIN,
            CompressionType.LZ4);
        writer.endChunkGroup();
      }
      writer.endFile();
    }
    seqResources.add(seqResource1);

    TsFileResource seqResource2 = createEmptyFileAndResource(true);
    try (CompactionTestFileWriter writer = new CompactionTestFileWriter(seqResource2)) {
      for (String device : devices) {
        writer.startChunkGroup(device);
        writer.generateSimpleAlignedSeriesToCurrentDevice(
            Arrays.asList("s0", "s1", "s2"),
            new TimeRange[] {new TimeRange(6000, 7000), new TimeRange(8000, 9000)},
            TSEncoding.PLAIN,
            CompressionType.LZ4);
        writer.endChunkGroup();
      }
      writer.endFile();
    }

    seqResources.add(seqResource2);

    TsFileResource seqResource3 = createEmptyFileAndResource(true);
    try (CompactionTestFileWriter writer = new CompactionTestFileWriter(seqResource3)) {
      for (String device : devices) {
        writer.startChunkGroup(device);
        writer.generateSimpleAlignedSeriesToCurrentDevice(
            Arrays.asList("s0", "s1", "s2"),
            new TimeRange[] {new TimeRange(16000, 17000), new TimeRange(18000, 19000)},
            TSEncoding.PLAIN,
            CompressionType.LZ4);
        writer.endChunkGroup();
      }
      writer.endFile();
    }
    seqResources.add(seqResource3);

    tsFileManager.addAll(seqResources, true);
    TsFileResource targetResource =
        TsFileNameGenerator.getInnerCompactionTargetFileResource(seqResources, true);

    ReadChunkCompactionPerformer performer = new ReadChunkCompactionPerformer();
    CompactionTaskSummary summary = new CompactionTaskSummary();
    performer.setSummary(summary);
    performer.setSourceFiles(seqResources);
    performer.setTargetFiles(Collections.singletonList(targetResource));
    performer.perform();
    CompactionUtils.moveTargetFile(
        Collections.singletonList(targetResource),
        CompactionTaskType.INNER_SEQ,
        COMPACTION_TEST_SG);
    TsFileResourceUtils.validateTsFileDataCorrectness(targetResource);
    Assert.assertEquals(
        CompactionCheckerUtils.readFiles(seqResources),
        CompactionCheckerUtils.readFiles(Collections.singletonList(targetResource)));
    Assert.assertEquals(devices.size(), targetResource.buildDeviceTimeIndex().getDevices().size());
  }

  private TsFileResource generateSingleAlignedSeriesFile(
      String device,
      List<String> measurement,
      TimeRange[] chunkTimeRanges,
      TSEncoding encoding,
      CompressionType compressionType,
      List<Boolean> nullValues,
      boolean isSeq)
      throws IOException {
    TsFileResource seqResource1 = createEmptyFileAndResource(isSeq);
    CompactionTestFileWriter writer1 = new CompactionTestFileWriter(seqResource1);
    writer1.startChunkGroup(device);
    writer1.generateSimpleAlignedSeriesToCurrentDeviceWithNullValue(
        measurement, chunkTimeRanges, encoding, compressionType, nullValues);
    writer1.endChunkGroup();
    writer1.endFile();
    writer1.close();
    return seqResource1;
  }

  private TsFileResource generateSingleAlignedSeriesFile(
      String device,
      List<String> measurement,
      TimeRange[][] chunkTimeRanges,
      TSEncoding encoding,
      CompressionType compressionType,
      List<Boolean> nullValues,
      boolean isSeq)
      throws IOException {
    TsFileResource seqResource1 = createEmptyFileAndResource(isSeq);
    CompactionTestFileWriter writer1 = new CompactionTestFileWriter(seqResource1);
    writer1.startChunkGroup(device);
    writer1.generateSimpleAlignedSeriesToCurrentDeviceWithNullValue(
        measurement, chunkTimeRanges, encoding, compressionType, nullValues);
    writer1.endChunkGroup();
    writer1.endFile();
    writer1.close();
    return seqResource1;
  }

  private TsFileResource generateSingleAlignedSeriesFile(
      String device,
      List<String> measurement,
      TimeRange[][][] chunkTimeRanges,
      TSEncoding encoding,
      CompressionType compressionType,
      List<Boolean> nullValues,
      boolean isSeq)
      throws IOException {
    TsFileResource seqResource1 = createEmptyFileAndResource(isSeq);
    CompactionTestFileWriter writer1 = new CompactionTestFileWriter(seqResource1);
    writer1.startChunkGroup(device);
    writer1.generateSimpleAlignedSeriesToCurrentDeviceWithNullValue(
        measurement, chunkTimeRanges, encoding, compressionType, nullValues);
    writer1.endChunkGroup();
    writer1.endFile();
    writer1.close();
    return seqResource1;
  }
}<|MERGE_RESOLUTION|>--- conflicted
+++ resolved
@@ -645,15 +645,10 @@
     performer.setTargetFiles(Collections.singletonList(targetResource));
     performer.perform();
     CompactionUtils.moveTargetFile(
-<<<<<<< HEAD
-        Collections.singletonList(targetResource),
-        CompactionTaskType.INNER_SEQ,
-        COMPACTION_TEST_SG);
-    Assert.assertEquals(8, summary.getDirectlyFlushChunkNum());
-=======
-        Collections.singletonList(targetResource), true, COMPACTION_TEST_SG);
+        Collections.singletonList(targetResource),
+        CompactionTaskType.INNER_SEQ,
+        COMPACTION_TEST_SG);
     Assert.assertEquals(16, summary.getDirectlyFlushChunkNum());
->>>>>>> 08b3772a
     Assert.assertEquals(0, summary.getDirectlyFlushPageCount());
     TsFileResourceUtils.validateTsFileDataCorrectness(targetResource);
     Assert.assertEquals(
