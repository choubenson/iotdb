--- conflicted
+++ resolved
@@ -1884,20 +1884,6 @@
 
   @Test
   public void pipeEnrichedPlanTest() throws IOException {
-<<<<<<< HEAD
-    DatabaseSchemaPlan req0 =
-        new DatabaseSchemaPlan(
-            ConfigPhysicalPlanType.CreateDatabase,
-            new TDatabaseSchema()
-                .setName("sg")
-                .setSchemaReplicationFactor(3)
-                .setDataReplicationFactor(3)
-                .setTimePartitionInterval(604800));
-    PipeEnrichedPlan plan = new PipeEnrichedPlan(req0);
-    PipeEnrichedPlan plan1 =
-        (PipeEnrichedPlan) ConfigPhysicalPlan.Factory.create(plan.serializeToByteBuffer());
-    Assert.assertEquals(plan, plan1);
-=======
     final PipeEnrichedPlan plan =
         new PipeEnrichedPlan(
             new DatabaseSchemaPlan(
@@ -1909,7 +1895,6 @@
                     .setDataReplicationFactor(3)
                     .setTimePartitionInterval(604800)));
     Assert.assertEquals(plan, ConfigPhysicalPlan.Factory.create(plan.serializeToByteBuffer()));
->>>>>>> a8f3ca3f
   }
 
   @Test
