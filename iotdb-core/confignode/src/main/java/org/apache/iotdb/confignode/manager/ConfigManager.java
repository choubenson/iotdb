/*
 * Licensed to the Apache Software Foundation (ASF) under one
 * or more contributor license agreements.  See the NOTICE file
 * distributed with this work for additional information
 * regarding copyright ownership.  The ASF licenses this file
 * to you under the Apache License, Version 2.0 (the
 * "License"); you may not use this file except in compliance
 * with the License.  You may obtain a copy of the License at
 *
 *     http://www.apache.org/licenses/LICENSE-2.0
 *
 * Unless required by applicable law or agreed to in writing,
 * software distributed under the License is distributed on an
 * "AS IS" BASIS, WITHOUT WARRANTIES OR CONDITIONS OF ANY
 * KIND, either express or implied.  See the License for the
 * specific language governing permissions and limitations
 * under the License.
 */

package org.apache.iotdb.confignode.manager;

import org.apache.iotdb.common.rpc.thrift.TConfigNodeLocation;
import org.apache.iotdb.common.rpc.thrift.TConsensusGroupId;
import org.apache.iotdb.common.rpc.thrift.TDataNodeConfiguration;
import org.apache.iotdb.common.rpc.thrift.TDataNodeLocation;
import org.apache.iotdb.common.rpc.thrift.TFlushReq;
import org.apache.iotdb.common.rpc.thrift.TRegionReplicaSet;
import org.apache.iotdb.common.rpc.thrift.TSStatus;
import org.apache.iotdb.common.rpc.thrift.TSchemaNode;
import org.apache.iotdb.common.rpc.thrift.TSeriesPartitionSlot;
import org.apache.iotdb.common.rpc.thrift.TSetSpaceQuotaReq;
import org.apache.iotdb.common.rpc.thrift.TSetThrottleQuotaReq;
import org.apache.iotdb.common.rpc.thrift.TTimePartitionSlot;
import org.apache.iotdb.commons.auth.AuthException;
import org.apache.iotdb.commons.cluster.NodeStatus;
import org.apache.iotdb.commons.cluster.NodeType;
import org.apache.iotdb.commons.conf.CommonConfig;
import org.apache.iotdb.commons.conf.CommonDescriptor;
import org.apache.iotdb.commons.conf.IoTDBConstant;
import org.apache.iotdb.commons.exception.IllegalPathException;
import org.apache.iotdb.commons.exception.MetadataException;
import org.apache.iotdb.commons.path.PartialPath;
import org.apache.iotdb.commons.path.PathPatternTree;
import org.apache.iotdb.commons.path.PathPatternUtil;
import org.apache.iotdb.commons.pipe.connector.payload.airgap.AirGapPseudoTPipeTransferRequest;
import org.apache.iotdb.commons.schema.SchemaConstant;
import org.apache.iotdb.commons.schema.ttl.TTLCache;
import org.apache.iotdb.commons.service.metric.MetricService;
import org.apache.iotdb.commons.utils.AuthUtils;
import org.apache.iotdb.commons.utils.PathUtils;
import org.apache.iotdb.commons.utils.StatusUtils;
import org.apache.iotdb.confignode.conf.ConfigNodeConfig;
import org.apache.iotdb.confignode.conf.ConfigNodeDescriptor;
import org.apache.iotdb.confignode.conf.SystemPropertiesUtils;
import org.apache.iotdb.confignode.consensus.request.ConfigPhysicalPlanType;
import org.apache.iotdb.confignode.consensus.request.auth.AuthorPlan;
import org.apache.iotdb.confignode.consensus.request.read.database.CountDatabasePlan;
import org.apache.iotdb.confignode.consensus.request.read.database.GetDatabasePlan;
import org.apache.iotdb.confignode.consensus.request.read.datanode.GetDataNodeConfigurationPlan;
import org.apache.iotdb.confignode.consensus.request.read.partition.GetDataPartitionPlan;
import org.apache.iotdb.confignode.consensus.request.read.partition.GetNodePathsPartitionPlan;
import org.apache.iotdb.confignode.consensus.request.read.partition.GetOrCreateDataPartitionPlan;
import org.apache.iotdb.confignode.consensus.request.read.partition.GetOrCreateSchemaPartitionPlan;
import org.apache.iotdb.confignode.consensus.request.read.partition.GetSchemaPartitionPlan;
import org.apache.iotdb.confignode.consensus.request.read.region.GetRegionInfoListPlan;
import org.apache.iotdb.confignode.consensus.request.read.ttl.ShowTTLPlan;
import org.apache.iotdb.confignode.consensus.request.write.confignode.RemoveConfigNodePlan;
import org.apache.iotdb.confignode.consensus.request.write.database.DatabaseSchemaPlan;
import org.apache.iotdb.confignode.consensus.request.write.database.SetDataReplicationFactorPlan;
import org.apache.iotdb.confignode.consensus.request.write.database.SetSchemaReplicationFactorPlan;
import org.apache.iotdb.confignode.consensus.request.write.database.SetTTLPlan;
import org.apache.iotdb.confignode.consensus.request.write.database.SetTimePartitionIntervalPlan;
import org.apache.iotdb.confignode.consensus.request.write.datanode.RemoveDataNodePlan;
import org.apache.iotdb.confignode.consensus.request.write.template.CreateSchemaTemplatePlan;
import org.apache.iotdb.confignode.consensus.response.auth.PermissionInfoResp;
import org.apache.iotdb.confignode.consensus.response.database.CountDatabaseResp;
import org.apache.iotdb.confignode.consensus.response.database.DatabaseSchemaResp;
import org.apache.iotdb.confignode.consensus.response.datanode.ConfigurationResp;
import org.apache.iotdb.confignode.consensus.response.datanode.DataNodeConfigurationResp;
import org.apache.iotdb.confignode.consensus.response.datanode.DataNodeRegisterResp;
import org.apache.iotdb.confignode.consensus.response.datanode.DataNodeToStatusResp;
import org.apache.iotdb.confignode.consensus.response.partition.DataPartitionResp;
import org.apache.iotdb.confignode.consensus.response.partition.RegionInfoListResp;
import org.apache.iotdb.confignode.consensus.response.partition.SchemaNodeManagementResp;
import org.apache.iotdb.confignode.consensus.response.partition.SchemaPartitionResp;
import org.apache.iotdb.confignode.consensus.response.template.TemplateSetInfoResp;
import org.apache.iotdb.confignode.consensus.response.ttl.ShowTTLResp;
import org.apache.iotdb.confignode.consensus.statemachine.ConfigRegionStateMachine;
import org.apache.iotdb.confignode.manager.consensus.ConsensusManager;
import org.apache.iotdb.confignode.manager.cq.CQManager;
import org.apache.iotdb.confignode.manager.load.LoadManager;
import org.apache.iotdb.confignode.manager.load.cache.node.NodeHeartbeatSample;
import org.apache.iotdb.confignode.manager.node.ClusterNodeStartUtils;
import org.apache.iotdb.confignode.manager.node.NodeManager;
import org.apache.iotdb.confignode.manager.node.NodeMetrics;
import org.apache.iotdb.confignode.manager.partition.PartitionManager;
import org.apache.iotdb.confignode.manager.partition.PartitionMetrics;
import org.apache.iotdb.confignode.manager.pipe.agent.PipeConfigNodeAgent;
import org.apache.iotdb.confignode.manager.pipe.coordinator.PipeManager;
import org.apache.iotdb.confignode.manager.schema.ClusterSchemaManager;
import org.apache.iotdb.confignode.manager.schema.ClusterSchemaQuotaStatistics;
import org.apache.iotdb.confignode.manager.subscription.SubscriptionManager;
import org.apache.iotdb.confignode.persistence.AuthorInfo;
import org.apache.iotdb.confignode.persistence.ClusterInfo;
import org.apache.iotdb.confignode.persistence.ProcedureInfo;
import org.apache.iotdb.confignode.persistence.TTLInfo;
import org.apache.iotdb.confignode.persistence.TriggerInfo;
import org.apache.iotdb.confignode.persistence.UDFInfo;
import org.apache.iotdb.confignode.persistence.cq.CQInfo;
import org.apache.iotdb.confignode.persistence.executor.ConfigPlanExecutor;
import org.apache.iotdb.confignode.persistence.node.NodeInfo;
import org.apache.iotdb.confignode.persistence.partition.PartitionInfo;
import org.apache.iotdb.confignode.persistence.pipe.PipeInfo;
import org.apache.iotdb.confignode.persistence.quota.QuotaInfo;
import org.apache.iotdb.confignode.persistence.schema.ClusterSchemaInfo;
import org.apache.iotdb.confignode.persistence.subscription.SubscriptionInfo;
import org.apache.iotdb.confignode.procedure.impl.schema.SchemaUtils;
import org.apache.iotdb.confignode.rpc.thrift.TAlterLogicalViewReq;
import org.apache.iotdb.confignode.rpc.thrift.TAlterPipeReq;
import org.apache.iotdb.confignode.rpc.thrift.TAlterSchemaTemplateReq;
import org.apache.iotdb.confignode.rpc.thrift.TAuthizedPatternTreeResp;
import org.apache.iotdb.confignode.rpc.thrift.TCloseConsumerReq;
import org.apache.iotdb.confignode.rpc.thrift.TClusterParameters;
import org.apache.iotdb.confignode.rpc.thrift.TConfigNodeRegisterReq;
import org.apache.iotdb.confignode.rpc.thrift.TConfigNodeRegisterResp;
import org.apache.iotdb.confignode.rpc.thrift.TCountTimeSlotListReq;
import org.apache.iotdb.confignode.rpc.thrift.TCountTimeSlotListResp;
import org.apache.iotdb.confignode.rpc.thrift.TCreateCQReq;
import org.apache.iotdb.confignode.rpc.thrift.TCreateConsumerReq;
import org.apache.iotdb.confignode.rpc.thrift.TCreateFunctionReq;
import org.apache.iotdb.confignode.rpc.thrift.TCreatePipePluginReq;
import org.apache.iotdb.confignode.rpc.thrift.TCreatePipeReq;
import org.apache.iotdb.confignode.rpc.thrift.TCreateSchemaTemplateReq;
import org.apache.iotdb.confignode.rpc.thrift.TCreateTopicReq;
import org.apache.iotdb.confignode.rpc.thrift.TCreateTriggerReq;
import org.apache.iotdb.confignode.rpc.thrift.TDataNodeRegisterReq;
import org.apache.iotdb.confignode.rpc.thrift.TDataNodeRestartReq;
import org.apache.iotdb.confignode.rpc.thrift.TDataNodeRestartResp;
import org.apache.iotdb.confignode.rpc.thrift.TDataPartitionTableResp;
import org.apache.iotdb.confignode.rpc.thrift.TDatabaseSchema;
import org.apache.iotdb.confignode.rpc.thrift.TDeactivateSchemaTemplateReq;
import org.apache.iotdb.confignode.rpc.thrift.TDeleteDatabasesReq;
import org.apache.iotdb.confignode.rpc.thrift.TDeleteLogicalViewReq;
import org.apache.iotdb.confignode.rpc.thrift.TDeleteTimeSeriesReq;
import org.apache.iotdb.confignode.rpc.thrift.TDropCQReq;
import org.apache.iotdb.confignode.rpc.thrift.TDropTriggerReq;
import org.apache.iotdb.confignode.rpc.thrift.TGetAllPipeInfoResp;
import org.apache.iotdb.confignode.rpc.thrift.TGetAllSubscriptionInfoResp;
import org.apache.iotdb.confignode.rpc.thrift.TGetAllTemplatesResp;
import org.apache.iotdb.confignode.rpc.thrift.TGetAllTopicInfoResp;
import org.apache.iotdb.confignode.rpc.thrift.TGetDataNodeLocationsResp;
import org.apache.iotdb.confignode.rpc.thrift.TGetDatabaseReq;
import org.apache.iotdb.confignode.rpc.thrift.TGetJarInListReq;
import org.apache.iotdb.confignode.rpc.thrift.TGetJarInListResp;
import org.apache.iotdb.confignode.rpc.thrift.TGetLocationForTriggerResp;
import org.apache.iotdb.confignode.rpc.thrift.TGetPathsSetTemplatesReq;
import org.apache.iotdb.confignode.rpc.thrift.TGetPathsSetTemplatesResp;
import org.apache.iotdb.confignode.rpc.thrift.TGetPipePluginTableResp;
import org.apache.iotdb.confignode.rpc.thrift.TGetRegionIdReq;
import org.apache.iotdb.confignode.rpc.thrift.TGetRegionIdResp;
import org.apache.iotdb.confignode.rpc.thrift.TGetSeriesSlotListReq;
import org.apache.iotdb.confignode.rpc.thrift.TGetSeriesSlotListResp;
import org.apache.iotdb.confignode.rpc.thrift.TGetTemplateResp;
import org.apache.iotdb.confignode.rpc.thrift.TGetTimeSlotListReq;
import org.apache.iotdb.confignode.rpc.thrift.TGetTimeSlotListResp;
import org.apache.iotdb.confignode.rpc.thrift.TGetTriggerTableResp;
import org.apache.iotdb.confignode.rpc.thrift.TGetUDFTableResp;
import org.apache.iotdb.confignode.rpc.thrift.TMigrateRegionReq;
import org.apache.iotdb.confignode.rpc.thrift.TNodeVersionInfo;
import org.apache.iotdb.confignode.rpc.thrift.TPermissionInfoResp;
import org.apache.iotdb.confignode.rpc.thrift.TPipeConfigTransferReq;
import org.apache.iotdb.confignode.rpc.thrift.TPipeConfigTransferResp;
import org.apache.iotdb.confignode.rpc.thrift.TRegionRouteMapResp;
import org.apache.iotdb.confignode.rpc.thrift.TSchemaNodeManagementResp;
import org.apache.iotdb.confignode.rpc.thrift.TSchemaPartitionTableResp;
import org.apache.iotdb.confignode.rpc.thrift.TSetDataNodeStatusReq;
import org.apache.iotdb.confignode.rpc.thrift.TSetSchemaTemplateReq;
import org.apache.iotdb.confignode.rpc.thrift.TShowCQResp;
import org.apache.iotdb.confignode.rpc.thrift.TShowClusterResp;
import org.apache.iotdb.confignode.rpc.thrift.TShowConfigNodesResp;
import org.apache.iotdb.confignode.rpc.thrift.TShowDataNodesResp;
import org.apache.iotdb.confignode.rpc.thrift.TShowDatabaseResp;
import org.apache.iotdb.confignode.rpc.thrift.TShowPipeReq;
import org.apache.iotdb.confignode.rpc.thrift.TShowPipeResp;
import org.apache.iotdb.confignode.rpc.thrift.TShowSubscriptionReq;
import org.apache.iotdb.confignode.rpc.thrift.TShowSubscriptionResp;
import org.apache.iotdb.confignode.rpc.thrift.TShowThrottleReq;
import org.apache.iotdb.confignode.rpc.thrift.TShowTopicReq;
import org.apache.iotdb.confignode.rpc.thrift.TShowTopicResp;
import org.apache.iotdb.confignode.rpc.thrift.TShowVariablesResp;
import org.apache.iotdb.confignode.rpc.thrift.TSpaceQuotaResp;
import org.apache.iotdb.confignode.rpc.thrift.TSubscribeReq;
import org.apache.iotdb.confignode.rpc.thrift.TThrottleQuotaResp;
import org.apache.iotdb.confignode.rpc.thrift.TTimeSlotList;
import org.apache.iotdb.confignode.rpc.thrift.TUnsetSchemaTemplateReq;
import org.apache.iotdb.confignode.rpc.thrift.TUnsubscribeReq;
import org.apache.iotdb.consensus.common.DataSet;
import org.apache.iotdb.consensus.exception.ConsensusException;
import org.apache.iotdb.db.schemaengine.template.Template;
import org.apache.iotdb.db.schemaengine.template.TemplateAlterOperationType;
import org.apache.iotdb.db.schemaengine.template.alter.TemplateAlterOperationUtil;
import org.apache.iotdb.rpc.RpcUtils;
import org.apache.iotdb.rpc.TSStatusCode;
import org.apache.iotdb.service.rpc.thrift.TPipeTransferReq;
import org.apache.iotdb.service.rpc.thrift.TPipeTransferResp;

import org.apache.tsfile.utils.Pair;
import org.slf4j.Logger;
import org.slf4j.LoggerFactory;

import java.io.IOException;
import java.nio.ByteBuffer;
import java.util.ArrayList;
import java.util.Arrays;
import java.util.Collection;
import java.util.Collections;
import java.util.Comparator;
import java.util.HashMap;
import java.util.HashSet;
import java.util.List;
import java.util.Map;
import java.util.Set;
import java.util.concurrent.TimeUnit;
import java.util.concurrent.atomic.AtomicBoolean;
import java.util.concurrent.atomic.AtomicReference;
import java.util.stream.Collectors;

import static org.apache.iotdb.commons.conf.IoTDBConstant.ONE_LEVEL_PATH_WILDCARD;

/** Entry of all management, AssignPartitionManager, AssignRegionManager. */
public class ConfigManager implements IManager {

  private static final Logger LOGGER = LoggerFactory.getLogger(ConfigManager.class);

  private static final ConfigNodeConfig CONF = ConfigNodeDescriptor.getInstance().getConf();
  private static final CommonConfig COMMON_CONF = CommonDescriptor.getInstance().getConfig();

  /** Manage PartitionTable read/write requests through the ConsensusLayer. */
  private final AtomicReference<ConsensusManager> consensusManager = new AtomicReference<>();

  /** Manage cluster-level info */
  private final ClusterManager clusterManager;

  /** Manage cluster node. */
  protected NodeManager nodeManager;

  /** Manage cluster schema engine. */
  private final ClusterSchemaManager clusterSchemaManager;

  /** Manage cluster regions and partitions. */
  private final PartitionManager partitionManager;

  /** Manage cluster authorization. */
  private final PermissionManager permissionManager;

  /** Manage load balancing. */
  protected LoadManager loadManager;

  /** Manage procedure. */
  private final ProcedureManager procedureManager;

  /** UDF. */
  private final UDFManager udfManager;

  /** Manage Trigger. */
  private final TriggerManager triggerManager;

  /** CQ. */
  private final CQManager cqManager;

  /** Pipe */
  private final PipeManager pipeManager;

  /** Manage quotas */
  private final ClusterQuotaManager clusterQuotaManager;

  /** TTL */
  private final TTLManager ttlManager;

  /** Subscription */
  private final SubscriptionManager subscriptionManager;

  private final ConfigRegionStateMachine stateMachine;

  private final RetryFailedTasksThread retryFailedTasksThread;

  private static final String DATABASE = "\tDatabase=";

  public ConfigManager() throws IOException {
    // Build the persistence module
    ClusterInfo clusterInfo = new ClusterInfo();
    NodeInfo nodeInfo = new NodeInfo();
    ClusterSchemaInfo clusterSchemaInfo = new ClusterSchemaInfo();
    PartitionInfo partitionInfo = new PartitionInfo();
    AuthorInfo authorInfo = new AuthorInfo();
    ProcedureInfo procedureInfo = new ProcedureInfo(this);
    UDFInfo udfInfo = new UDFInfo();
    TriggerInfo triggerInfo = new TriggerInfo();
    CQInfo cqInfo = new CQInfo();
    PipeInfo pipeInfo = new PipeInfo();
    QuotaInfo quotaInfo = new QuotaInfo();
    TTLInfo ttlInfo = new TTLInfo();
    SubscriptionInfo subscriptionInfo = new SubscriptionInfo();

    // Build state machine and executor
    ConfigPlanExecutor executor =
        new ConfigPlanExecutor(
            clusterInfo,
            nodeInfo,
            clusterSchemaInfo,
            partitionInfo,
            authorInfo,
            procedureInfo,
            udfInfo,
            triggerInfo,
            cqInfo,
            pipeInfo,
            subscriptionInfo,
            quotaInfo,
            ttlInfo);
    this.stateMachine = new ConfigRegionStateMachine(this, executor);

    // Build the manager module
    this.clusterManager = new ClusterManager(this, clusterInfo);
    setNodeManager(nodeInfo);
    this.clusterSchemaManager =
        new ClusterSchemaManager(
            this,
            clusterSchemaInfo,
            new ClusterSchemaQuotaStatistics(
                COMMON_CONF.getSeriesLimitThreshold(), COMMON_CONF.getDeviceLimitThreshold()));
    this.partitionManager = new PartitionManager(this, partitionInfo);
    this.permissionManager = new PermissionManager(this, authorInfo);
    this.procedureManager = new ProcedureManager(this, procedureInfo);
    this.udfManager = new UDFManager(this, udfInfo);
    this.triggerManager = new TriggerManager(this, triggerInfo);
    this.cqManager = new CQManager(this);
    this.pipeManager = new PipeManager(this, pipeInfo);
    this.subscriptionManager = new SubscriptionManager(this, subscriptionInfo);

    // 1. keep PipeManager initialization before LoadManager initialization, because
    // LoadManager will register PipeManager as a listener.
    // 2. keep RetryFailedTasksThread initialization after LoadManager initialization,
    // because RetryFailedTasksThread will keep a reference of LoadManager.
    setLoadManager();

    this.retryFailedTasksThread = new RetryFailedTasksThread(this);
    this.clusterQuotaManager = new ClusterQuotaManager(this, quotaInfo);
    this.ttlManager = new TTLManager(this, ttlInfo);
  }

  public void initConsensusManager() throws IOException {
    this.consensusManager.set(new ConsensusManager(this, this.stateMachine));
    this.consensusManager.get().start();
  }

  protected void setNodeManager(NodeInfo nodeInfo) {
    this.nodeManager = new NodeManager(this, nodeInfo);
  }

  protected void setLoadManager() {
    this.loadManager = new LoadManager(this);
  }

  public void close() throws IOException {
    if (consensusManager.get() != null) {
      consensusManager.get().close();
    }
    if (partitionManager != null) {
      partitionManager.getRegionMaintainer().shutdown();
    }
    if (procedureManager != null) {
      procedureManager.stopExecutor();
    }
  }

  @Override
  public DataSet getSystemConfiguration() {
    TSStatus status = confirmLeader();
    ConfigurationResp dataSet;
    // Notice: The Seed-ConfigNode must also have the privilege to give system configuration.
    // Otherwise, the IoTDB-cluster will not have the ability to restart from scratch.
    if (status.getCode() == TSStatusCode.SUCCESS_STATUS.getStatusCode()
        || ConfigNodeDescriptor.getInstance().isSeedConfigNode()
        || SystemPropertiesUtils.isSeedConfigNode()) {
      dataSet = (ConfigurationResp) nodeManager.getSystemConfiguration();
    } else {
      dataSet = new ConfigurationResp();
      dataSet.setStatus(status);
    }
    return dataSet;
  }

  @Override
  public DataSet registerDataNode(TDataNodeRegisterReq req) {
    TSStatus status = confirmLeader();
    if (status.getCode() == TSStatusCode.SUCCESS_STATUS.getStatusCode()) {
      status =
          ClusterNodeStartUtils.confirmNodeRegistration(
              NodeType.DataNode,
              req.getClusterName(),
              req.getDataNodeConfiguration().getLocation(),
              this);
      if (status.getCode() == TSStatusCode.SUCCESS_STATUS.getStatusCode()) {
        return nodeManager.registerDataNode(req);
      }
    }
    DataNodeRegisterResp resp = new DataNodeRegisterResp();
    resp.setStatus(status);
    resp.setConfigNodeList(getNodeManager().getRegisteredConfigNodes());
    return resp;
  }

  @Override
  public TDataNodeRestartResp restartDataNode(TDataNodeRestartReq req) {
    TSStatus status = confirmLeader();
    if (status.getCode() == TSStatusCode.SUCCESS_STATUS.getStatusCode()) {
      status =
          ClusterNodeStartUtils.confirmNodeRestart(
              NodeType.DataNode,
              req.getClusterName(),
              req.getDataNodeConfiguration().getLocation().getDataNodeId(),
              req.getDataNodeConfiguration().getLocation(),
              this);
      if (status.getCode() == TSStatusCode.SUCCESS_STATUS.getStatusCode()) {
        return nodeManager.updateDataNodeIfNecessary(req);
      }
    }
    return new TDataNodeRestartResp()
        .setStatus(status)
        .setConfigNodeList(getNodeManager().getRegisteredConfigNodes());
  }

  @Override
  public DataSet removeDataNode(RemoveDataNodePlan removeDataNodePlan) {
    TSStatus status = confirmLeader();
    if (status.getCode() == TSStatusCode.SUCCESS_STATUS.getStatusCode()) {
      return nodeManager.removeDataNode(removeDataNodePlan);
    } else {
      DataNodeToStatusResp dataSet = new DataNodeToStatusResp();
      dataSet.setStatus(status);
      return dataSet;
    }
  }

  @Override
  public TSStatus reportDataNodeShutdown(TDataNodeLocation dataNodeLocation) {
    TSStatus status = confirmLeader();
    if (status.getCode() == TSStatusCode.SUCCESS_STATUS.getStatusCode()) {
      // Force updating the target DataNode's status to Unknown
      getLoadManager()
          .forceUpdateNodeCache(
              NodeType.DataNode,
              dataNodeLocation.getDataNodeId(),
              new NodeHeartbeatSample(NodeStatus.Unknown));
      LOGGER.info(
          "[ShutdownHook] The DataNode-{} will be shutdown soon, mark it as Unknown",
          dataNodeLocation.getDataNodeId());
    }
    return status;
  }

  @Override
  public DataSet getDataNodeConfiguration(
      GetDataNodeConfigurationPlan getDataNodeConfigurationPlan) {
    TSStatus status = confirmLeader();
    if (status.getCode() == TSStatusCode.SUCCESS_STATUS.getStatusCode()) {
      return nodeManager.getDataNodeConfiguration(getDataNodeConfigurationPlan);
    } else {
      DataNodeConfigurationResp dataSet = new DataNodeConfigurationResp();
      dataSet.setStatus(status);
      return dataSet;
    }
  }

  @Override
  public TShowClusterResp showCluster() {
    TSStatus status = confirmLeader();
    if (status.getCode() == TSStatusCode.SUCCESS_STATUS.getStatusCode()) {
      List<TConfigNodeLocation> configNodeLocations = getNodeManager().getRegisteredConfigNodes();
      configNodeLocations.sort(Comparator.comparingInt(TConfigNodeLocation::getConfigNodeId));
      List<TDataNodeLocation> dataNodeLocations =
          getNodeManager().getRegisteredDataNodes().stream()
              .map(TDataNodeConfiguration::getLocation)
              .sorted(Comparator.comparingInt(TDataNodeLocation::getDataNodeId))
              .collect(Collectors.toList());
      Map<Integer, TNodeVersionInfo> nodeVersionInfo = getNodeManager().getNodeVersionInfo();
      Map<Integer, String> nodeStatus = getLoadManager().getNodeStatusWithReason();
      configNodeLocations.forEach(
          configNodeLocation ->
              nodeStatus.putIfAbsent(
                  configNodeLocation.getConfigNodeId(), NodeStatus.Unknown.toString()));
      dataNodeLocations.forEach(
          dataNodeLocation ->
              nodeStatus.putIfAbsent(
                  dataNodeLocation.getDataNodeId(), NodeStatus.Unknown.toString()));

      return new TShowClusterResp()
          .setStatus(status)
          .setConfigNodeList(configNodeLocations)
          .setDataNodeList(dataNodeLocations)
          .setNodeStatus(nodeStatus)
          .setNodeVersionInfo(nodeVersionInfo);
    } else {
      return new TShowClusterResp()
          .setStatus(status)
          .setConfigNodeList(Collections.emptyList())
          .setDataNodeList(Collections.emptyList())
          .setNodeStatus(Collections.emptyMap())
          .setNodeVersionInfo(Collections.emptyMap());
    }
  }

  @Override
  public TShowVariablesResp showVariables() {
    TSStatus status = confirmLeader();
    TShowVariablesResp resp = new TShowVariablesResp();
    resp.setStatus(status);
    if (status.getCode() == TSStatusCode.SUCCESS_STATUS.getStatusCode()) {
      resp.setClusterParameters(getClusterParameters());
    }
    return resp;
  }

  public TClusterParameters getClusterParameters() {
    TClusterParameters clusterParameters = new TClusterParameters();
    clusterParameters.setClusterName(CONF.getClusterName());
    clusterParameters.setConfigNodeConsensusProtocolClass(
        CONF.getConfigNodeConsensusProtocolClass());
    clusterParameters.setDataRegionConsensusProtocolClass(
        CONF.getDataRegionConsensusProtocolClass());
    clusterParameters.setSchemaRegionConsensusProtocolClass(
        CONF.getSchemaRegionConsensusProtocolClass());
    clusterParameters.setSeriesPartitionSlotNum(CONF.getSeriesSlotNum());
    clusterParameters.setSeriesPartitionExecutorClass(CONF.getSeriesPartitionExecutorClass());
    clusterParameters.setDefaultTTL(COMMON_CONF.getDefaultTTLInMs());
    clusterParameters.setTimePartitionInterval(COMMON_CONF.getTimePartitionInterval());
    clusterParameters.setDataReplicationFactor(CONF.getDataReplicationFactor());
    clusterParameters.setSchemaReplicationFactor(CONF.getSchemaReplicationFactor());
    clusterParameters.setDataRegionPerDataNode(CONF.getDataRegionPerDataNode());
    clusterParameters.setSchemaRegionPerDataNode(CONF.getSchemaRegionPerDataNode());
    clusterParameters.setDiskSpaceWarningThreshold(COMMON_CONF.getDiskSpaceWarningThreshold());
    clusterParameters.setReadConsistencyLevel(CONF.getReadConsistencyLevel());
    clusterParameters.setTimestampPrecision(COMMON_CONF.getTimestampPrecision());
    clusterParameters.setSchemaEngineMode(COMMON_CONF.getSchemaEngineMode());
    clusterParameters.setTagAttributeTotalSize(COMMON_CONF.getTagAttributeTotalSize());
    clusterParameters.setDatabaseLimitThreshold(COMMON_CONF.getDatabaseLimitThreshold());
    return clusterParameters;
  }

  @Override
  public TSStatus setTTL(SetTTLPlan setTTLPlan) {
    TSStatus status = confirmLeader();
    if (status.getCode() == TSStatusCode.SUCCESS_STATUS.getStatusCode()) {
      if (setTTLPlan.getTTL() == TTLCache.NULL_TTL) {
        return ttlManager.unsetTTL(setTTLPlan, false);
      } else {
        return ttlManager.setTTL(setTTLPlan, false);
      }
    } else {
      return status;
    }
  }

  @Override
  public TSStatus setSchemaReplicationFactor(
      SetSchemaReplicationFactorPlan setSchemaReplicationFactorPlan) {
    TSStatus status = confirmLeader();
    if (status.getCode() == TSStatusCode.SUCCESS_STATUS.getStatusCode()) {
      return clusterSchemaManager.setSchemaReplicationFactor(setSchemaReplicationFactorPlan);
    } else {
      return status;
    }
  }

  @Override
  public TSStatus setDataReplicationFactor(
      SetDataReplicationFactorPlan setDataReplicationFactorPlan) {
    TSStatus status = confirmLeader();
    if (status.getCode() == TSStatusCode.SUCCESS_STATUS.getStatusCode()) {
      return clusterSchemaManager.setDataReplicationFactor(setDataReplicationFactorPlan);
    } else {
      return status;
    }
  }

  @Override
  public TSStatus setTimePartitionInterval(
      SetTimePartitionIntervalPlan setTimePartitionIntervalPlan) {
    TSStatus status = confirmLeader();
    if (status.getCode() == TSStatusCode.SUCCESS_STATUS.getStatusCode()) {
      return clusterSchemaManager.setTimePartitionInterval(setTimePartitionIntervalPlan);
    } else {
      return status;
    }
  }

  @Override
  public DataSet countMatchedDatabases(CountDatabasePlan countDatabasePlan) {
    TSStatus status = confirmLeader();
    CountDatabaseResp result = new CountDatabaseResp();
    if (status.getCode() == TSStatusCode.SUCCESS_STATUS.getStatusCode()) {
      return clusterSchemaManager.countMatchedDatabases(countDatabasePlan);
    } else {
      result.setStatus(status);
    }
    return result;
  }

  @Override
  public DataSet getMatchedDatabaseSchemas(GetDatabasePlan getDatabaseReq) {
    TSStatus status = confirmLeader();
    if (status.getCode() == TSStatusCode.SUCCESS_STATUS.getStatusCode()) {
      return clusterSchemaManager.getMatchedDatabaseSchema(getDatabaseReq);
    } else {
      DatabaseSchemaResp dataSet = new DatabaseSchemaResp();
      dataSet.setStatus(status);
      return dataSet;
    }
  }

  @Override
<<<<<<< HEAD
  public DataSet showAllTTL(ShowTTLPlan showTTLPlan) {
    TSStatus status = confirmLeader();
    if (status.getCode() == TSStatusCode.SUCCESS_STATUS.getStatusCode()) {
      return ttlManager.showAllTTL(showTTLPlan);
    } else {
      ShowTTLResp resp = new ShowTTLResp();
      resp.setStatus(status);
      return resp;
    }
  }

  @Override
  public synchronized TSStatus setDatabase(DatabaseSchemaPlan databaseSchemaPlan) {
=======
  public TSStatus setDatabase(DatabaseSchemaPlan databaseSchemaPlan) {
>>>>>>> a8f3ca3f
    TSStatus status = confirmLeader();
    if (status.getCode() == TSStatusCode.SUCCESS_STATUS.getStatusCode()) {
      return clusterSchemaManager.setDatabase(databaseSchemaPlan, false);
    } else {
      return status;
    }
  }

  @Override
  public TSStatus alterDatabase(DatabaseSchemaPlan databaseSchemaPlan) {
    TSStatus status = confirmLeader();
    if (status.getCode() == TSStatusCode.SUCCESS_STATUS.getStatusCode()) {
      return clusterSchemaManager.alterDatabase(databaseSchemaPlan, false);
    } else {
      return status;
    }
  }

  @Override
  public synchronized TSStatus deleteDatabases(TDeleteDatabasesReq tDeleteReq) {
    TSStatus status = confirmLeader();
    if (status.getCode() == TSStatusCode.SUCCESS_STATUS.getStatusCode()) {
      List<String> deletedPaths = tDeleteReq.getPrefixPathList();
      // remove wild
      Map<String, TDatabaseSchema> deleteDatabaseSchemaMap =
          getClusterSchemaManager().getMatchedDatabaseSchemasByName(deletedPaths);
      if (deleteDatabaseSchemaMap.isEmpty()) {
        return RpcUtils.getStatus(
            TSStatusCode.PATH_NOT_EXIST.getStatusCode(),
            String.format("Path %s does not exist", Arrays.toString(deletedPaths.toArray())));
      }
      ArrayList<TDatabaseSchema> parsedDeleteDatabases =
          new ArrayList<>(deleteDatabaseSchemaMap.values());
      return procedureManager.deleteDatabases(
          parsedDeleteDatabases,
          tDeleteReq.isSetIsGeneratedByPipe() && tDeleteReq.isIsGeneratedByPipe());
    } else {
      return status;
    }
  }

  private List<TSeriesPartitionSlot> calculateRelatedSlot(PartialPath path, PartialPath database) {
    // The path contains `**`
    if (path.getFullPath().contains(IoTDBConstant.MULTI_LEVEL_PATH_WILDCARD)) {
      return new ArrayList<>();
    }
    List<PartialPath> innerPathList = path.alterPrefixPath(database);
    if (innerPathList.isEmpty()) {
      return new ArrayList<>();
    }
    PartialPath innerPath = innerPathList.get(0);
    // The innerPath contains `*` and the only `*` is not in last level
    if (innerPath.getDevice().contains(IoTDBConstant.ONE_LEVEL_PATH_WILDCARD)) {
      return new ArrayList<>();
    }
    return Collections.singletonList(
        getPartitionManager().getSeriesPartitionSlot(innerPath.getDevice()));
  }

  @Override
  public TSchemaPartitionTableResp getSchemaPartition(PathPatternTree patternTree) {
    // Construct empty response
    TSchemaPartitionTableResp resp = new TSchemaPartitionTableResp();

    TSStatus status = confirmLeader();
    if (status.getCode() != TSStatusCode.SUCCESS_STATUS.getStatusCode()) {
      return resp.setStatus(status);
    }

    // Build GetSchemaPartitionPlan
    Map<String, Set<TSeriesPartitionSlot>> partitionSlotsMap = new HashMap<>();
    List<PartialPath> relatedPaths = patternTree.getAllPathPatterns();
    List<String> allDatabases = getClusterSchemaManager().getDatabaseNames();
    List<PartialPath> allDatabasePaths = new ArrayList<>();
    for (String database : allDatabases) {
      try {
        allDatabasePaths.add(new PartialPath(database));
      } catch (IllegalPathException e) {
        throw new RuntimeException(e);
      }
    }
    Map<String, Boolean> scanAllRegions = new HashMap<>();
    for (PartialPath path : relatedPaths) {
      for (int i = 0; i < allDatabases.size(); i++) {
        String database = allDatabases.get(i);
        PartialPath databasePath = allDatabasePaths.get(i);
        if (path.overlapWithFullPathPrefix(databasePath) && !scanAllRegions.containsKey(database)) {
          List<TSeriesPartitionSlot> relatedSlot = calculateRelatedSlot(path, databasePath);
          if (relatedSlot.isEmpty()) {
            scanAllRegions.put(database, true);
            partitionSlotsMap.put(database, new HashSet<>());
          } else {
            partitionSlotsMap.computeIfAbsent(database, k -> new HashSet<>()).addAll(relatedSlot);
          }
        }
      }
    }

    // Return empty resp if the partitionSlotsMap is empty
    if (partitionSlotsMap.isEmpty()) {
      return resp.setStatus(StatusUtils.OK).setSchemaPartitionTable(new HashMap<>());
    }

    GetSchemaPartitionPlan getSchemaPartitionPlan =
        new GetSchemaPartitionPlan(
            partitionSlotsMap.entrySet().stream()
                .collect(Collectors.toMap(Map.Entry::getKey, e -> new ArrayList<>(e.getValue()))));
    SchemaPartitionResp queryResult = partitionManager.getSchemaPartition(getSchemaPartitionPlan);
    resp = queryResult.convertToRpcSchemaPartitionTableResp();

    LOGGER.debug("GetSchemaPartition receive paths: {}, return: {}", relatedPaths, resp);

    return resp;
  }

  @Override
  public TSchemaPartitionTableResp getOrCreateSchemaPartition(PathPatternTree patternTree) {
    // Construct empty response
    TSchemaPartitionTableResp resp = new TSchemaPartitionTableResp();

    TSStatus status = confirmLeader();
    if (status.getCode() != TSStatusCode.SUCCESS_STATUS.getStatusCode()) {
      return resp.setStatus(status);
    }

    List<String> devicePaths = patternTree.getAllDevicePatterns();
    List<String> databases = getClusterSchemaManager().getDatabaseNames();

    // Build GetOrCreateSchemaPartitionPlan
    Map<String, List<TSeriesPartitionSlot>> partitionSlotsMap = new HashMap<>();
    for (String devicePath : devicePaths) {
      for (String database : databases) {
        if (PathUtils.isStartWith(devicePath, database)) {
          partitionSlotsMap
              .computeIfAbsent(database, key -> new ArrayList<>())
              .add(getPartitionManager().getSeriesPartitionSlot(devicePath));
          break;
        }
      }
    }
    GetOrCreateSchemaPartitionPlan getOrCreateSchemaPartitionPlan =
        new GetOrCreateSchemaPartitionPlan(partitionSlotsMap);

    SchemaPartitionResp queryResult =
        partitionManager.getOrCreateSchemaPartition(getOrCreateSchemaPartitionPlan);
    resp = queryResult.convertToRpcSchemaPartitionTableResp();

    if (CONF.isEnablePrintingNewlyCreatedPartition()) {
      printNewCreatedSchemaPartition(devicePaths, resp);
    }

    return resp;
  }

  private void printNewCreatedSchemaPartition(
      List<String> devicePaths, TSchemaPartitionTableResp resp) {
    final String lineSeparator = System.lineSeparator();
    StringBuilder devicePathString = new StringBuilder("{");
    for (String devicePath : devicePaths) {
      devicePathString.append(lineSeparator).append("\t").append(devicePath).append(",");
    }
    devicePathString.append(lineSeparator).append("}");

    StringBuilder schemaPartitionRespString = new StringBuilder("{");
    schemaPartitionRespString
        .append(lineSeparator)
        .append("\tTSStatus=")
        .append(resp.getStatus().getCode())
        .append(",");
    Map<String, Map<TSeriesPartitionSlot, TConsensusGroupId>> schemaPartitionTable =
        resp.getSchemaPartitionTable();
    for (Map.Entry<String, Map<TSeriesPartitionSlot, TConsensusGroupId>> databaseEntry :
        schemaPartitionTable.entrySet()) {
      String database = databaseEntry.getKey();
      schemaPartitionRespString
          .append(lineSeparator)
          .append(DATABASE)
          .append(database)
          .append(": {");
      for (Map.Entry<TSeriesPartitionSlot, TConsensusGroupId> slotEntry :
          databaseEntry.getValue().entrySet()) {
        schemaPartitionRespString
            .append(lineSeparator)
            .append("\t\t")
            .append(slotEntry.getKey())
            .append(", ")
            .append(slotEntry.getValue())
            .append(",");
      }
      schemaPartitionRespString.append(lineSeparator).append("\t},");
    }
    schemaPartitionRespString.append(lineSeparator).append("}");
    LOGGER.debug(
        "[GetOrCreateSchemaPartition]:{}Receive PathPatternTree: {}, Return TSchemaPartitionTableResp: {}",
        lineSeparator,
        devicePathString,
        schemaPartitionRespString);
  }

  @Override
  public TSchemaNodeManagementResp getNodePathsPartition(
      PartialPath partialPath, PathPatternTree scope, Integer level) {
    TSStatus status = confirmLeader();
    if (status.getCode() == TSStatusCode.SUCCESS_STATUS.getStatusCode()) {
      GetNodePathsPartitionPlan getNodePathsPartitionPlan = new GetNodePathsPartitionPlan();
      getNodePathsPartitionPlan.setPartialPath(partialPath);
      getNodePathsPartitionPlan.setScope(scope);
      if (null != level) {
        getNodePathsPartitionPlan.setLevel(level);
      }
      SchemaNodeManagementResp resp =
          partitionManager.getNodePathsPartition(getNodePathsPartitionPlan);
      TSchemaNodeManagementResp result =
          resp.convertToRpcSchemaNodeManagementPartitionResp(
              getLoadManager().getRegionPriorityMap());
      printNodePathsPartition(partialPath, scope, level, result);
      return result;
    } else {
      return new TSchemaNodeManagementResp().setStatus(status);
    }
  }

  private void printNodePathsPartition(
      PartialPath partialPath,
      PathPatternTree scope,
      Integer level,
      TSchemaNodeManagementResp resp) {
    final String lineSeparator = System.lineSeparator();

    StringBuilder devicePathString = new StringBuilder("{");
    for (String devicePath : scope.getAllDevicePatterns()) {
      devicePathString.append(lineSeparator).append("\t").append(devicePath).append(",");
    }
    devicePathString.append(lineSeparator).append("}");

    StringBuilder schemaNodeManagementRespString = new StringBuilder("{");
    schemaNodeManagementRespString
        .append(lineSeparator)
        .append("\tTSStatus=")
        .append(resp.getStatus().getCode())
        .append(",");
    Map<String, Map<TSeriesPartitionSlot, TRegionReplicaSet>> schemaRegionMap =
        resp.getSchemaRegionMap();
    for (Map.Entry<String, Map<TSeriesPartitionSlot, TRegionReplicaSet>> databaseEntry :
        schemaRegionMap.entrySet()) {
      String database = databaseEntry.getKey();
      schemaNodeManagementRespString
          .append(lineSeparator)
          .append(DATABASE)
          .append(database)
          .append(": {");
      for (Map.Entry<TSeriesPartitionSlot, TRegionReplicaSet> regionEntry :
          databaseEntry.getValue().entrySet()) {
        schemaNodeManagementRespString
            .append(lineSeparator)
            .append("\t\tSeriesSlot: ")
            .append(regionEntry.getKey())
            .append(", RegionGroup: {")
            .append("id: ")
            .append(regionEntry.getValue().getRegionId().getId())
            .append(", DataNodes: ")
            .append(
                regionEntry.getValue().getDataNodeLocations().stream()
                    .map(TDataNodeLocation::getDataNodeId)
                    .collect(Collectors.toList()))
            .append("}");
      }
      schemaNodeManagementRespString.append(lineSeparator).append("\t},");
    }

    schemaNodeManagementRespString.append("matchedNode: {");
    for (TSchemaNode matchedNode : resp.getMatchedNode()) {
      schemaNodeManagementRespString.append(lineSeparator).append("\t\t").append(matchedNode);
    }
    schemaNodeManagementRespString.append(lineSeparator).append("\t}");

    schemaNodeManagementRespString.append(lineSeparator).append("}");
    LOGGER.info(
        "[GetNodePathsPartition]:{}Received PartialPath: {}, Level: {}, PathPatternTree: {}, Resp: {}",
        lineSeparator,
        partialPath,
        level,
        devicePathString,
        schemaNodeManagementRespString);
  }

  @Override
  public TDataPartitionTableResp getDataPartition(GetDataPartitionPlan getDataPartitionPlan) {
    // Construct empty response
    TDataPartitionTableResp resp = new TDataPartitionTableResp();

    TSStatus status = confirmLeader();
    if (status.getCode() != TSStatusCode.SUCCESS_STATUS.getStatusCode()) {
      return resp.setStatus(status);
    }
    DataPartitionResp queryResult = partitionManager.getDataPartition(getDataPartitionPlan);

    resp = queryResult.convertToTDataPartitionTableResp();

    LOGGER.debug(
        "GetDataPartition interface receive PartitionSlotsMap: {}, return: {}",
        getDataPartitionPlan.getPartitionSlotsMap(),
        resp);

    return resp;
  }

  @Override
  public TDataPartitionTableResp getOrCreateDataPartition(
      GetOrCreateDataPartitionPlan getOrCreateDataPartitionPlan) {
    // Construct empty response
    TDataPartitionTableResp resp = new TDataPartitionTableResp();

    TSStatus status = confirmLeader();
    if (status.getCode() != TSStatusCode.SUCCESS_STATUS.getStatusCode()) {
      return resp.setStatus(status);
    }

    DataPartitionResp queryResult =
        partitionManager.getOrCreateDataPartition(getOrCreateDataPartitionPlan);
    resp = queryResult.convertToTDataPartitionTableResp();

    if (CONF.isEnablePrintingNewlyCreatedPartition()) {
      printNewCreatedDataPartition(getOrCreateDataPartitionPlan, resp);
    }

    return resp;
  }

  private void printNewCreatedDataPartition(
      GetOrCreateDataPartitionPlan getOrCreateDataPartitionPlan, TDataPartitionTableResp resp) {
    final String lineSeparator = System.lineSeparator();
    StringBuilder partitionSlotsMapString = new StringBuilder("{");
    for (Map.Entry<String, Map<TSeriesPartitionSlot, TTimeSlotList>> databaseEntry :
        getOrCreateDataPartitionPlan.getPartitionSlotsMap().entrySet()) {
      String database = databaseEntry.getKey();
      partitionSlotsMapString.append(lineSeparator).append(DATABASE).append(database).append(": {");
      for (Map.Entry<TSeriesPartitionSlot, TTimeSlotList> slotEntry :
          databaseEntry.getValue().entrySet()) {
        partitionSlotsMapString
            .append(lineSeparator)
            .append("\t\t")
            .append(slotEntry.getKey())
            .append(",")
            .append(slotEntry.getValue());
      }
      partitionSlotsMapString.append(lineSeparator).append("\t},");
    }
    partitionSlotsMapString.append(lineSeparator).append("}");

    StringBuilder dataPartitionRespString = new StringBuilder("{");
    dataPartitionRespString
        .append(lineSeparator)
        .append("\tTSStatus=")
        .append(resp.getStatus().getCode())
        .append(",");
    Map<String, Map<TSeriesPartitionSlot, Map<TTimePartitionSlot, List<TConsensusGroupId>>>>
        dataPartitionTable = resp.getDataPartitionTable();
    for (Map.Entry<
            String, Map<TSeriesPartitionSlot, Map<TTimePartitionSlot, List<TConsensusGroupId>>>>
        databaseEntry : dataPartitionTable.entrySet()) {
      String database = databaseEntry.getKey();
      dataPartitionRespString.append(lineSeparator).append(DATABASE).append(database).append(": {");
      for (Map.Entry<TSeriesPartitionSlot, Map<TTimePartitionSlot, List<TConsensusGroupId>>>
          seriesSlotEntry : databaseEntry.getValue().entrySet()) {
        dataPartitionRespString
            .append(lineSeparator)
            .append("\t\t")
            .append(seriesSlotEntry.getKey())
            .append(": {");
        for (Map.Entry<TTimePartitionSlot, List<TConsensusGroupId>> timeSlotEntry :
            seriesSlotEntry.getValue().entrySet()) {
          dataPartitionRespString
              .append(lineSeparator)
              .append("\t\t\t")
              .append(timeSlotEntry.getKey())
              .append(", ")
              .append(timeSlotEntry.getValue())
              .append(",");
        }
        dataPartitionRespString.append(lineSeparator).append("\t\t},");
      }
      dataPartitionRespString.append(lineSeparator).append("\t}");
    }
    dataPartitionRespString.append(lineSeparator).append("}");

    LOGGER.info(
        "[GetOrCreateDataPartition]:{}Receive PartitionSlotsMap: {}, Return TDataPartitionTableResp: {}",
        lineSeparator,
        partitionSlotsMapString,
        dataPartitionRespString);
  }

  protected TSStatus confirmLeader() {
    // Make sure the consensus layer has been initialized
    if (getConsensusManager() == null) {
      return new TSStatus(TSStatusCode.CONSENSUS_NOT_INITIALIZED.getStatusCode())
          .setMessage(
              "ConsensusManager of target-ConfigNode is not initialized, "
                  + "please make sure the target-ConfigNode has been started successfully.");
    }
    return getConsensusManager().confirmLeader();
  }

  @Override
  public ClusterManager getClusterManager() {
    return clusterManager;
  }

  @Override
  public NodeManager getNodeManager() {
    return nodeManager;
  }

  @Override
  public ClusterSchemaManager getClusterSchemaManager() {
    return clusterSchemaManager;
  }

  @Override
  public ConsensusManager getConsensusManager() {
    return consensusManager.get();
  }

  @Override
  public PartitionManager getPartitionManager() {
    return partitionManager;
  }

  @Override
  public PermissionManager getPermissionManager() {
    return permissionManager;
  }

  @Override
  public LoadManager getLoadManager() {
    return loadManager;
  }

  @Override
  public TriggerManager getTriggerManager() {
    return triggerManager;
  }

  @Override
  public PipeManager getPipeManager() {
    return pipeManager;
  }

  @Override
  public TTLManager getTTLManager() {
    return ttlManager;
  }

  @Override
  public SubscriptionManager getSubscriptionManager() {
    return subscriptionManager;
  }

  @Override
  public TSStatus operatePermission(AuthorPlan authorPlan) {
    TSStatus status = confirmLeader();
    if (status.getCode() == TSStatusCode.SUCCESS_STATUS.getStatusCode()) {
      return permissionManager.operatePermission(authorPlan, false);
    } else {
      return status;
    }
  }

  @Override
  public DataSet queryPermission(AuthorPlan authorPlan) {
    TSStatus status = confirmLeader();
    if (status.getCode() == TSStatusCode.SUCCESS_STATUS.getStatusCode()) {
      return permissionManager.queryPermission(authorPlan);
    } else {
      PermissionInfoResp dataSet = new PermissionInfoResp();
      dataSet.setStatus(status);
      return dataSet;
    }
  }

  @Override
  public TPermissionInfoResp login(String username, String password) {
    TSStatus status = confirmLeader();
    if (status.getCode() == TSStatusCode.SUCCESS_STATUS.getStatusCode()) {
      return permissionManager.login(username, password);
    } else {
      TPermissionInfoResp resp = AuthUtils.generateEmptyPermissionInfoResp();
      resp.setStatus(status);
      return resp;
    }
  }

  @Override
  public TPermissionInfoResp checkUserPrivileges(
      String username, List<PartialPath> paths, int permission) {
    TSStatus status = confirmLeader();
    if (status.getCode() == TSStatusCode.SUCCESS_STATUS.getStatusCode()) {
      return permissionManager.checkUserPrivileges(username, paths, permission);
    } else {
      TPermissionInfoResp resp = AuthUtils.generateEmptyPermissionInfoResp();
      resp.setStatus(status);
      return resp;
    }
  }

  public TAuthizedPatternTreeResp fetchAuthizedPatternTree(String username, int permission) {
    TSStatus status = confirmLeader();
    if (status.getCode() == TSStatusCode.SUCCESS_STATUS.getStatusCode()) {
      try {
        return permissionManager.fetchAuthizedPTree(username, permission);
      } catch (AuthException e) {
        TAuthizedPatternTreeResp resp = new TAuthizedPatternTreeResp();
        status.setCode(e.getCode().getStatusCode()).setMessage(e.getMessage());
        resp.setStatus(status);
        return resp;
      }
    } else {
      TAuthizedPatternTreeResp resp = new TAuthizedPatternTreeResp();
      resp.setStatus(status);
      return resp;
    }
  }

  public void checkUserPathPrivilege() {
    permissionManager.checkUserPathPrivilege();
  }

  public TPermissionInfoResp checkUserPrivilegeGrantOpt(
      String username, List<PartialPath> paths, int permission) {
    TSStatus status = confirmLeader();
    TPermissionInfoResp resp = new TPermissionInfoResp();
    if (status.getCode() == TSStatusCode.SUCCESS_STATUS.getStatusCode()) {
      try {
        resp = permissionManager.checkUserPrivilegeGrantOpt(username, paths, permission);
      } catch (AuthException e) {
        status.setCode(e.getCode().getStatusCode()).setMessage(e.getMessage());
        resp.setStatus(status);
        return resp;
      }
    } else {
      resp.setStatus(status);
    }
    return resp;
  }

  public TPermissionInfoResp checkRoleOfUser(String username, String rolename) {
    TSStatus status = confirmLeader();
    TPermissionInfoResp resp = new TPermissionInfoResp();
    if (status.getCode() == TSStatusCode.SUCCESS_STATUS.getStatusCode()) {
      try {
        resp = permissionManager.checkRoleOfUser(username, rolename);
      } catch (AuthException e) {
        status.setCode(e.getCode().getStatusCode()).setMessage(e.getMessage());
        resp.setStatus(status);
        return resp;
      }
    } else {
      resp.setStatus(status);
    }
    return resp;
  }

  @Override
  public TConfigNodeRegisterResp registerConfigNode(TConfigNodeRegisterReq req) {
    final int ERROR_STATUS_NODE_ID = -1;

    TSStatus status = confirmLeader();
    if (status.getCode() == TSStatusCode.SUCCESS_STATUS.getStatusCode()) {
      // Make sure the global configurations are consist
      status = checkConfigNodeGlobalConfig(req);
      if (status == null) {
        status =
            ClusterNodeStartUtils.confirmNodeRegistration(
                NodeType.ConfigNode,
                req.getClusterParameters().getClusterName(),
                req.getConfigNodeLocation(),
                this);
        if (status.getCode() == TSStatusCode.SUCCESS_STATUS.getStatusCode()) {
          return nodeManager.registerConfigNode(req);
        }
      }
    }

    return new TConfigNodeRegisterResp().setStatus(status).setConfigNodeId(ERROR_STATUS_NODE_ID);
  }

  public TSStatus checkConfigNodeGlobalConfig(TConfigNodeRegisterReq req) {
    final String errorPrefix = "Reject register, please ensure that the parameter ";
    final String errorSuffix = " is consistent with the Seed-ConfigNode.";
    TSStatus errorStatus = new TSStatus(TSStatusCode.CONFIGURATION_ERROR.getStatusCode());
    TClusterParameters clusterParameters = req.getClusterParameters();

    if (!clusterParameters
        .getConfigNodeConsensusProtocolClass()
        .equals(CONF.getConfigNodeConsensusProtocolClass())) {
      return errorStatus.setMessage(
          errorPrefix + "config_node_consensus_protocol_class" + errorSuffix);
    }
    if (!clusterParameters
        .getDataRegionConsensusProtocolClass()
        .equals(CONF.getDataRegionConsensusProtocolClass())) {
      return errorStatus.setMessage(
          errorPrefix + "data_region_consensus_protocol_class" + errorSuffix);
    }
    if (!clusterParameters
        .getSchemaRegionConsensusProtocolClass()
        .equals(CONF.getSchemaRegionConsensusProtocolClass())) {
      return errorStatus.setMessage(
          errorPrefix + "schema_region_consensus_protocol_class" + errorSuffix);
    }

    if (clusterParameters.getSeriesPartitionSlotNum() != CONF.getSeriesSlotNum()) {
      return errorStatus.setMessage(errorPrefix + "series_slot_num" + errorSuffix);
    }
    if (!clusterParameters
        .getSeriesPartitionExecutorClass()
        .equals(CONF.getSeriesPartitionExecutorClass())) {
      return errorStatus.setMessage(errorPrefix + "series_partition_executor_class" + errorSuffix);
    }

    if (clusterParameters.getDefaultTTL()
        != CommonDescriptor.getInstance().getConfig().getDefaultTTLInMs()) {
      return errorStatus.setMessage(errorPrefix + "default_ttl" + errorSuffix);
    }
    if (clusterParameters.getTimePartitionInterval() != COMMON_CONF.getTimePartitionInterval()) {
      return errorStatus.setMessage(errorPrefix + "time_partition_interval" + errorSuffix);
    }

    if (clusterParameters.getSchemaReplicationFactor() != CONF.getSchemaReplicationFactor()) {
      return errorStatus.setMessage(errorPrefix + "schema_replication_factor" + errorSuffix);
    }
    if (clusterParameters.getDataReplicationFactor() != CONF.getDataReplicationFactor()) {
      return errorStatus.setMessage(errorPrefix + "data_replication_factor" + errorSuffix);
    }

    if (clusterParameters.getSchemaRegionPerDataNode() != CONF.getSchemaRegionPerDataNode()) {
      return errorStatus.setMessage(errorPrefix + "schema_region_per_data_node" + errorSuffix);
    }
    if (clusterParameters.getDataRegionPerDataNode() != CONF.getDataRegionPerDataNode()) {
      return errorStatus.setMessage(errorPrefix + "data_region_per_data_node" + errorSuffix);
    }

    if (!clusterParameters.getReadConsistencyLevel().equals(CONF.getReadConsistencyLevel())) {
      return errorStatus.setMessage(errorPrefix + "read_consistency_level" + errorSuffix);
    }

    if (clusterParameters.getDiskSpaceWarningThreshold()
        != COMMON_CONF.getDiskSpaceWarningThreshold()) {
      return errorStatus.setMessage(errorPrefix + "disk_space_warning_threshold" + errorSuffix);
    }

    if (!clusterParameters.getTimestampPrecision().equals(COMMON_CONF.getTimestampPrecision())) {
      return errorStatus.setMessage(errorPrefix + "timestamp_precision" + errorSuffix);
    }

    if (!clusterParameters.getSchemaEngineMode().equals(COMMON_CONF.getSchemaEngineMode())) {
      return errorStatus.setMessage(errorPrefix + "schema_engine_mode" + errorSuffix);
    }

    if (clusterParameters.getTagAttributeTotalSize() != COMMON_CONF.getTagAttributeTotalSize()) {
      return errorStatus.setMessage(errorPrefix + "tag_attribute_total_size" + errorSuffix);
    }

    if (clusterParameters.getDatabaseLimitThreshold() != COMMON_CONF.getDatabaseLimitThreshold()) {
      return errorStatus.setMessage(errorPrefix + "database_limit_threshold" + errorSuffix);
    }

    return null;
  }

  @Override
  public TSStatus createPeerForConsensusGroup(List<TConfigNodeLocation> configNodeLocations) {
    final long rpcTimeoutInMS = COMMON_CONF.getConnectionTimeoutInMS();
    final long retryIntervalInMS = 1000;

    for (int i = 0; i < rpcTimeoutInMS / retryIntervalInMS; i++) {
      try {
        if (consensusManager.get() == null || !consensusManager.get().isInitialized()) {
          TimeUnit.MILLISECONDS.sleep(retryIntervalInMS);
        } else {
          // When add non Seed-ConfigNode to the ConfigNodeGroup, the parameter should be emptyList
          consensusManager.get().createPeerForConsensusGroup(Collections.emptyList());
          return StatusUtils.OK;
        }
      } catch (InterruptedException e) {
        Thread.currentThread().interrupt();
        LOGGER.warn("Unexpected interruption during retry creating peer for consensus group");
      } catch (ConsensusException e) {
        LOGGER.error("Failed to create peer for consensus group", e);
        break;
      }
    }
    return StatusUtils.INTERNAL_ERROR;
  }

  @Override
  public TSStatus removeConfigNode(RemoveConfigNodePlan removeConfigNodePlan) {
    TSStatus status = confirmLeader();

    if (status.getCode() == TSStatusCode.SUCCESS_STATUS.getStatusCode()) {
      status = nodeManager.checkConfigNodeBeforeRemove(removeConfigNodePlan);
      if (status.getCode() == TSStatusCode.SUCCESS_STATUS.getStatusCode()) {
        procedureManager.removeConfigNode(removeConfigNodePlan);
      }
    }

    return status;
  }

  @Override
  public TSStatus reportConfigNodeShutdown(TConfigNodeLocation configNodeLocation) {
    TSStatus status = confirmLeader();
    if (status.getCode() == TSStatusCode.SUCCESS_STATUS.getStatusCode()) {
      // Force updating the target ConfigNode's status to Unknown
      getLoadManager()
          .forceUpdateNodeCache(
              NodeType.ConfigNode,
              configNodeLocation.getConfigNodeId(),
              new NodeHeartbeatSample(NodeStatus.Unknown));
      LOGGER.info(
          "[ShutdownHook] The ConfigNode-{} will be shutdown soon, mark it as Unknown",
          configNodeLocation.getConfigNodeId());
    }
    return status;
  }

  @Override
  public TSStatus createFunction(TCreateFunctionReq req) {
    TSStatus status = confirmLeader();
    return status.getCode() == TSStatusCode.SUCCESS_STATUS.getStatusCode()
        ? udfManager.createFunction(req)
        : status;
  }

  @Override
  public TSStatus dropFunction(String udfName) {
    TSStatus status = confirmLeader();
    return status.getCode() == TSStatusCode.SUCCESS_STATUS.getStatusCode()
        ? udfManager.dropFunction(udfName)
        : status;
  }

  @Override
  public TGetUDFTableResp getUDFTable() {
    TSStatus status = confirmLeader();
    return status.getCode() == TSStatusCode.SUCCESS_STATUS.getStatusCode()
        ? udfManager.getUDFTable()
        : new TGetUDFTableResp(status, Collections.emptyList());
  }

  @Override
  public TGetJarInListResp getUDFJar(TGetJarInListReq req) {
    TSStatus status = confirmLeader();
    return status.getCode() == TSStatusCode.SUCCESS_STATUS.getStatusCode()
        ? udfManager.getUDFJar(req)
        : new TGetJarInListResp(status, Collections.emptyList());
  }

  @Override
  public TSStatus createTrigger(TCreateTriggerReq req) {
    TSStatus status = confirmLeader();
    return status.getCode() == TSStatusCode.SUCCESS_STATUS.getStatusCode()
        ? triggerManager.createTrigger(req)
        : status;
  }

  @Override
  public TSStatus dropTrigger(TDropTriggerReq req) {
    TSStatus status = confirmLeader();
    return status.getCode() == TSStatusCode.SUCCESS_STATUS.getStatusCode()
        ? triggerManager.dropTrigger(req)
        : status;
  }

  @Override
  public TGetTriggerTableResp getTriggerTable() {
    TSStatus status = confirmLeader();
    return status.getCode() == TSStatusCode.SUCCESS_STATUS.getStatusCode()
        ? triggerManager.getTriggerTable(false)
        : new TGetTriggerTableResp(status, Collections.emptyList());
  }

  @Override
  public TGetTriggerTableResp getStatefulTriggerTable() {
    TSStatus status = confirmLeader();
    return status.getCode() == TSStatusCode.SUCCESS_STATUS.getStatusCode()
        ? triggerManager.getTriggerTable(true)
        : new TGetTriggerTableResp(status, Collections.emptyList());
  }

  @Override
  public TGetLocationForTriggerResp getLocationOfStatefulTrigger(String triggerName) {
    TSStatus status = confirmLeader();
    return status.getCode() == TSStatusCode.SUCCESS_STATUS.getStatusCode()
        ? triggerManager.getLocationOfStatefulTrigger(triggerName)
        : new TGetLocationForTriggerResp(status);
  }

  @Override
  public TGetJarInListResp getTriggerJar(TGetJarInListReq req) {
    TSStatus status = confirmLeader();
    return status.getCode() == TSStatusCode.SUCCESS_STATUS.getStatusCode()
        ? triggerManager.getTriggerJar(req)
        : new TGetJarInListResp(status, Collections.emptyList());
  }

  @Override
  public TSStatus createPipePlugin(TCreatePipePluginReq req) {
    TSStatus status = confirmLeader();
    return status.getCode() == TSStatusCode.SUCCESS_STATUS.getStatusCode()
        ? pipeManager.getPipePluginCoordinator().createPipePlugin(req)
        : status;
  }

  @Override
  public TSStatus dropPipePlugin(String pipePluginName) {
    TSStatus status = confirmLeader();
    return status.getCode() == TSStatusCode.SUCCESS_STATUS.getStatusCode()
        ? pipeManager.getPipePluginCoordinator().dropPipePlugin(pipePluginName)
        : status;
  }

  @Override
  public TGetPipePluginTableResp getPipePluginTable() {
    TSStatus status = confirmLeader();
    return status.getCode() == TSStatusCode.SUCCESS_STATUS.getStatusCode()
        ? pipeManager.getPipePluginCoordinator().getPipePluginTable()
        : new TGetPipePluginTableResp(status, Collections.emptyList());
  }

  @Override
  public TGetJarInListResp getPipePluginJar(TGetJarInListReq req) {
    TSStatus status = confirmLeader();
    return status.getCode() == TSStatusCode.SUCCESS_STATUS.getStatusCode()
        ? pipeManager.getPipePluginCoordinator().getPipePluginJar(req)
        : new TGetJarInListResp(status, Collections.emptyList());
  }

  @Override
  public TSStatus merge() {
    TSStatus status = confirmLeader();
    return status.getCode() == TSStatusCode.SUCCESS_STATUS.getStatusCode()
        ? RpcUtils.squashResponseStatusList(nodeManager.merge())
        : status;
  }

  @Override
  public TSStatus flush(TFlushReq req) {
    TSStatus status = confirmLeader();
    return status.getCode() == TSStatusCode.SUCCESS_STATUS.getStatusCode()
        ? RpcUtils.squashResponseStatusList(nodeManager.flush(req))
        : status;
  }

  @Override
  public TSStatus clearCache() {
    TSStatus status = confirmLeader();
    return status.getCode() == TSStatusCode.SUCCESS_STATUS.getStatusCode()
        ? RpcUtils.squashResponseStatusList(nodeManager.clearCache())
        : status;
  }

  @Override
  public TSStatus startRepairData() {
    TSStatus status = confirmLeader();
    return status.getCode() == TSStatusCode.SUCCESS_STATUS.getStatusCode()
        ? RpcUtils.squashResponseStatusList(nodeManager.startRpairData())
        : status;
  }

  @Override
  public TSStatus stopRepairData() {
    TSStatus status = confirmLeader();
    return status.getCode() == TSStatusCode.SUCCESS_STATUS.getStatusCode()
        ? RpcUtils.squashResponseStatusList(nodeManager.stopRepairData())
        : status;
  }

  @Override
  public TSStatus loadConfiguration() {
    TSStatus status = confirmLeader();
    return status.getCode() == TSStatusCode.SUCCESS_STATUS.getStatusCode()
        ? RpcUtils.squashResponseStatusList(nodeManager.loadConfiguration())
        : status;
  }

  @Override
  public TSStatus setSystemStatus(String systemStatus) {
    TSStatus status = confirmLeader();
    return status.getCode() == TSStatusCode.SUCCESS_STATUS.getStatusCode()
        ? RpcUtils.squashResponseStatusList(nodeManager.setSystemStatus(systemStatus))
        : status;
  }

  @Override
  public TSStatus setDataNodeStatus(TSetDataNodeStatusReq req) {
    TSStatus status = confirmLeader();
    return status.getCode() == TSStatusCode.SUCCESS_STATUS.getStatusCode()
        ? nodeManager.setDataNodeStatus(req)
        : status;
  }

  @Override
  public TSStatus killQuery(String queryId, int dataNodeId) {
    TSStatus status = confirmLeader();
    return status.getCode() == TSStatusCode.SUCCESS_STATUS.getStatusCode()
        ? nodeManager.killQuery(queryId, dataNodeId)
        : status;
  }

  @Override
  public TGetDataNodeLocationsResp getRunningDataNodeLocations() {
    TSStatus status = confirmLeader();
    return status.getCode() == TSStatusCode.SUCCESS_STATUS.getStatusCode()
        ? new TGetDataNodeLocationsResp(
            new TSStatus(TSStatusCode.SUCCESS_STATUS.getStatusCode()),
            nodeManager.filterDataNodeThroughStatus(NodeStatus.Running).stream()
                .map(TDataNodeConfiguration::getLocation)
                .collect(Collectors.toList()))
        : new TGetDataNodeLocationsResp(status, Collections.emptyList());
  }

  @Override
  public TRegionRouteMapResp getLatestRegionRouteMap() {
    final long retryIntervalInMS = 100;
    TSStatus status = confirmLeader();
    TRegionRouteMapResp resp = new TRegionRouteMapResp(status);

    if (status.getCode() == TSStatusCode.SUCCESS_STATUS.getStatusCode()) {
      for (int retry = 0;
          retry < CONF.getHeartbeatIntervalInMs() * 4L / retryIntervalInMS;
          retry++) {
        AtomicBoolean containsAllRegionGroups = new AtomicBoolean(true);
        Map<TConsensusGroupId, TRegionReplicaSet> regionPriorityMap =
            getLoadManager().getRegionPriorityMap();
        getPartitionManager()
            .getAllReplicaSets()
            .forEach(
                replicaSet -> {
                  if (!regionPriorityMap.containsKey(replicaSet.getRegionId())) {
                    containsAllRegionGroups.set(false);
                  }
                });
        if (containsAllRegionGroups.get()) {
          break;
        }

        try {
          TimeUnit.MILLISECONDS.sleep(retryIntervalInMS);
        } catch (InterruptedException e) {
          Thread.currentThread().interrupt();
          LOGGER.warn("Unexpected interruption during retry getting latest region route map");
        }
      }

      resp.setTimestamp(System.currentTimeMillis());
      resp.setRegionRouteMap(getLoadManager().getRegionPriorityMap());
    }
    return resp;
  }

  @Override
  public UDFManager getUDFManager() {
    return udfManager;
  }

  @Override
  public RegionInfoListResp showRegion(GetRegionInfoListPlan getRegionInfoListPlan) {
    TSStatus status = confirmLeader();
    if (status.getCode() == TSStatusCode.SUCCESS_STATUS.getStatusCode()) {
      return partitionManager.getRegionInfoList(getRegionInfoListPlan);
    } else {
      RegionInfoListResp regionResp = new RegionInfoListResp();
      regionResp.setStatus(status);
      return regionResp;
    }
  }

  @Override
  public TShowDataNodesResp showDataNodes() {
    TSStatus status = confirmLeader();
    TShowDataNodesResp resp = new TShowDataNodesResp();
    if (status.getCode() == TSStatusCode.SUCCESS_STATUS.getStatusCode()) {
      return resp.setDataNodesInfoList(nodeManager.getRegisteredDataNodeInfoList())
          .setStatus(StatusUtils.OK);
    } else {
      return resp.setStatus(status);
    }
  }

  @Override
  public TShowConfigNodesResp showConfigNodes() {
    TSStatus status = confirmLeader();
    TShowConfigNodesResp resp = new TShowConfigNodesResp();
    if (status.getCode() == TSStatusCode.SUCCESS_STATUS.getStatusCode()) {
      return resp.setConfigNodesInfoList(nodeManager.getRegisteredConfigNodeInfoList())
          .setStatus(StatusUtils.OK);
    } else {
      return resp.setStatus(status);
    }
  }

  @Override
  public TShowDatabaseResp showDatabase(TGetDatabaseReq req) {
    TSStatus status = confirmLeader();
    if (status.getCode() == TSStatusCode.SUCCESS_STATUS.getStatusCode()) {
      PathPatternTree scope =
          req.getScopePatternTree() == null
              ? SchemaConstant.ALL_MATCH_SCOPE
              : PathPatternTree.deserialize(ByteBuffer.wrap(req.getScopePatternTree()));
      GetDatabasePlan getDatabasePlan = new GetDatabasePlan(req.getDatabasePathPattern(), scope);
      return getClusterSchemaManager().showDatabase(getDatabasePlan);
    } else {
      return new TShowDatabaseResp().setStatus(status);
    }
  }

  @Override
  public ProcedureManager getProcedureManager() {
    return procedureManager;
  }

  @Override
  public CQManager getCQManager() {
    return cqManager;
  }

  @Override
  public ClusterQuotaManager getClusterQuotaManager() {
    return clusterQuotaManager;
  }

  @Override
  public RetryFailedTasksThread getRetryFailedTasksThread() {
    return retryFailedTasksThread;
  }

  @Override
  public void addMetrics() {
    MetricService.getInstance().addMetricSet(new NodeMetrics(getNodeManager()));
    MetricService.getInstance().addMetricSet(new PartitionMetrics(this));
    getProcedureManager().addMetrics();
  }

  @Override
  public void removeMetrics() {
    MetricService.getInstance().removeMetricSet(new NodeMetrics(getNodeManager()));
    MetricService.getInstance().removeMetricSet(new PartitionMetrics(this));
    getProcedureManager().removeMetrics();
  }

  @Override
  public TSStatus createSchemaTemplate(TCreateSchemaTemplateReq req) {
    TSStatus status = confirmLeader();
    if (status.getCode() == TSStatusCode.SUCCESS_STATUS.getStatusCode()) {
      CreateSchemaTemplatePlan createSchemaTemplatePlan =
          new CreateSchemaTemplatePlan(req.getSerializedTemplate());
      return clusterSchemaManager.createTemplate(createSchemaTemplatePlan);
    } else {
      return status;
    }
  }

  @Override
  public TGetAllTemplatesResp getAllTemplates() {
    TSStatus status = confirmLeader();
    if (status.getCode() == TSStatusCode.SUCCESS_STATUS.getStatusCode()) {
      return clusterSchemaManager.getAllTemplates();
    } else {
      return new TGetAllTemplatesResp().setStatus(status);
    }
  }

  @Override
  public TGetTemplateResp getTemplate(String req) {
    TSStatus status = confirmLeader();
    if (status.getCode() == TSStatusCode.SUCCESS_STATUS.getStatusCode()) {
      return clusterSchemaManager.getTemplate(req);
    } else {
      return new TGetTemplateResp().setStatus(status);
    }
  }

  @Override
  public synchronized TSStatus setSchemaTemplate(TSetSchemaTemplateReq req) {
    TSStatus status = confirmLeader();
    if (status.getCode() == TSStatusCode.SUCCESS_STATUS.getStatusCode()) {
      return procedureManager.setSchemaTemplate(
          req.getQueryId(),
          req.getName(),
          req.getPath(),
          req.isSetIsGeneratedByPipe() && req.isIsGeneratedByPipe());
    } else {
      return status;
    }
  }

  @Override
  public TGetPathsSetTemplatesResp getPathsSetTemplate(TGetPathsSetTemplatesReq req) {
    TSStatus status = confirmLeader();
    if (status.getCode() == TSStatusCode.SUCCESS_STATUS.getStatusCode()) {
      PathPatternTree scope =
          req.getScopePatternTree() == null
              ? SchemaConstant.ALL_MATCH_SCOPE
              : PathPatternTree.deserialize(ByteBuffer.wrap(req.getScopePatternTree()));
      return clusterSchemaManager.getPathsSetTemplate(req.getTemplateName(), scope);
    } else {
      return new TGetPathsSetTemplatesResp(status);
    }
  }

  @Override
  public TSStatus deactivateSchemaTemplate(TDeactivateSchemaTemplateReq req) {
    TSStatus status = confirmLeader();
    if (status.getCode() != TSStatusCode.SUCCESS_STATUS.getStatusCode()) {
      return status;
    }

    PathPatternTree patternTree =
        PathPatternTree.deserialize(ByteBuffer.wrap(req.getPathPatternTree()));

    List<PartialPath> patternList = patternTree.getAllPathPatterns();
    TemplateSetInfoResp templateSetInfoResp = clusterSchemaManager.getTemplateSetInfo(patternList);
    if (templateSetInfoResp.getStatus().getCode() != TSStatusCode.SUCCESS_STATUS.getStatusCode()) {
      return templateSetInfoResp.getStatus();
    }

    Map<PartialPath, List<Template>> templateSetInfo = templateSetInfoResp.getPatternTemplateMap();
    if (templateSetInfo.isEmpty()) {
      return RpcUtils.getStatus(
          TSStatusCode.TEMPLATE_NOT_SET,
          String.format(
              "Device Template %s is not set on any prefix path of %s",
              req.getTemplateName(), patternList));
    }

    if (!req.getTemplateName().equals(ONE_LEVEL_PATH_WILDCARD)) {
      Map<PartialPath, List<Template>> filteredTemplateSetInfo = new HashMap<>();
      for (Map.Entry<PartialPath, List<Template>> entry : templateSetInfo.entrySet()) {
        for (Template template : entry.getValue()) {
          if (template.getName().equals(req.getTemplateName())) {
            filteredTemplateSetInfo.put(entry.getKey(), Collections.singletonList(template));
            break;
          }
        }
      }

      if (filteredTemplateSetInfo.isEmpty()) {
        return RpcUtils.getStatus(
            TSStatusCode.TEMPLATE_NOT_SET,
            String.format(
                "Device Template %s is not set on any prefix path of %s",
                req.getTemplateName(), patternList));
      }

      templateSetInfo = filteredTemplateSetInfo;
    }

    return procedureManager.deactivateTemplate(
        req.getQueryId(),
        templateSetInfo,
        req.isSetIsGeneratedByPipe() && req.isIsGeneratedByPipe());
  }

  @Override
  public synchronized TSStatus unsetSchemaTemplate(TUnsetSchemaTemplateReq req) {
    TSStatus status = confirmLeader();
    if (status.getCode() != TSStatusCode.SUCCESS_STATUS.getStatusCode()) {
      return status;
    }
    Pair<TSStatus, Template> checkResult =
        clusterSchemaManager.checkIsTemplateSetOnPath(req.getTemplateName(), req.getPath());
    if (checkResult.left.getCode() == TSStatusCode.SUCCESS_STATUS.getStatusCode()) {
      try {
        return procedureManager.unsetSchemaTemplate(
            req.getQueryId(),
            checkResult.right,
            new PartialPath(req.getPath()),
            req.isSetIsGeneratedByPipe() && req.isIsGeneratedByPipe());
      } catch (IllegalPathException e) {
        return RpcUtils.getStatus(e.getErrorCode(), e.getMessage());
      }
    } else {
      return checkResult.left;
    }
  }

  @Override
  public TSStatus dropSchemaTemplate(String templateName) {
    TSStatus status = confirmLeader();
    if (status.getCode() == TSStatusCode.SUCCESS_STATUS.getStatusCode()) {
      return clusterSchemaManager.dropSchemaTemplate(templateName);
    } else {
      return status;
    }
  }

  @Override
  public TSStatus alterSchemaTemplate(TAlterSchemaTemplateReq req) {
    TSStatus status = confirmLeader();
    if (status.getCode() == TSStatusCode.SUCCESS_STATUS.getStatusCode()) {
      ByteBuffer buffer = ByteBuffer.wrap(req.getTemplateAlterInfo());
      TemplateAlterOperationType operationType =
          TemplateAlterOperationUtil.parseOperationType(buffer);
      if (operationType.equals(TemplateAlterOperationType.EXTEND_TEMPLATE)) {
        return clusterSchemaManager.extendSchemaTemplate(
            TemplateAlterOperationUtil.parseTemplateExtendInfo(buffer), false);
      }
      return RpcUtils.getStatus(TSStatusCode.UNSUPPORTED_OPERATION);
    } else {
      return status;
    }
  }

  @Override
  public TSStatus deleteTimeSeries(TDeleteTimeSeriesReq req) {
    TSStatus status = confirmLeader();
    if (status.getCode() == TSStatusCode.SUCCESS_STATUS.getStatusCode()) {
      String queryId = req.getQueryId();
      PathPatternTree rawPatternTree =
          PathPatternTree.deserialize(ByteBuffer.wrap(req.getPathPatternTree()));
      boolean isGeneratedByPipe = req.isSetIsGeneratedByPipe() && req.isIsGeneratedByPipe();
      /**
       * If delete pattern is prefix path (such as root.db.**), it may be optimized to delete
       * database plus create database. We need to determine two conditions: whether the pattern
       * ends in **, and that the device is a full path and is matched in the ConfigMTree.
       */
      boolean canOptimize = false;
      HashSet<TDatabaseSchema> deleteDatabaseSchemas = new HashSet<>();
      List<PartialPath> deleteTimeSeriesPatternPaths = new ArrayList<>();
      List<PartialPath> deleteDatabasePatternPaths = new ArrayList<>();
      for (PartialPath path : rawPatternTree.getAllPathPatterns()) {
        if (PathPatternUtil.isMultiLevelMatchWildcard(path.getMeasurement())
            && !path.getDevicePath().hasWildcard()) {
          Map<String, TDatabaseSchema> databaseSchemaMap =
              getClusterSchemaManager().getMatchedDatabaseSchemasByPrefix(path.getDevicePath());
          if (!databaseSchemaMap.isEmpty()) {
            deleteDatabaseSchemas.addAll(databaseSchemaMap.values());
            deleteDatabasePatternPaths.add(path);
            canOptimize = true;
            continue;
          }
        }
        deleteTimeSeriesPatternPaths.add(path);
      }
      if (!canOptimize) {
        return procedureManager.deleteTimeSeries(queryId, rawPatternTree, isGeneratedByPipe);
      }
      // check if the database is using template
      try {
        SchemaUtils.checkSchemaRegionUsingTemplate(this, deleteDatabasePatternPaths);
      } catch (MetadataException e) {
        return RpcUtils.getStatus(e.getErrorCode(), e.getMessage());
      }
      if (!deleteTimeSeriesPatternPaths.isEmpty()) {
        // 1. delete time series that can not be optimized
        PathPatternTree deleteTimeSeriesPatternTree = new PathPatternTree();
        for (PartialPath path : deleteTimeSeriesPatternPaths) {
          deleteTimeSeriesPatternTree.appendPathPattern(path);
        }
        deleteTimeSeriesPatternTree.constructTree();
        status =
            procedureManager.deleteTimeSeries(
                queryId, deleteTimeSeriesPatternTree, isGeneratedByPipe);
      }
      if (status.getCode() == TSStatusCode.SUCCESS_STATUS.getStatusCode()) {
        // 2. delete database
        List<TSStatus> failedStatus = new ArrayList<>();
        status =
            procedureManager.deleteDatabases(
                new ArrayList<>(deleteDatabaseSchemas), isGeneratedByPipe);
        if (status.getCode() != TSStatusCode.SUCCESS_STATUS.getStatusCode()) {
          failedStatus.add(status);
        }
        // 3. create database whatever the delete database operation is successful or not
        for (TDatabaseSchema databaseSchema : deleteDatabaseSchemas) {
          status =
              clusterSchemaManager.setDatabase(
                  new DatabaseSchemaPlan(ConfigPhysicalPlanType.CreateDatabase, databaseSchema),
                  isGeneratedByPipe);
          if (status.getCode() != TSStatusCode.SUCCESS_STATUS.getStatusCode()) {
            failedStatus.add(status);
          }
        }
        // 4. squash or generate status
        if (!failedStatus.isEmpty()) {
          status = RpcUtils.squashResponseStatusList(failedStatus);
        } else {
          status = StatusUtils.OK;
        }
      }
    }
    return status;
  }

  @Override
  public TSStatus deleteLogicalView(TDeleteLogicalViewReq req) {
    TSStatus status = confirmLeader();
    if (status.getCode() == TSStatusCode.SUCCESS_STATUS.getStatusCode()) {
      return procedureManager.deleteLogicalView(req);
    } else {
      return status;
    }
  }

  @Override
  public TSStatus alterLogicalView(TAlterLogicalViewReq req) {
    TSStatus status = confirmLeader();
    if (status.getCode() == TSStatusCode.SUCCESS_STATUS.getStatusCode()) {
      return procedureManager.alterLogicalView(req);
    } else {
      return status;
    }
  }

  @Override
  public TSStatus createPipe(TCreatePipeReq req) {
    TSStatus status = confirmLeader();
    return status.getCode() == TSStatusCode.SUCCESS_STATUS.getStatusCode()
        ? pipeManager.getPipeTaskCoordinator().createPipe(req)
        : status;
  }

  @Override
  public TSStatus alterPipe(TAlterPipeReq req) {
    TSStatus status = confirmLeader();
    return status.getCode() == TSStatusCode.SUCCESS_STATUS.getStatusCode()
        ? pipeManager.getPipeTaskCoordinator().alterPipe(req)
        : status;
  }

  @Override
  public TSStatus startPipe(String pipeName) {
    TSStatus status = confirmLeader();
    return status.getCode() == TSStatusCode.SUCCESS_STATUS.getStatusCode()
        ? pipeManager.getPipeTaskCoordinator().startPipe(pipeName)
        : status;
  }

  @Override
  public TSStatus stopPipe(String pipeName) {
    TSStatus status = confirmLeader();
    return status.getCode() == TSStatusCode.SUCCESS_STATUS.getStatusCode()
        ? pipeManager.getPipeTaskCoordinator().stopPipe(pipeName)
        : status;
  }

  @Override
  public TSStatus dropPipe(String pipeName) {
    TSStatus status = confirmLeader();
    return status.getCode() == TSStatusCode.SUCCESS_STATUS.getStatusCode()
        ? pipeManager.getPipeTaskCoordinator().dropPipe(pipeName)
        : status;
  }

  @Override
  public TShowPipeResp showPipe(TShowPipeReq req) {
    TSStatus status = confirmLeader();
    return status.getCode() == TSStatusCode.SUCCESS_STATUS.getStatusCode()
        ? pipeManager.getPipeTaskCoordinator().showPipes(req)
        : new TShowPipeResp().setStatus(status);
  }

  @Override
  public TGetAllPipeInfoResp getAllPipeInfo() {
    TSStatus status = confirmLeader();
    return status.getCode() == TSStatusCode.SUCCESS_STATUS.getStatusCode()
        ? pipeManager.getPipeTaskCoordinator().getAllPipeInfo()
        : new TGetAllPipeInfoResp(status, Collections.emptyList());
  }

  @Override
  public TSStatus createTopic(TCreateTopicReq req) {
    TSStatus status = confirmLeader();
    return status.getCode() == TSStatusCode.SUCCESS_STATUS.getStatusCode()
        ? subscriptionManager.getSubscriptionCoordinator().createTopic(req)
        : status;
  }

  @Override
  public TSStatus dropTopic(String topicName) {
    TSStatus status = confirmLeader();
    return status.getCode() == TSStatusCode.SUCCESS_STATUS.getStatusCode()
        ? subscriptionManager.getSubscriptionCoordinator().dropTopic(topicName)
        : status;
  }

  @Override
  public TShowTopicResp showTopic(TShowTopicReq req) {
    TSStatus status = confirmLeader();
    return status.getCode() == TSStatusCode.SUCCESS_STATUS.getStatusCode()
        ? subscriptionManager.getSubscriptionCoordinator().showTopic(req)
        : new TShowTopicResp().setStatus(status);
  }

  @Override
  public TGetAllTopicInfoResp getAllTopicInfo() {
    TSStatus status = confirmLeader();
    return status.getCode() == TSStatusCode.SUCCESS_STATUS.getStatusCode()
        ? subscriptionManager.getSubscriptionCoordinator().getAllTopicInfo()
        : new TGetAllTopicInfoResp(status, Collections.emptyList());
  }

  @Override
  public TSStatus createConsumer(TCreateConsumerReq req) {
    TSStatus status = confirmLeader();
    return status.getCode() == TSStatusCode.SUCCESS_STATUS.getStatusCode()
        ? subscriptionManager.getSubscriptionCoordinator().createConsumer(req)
        : status;
  }

  @Override
  public TSStatus closeConsumer(TCloseConsumerReq req) {
    TSStatus status = confirmLeader();
    return status.getCode() == TSStatusCode.SUCCESS_STATUS.getStatusCode()
        ? subscriptionManager.getSubscriptionCoordinator().dropConsumer(req)
        : status;
  }

  @Override
  public TSStatus createSubscription(TSubscribeReq req) {
    TSStatus status = confirmLeader();
    return status.getCode() == TSStatusCode.SUCCESS_STATUS.getStatusCode()
        ? subscriptionManager.getSubscriptionCoordinator().createSubscription(req)
        : status;
  }

  @Override
  public TSStatus dropSubscription(TUnsubscribeReq req) {
    TSStatus status = confirmLeader();
    return status.getCode() == TSStatusCode.SUCCESS_STATUS.getStatusCode()
        ? subscriptionManager.getSubscriptionCoordinator().dropSubscription(req)
        : status;
  }

  @Override
  public TShowSubscriptionResp showSubscription(TShowSubscriptionReq req) {
    TSStatus status = confirmLeader();
    return status.getCode() == TSStatusCode.SUCCESS_STATUS.getStatusCode()
        ? subscriptionManager.getSubscriptionCoordinator().showSubscription(req)
        : new TShowSubscriptionResp().setStatus(status);
  }

  @Override
  public TGetAllSubscriptionInfoResp getAllSubscriptionInfo() {
    TSStatus status = confirmLeader();
    return status.getCode() == TSStatusCode.SUCCESS_STATUS.getStatusCode()
        ? subscriptionManager.getSubscriptionCoordinator().getAllSubscriptionInfo()
        : new TGetAllSubscriptionInfoResp(status, Collections.emptyList());
  }

  @Override
  public TPipeConfigTransferResp handleTransferConfigPlan(TPipeConfigTransferReq req) {
    TSStatus status = confirmLeader();
    if (status.getCode() != TSStatusCode.SUCCESS_STATUS.getStatusCode()) {
      return new TPipeConfigTransferResp(status);
    }
    TPipeTransferResp result =
        PipeConfigNodeAgent.receiver()
            .receive(
                req.getClientId(),
                req.isAirGap
                    ? new AirGapPseudoTPipeTransferRequest()
                        .setVersion(req.version)
                        .setType(req.type)
                        .setBody(req.body)
                    : new TPipeTransferReq(req.version, req.type, req.body));
    return new TPipeConfigTransferResp(result.status).setBody(result.body);
  }

  @Override
  public TSStatus handleClientExit(String clientId) {
    TSStatus status = confirmLeader();
    if (status.getCode() != TSStatusCode.SUCCESS_STATUS.getStatusCode()) {
      return status;
    }
    PipeConfigNodeAgent.receiver().handleClientExit(clientId);
    return new TSStatus(TSStatusCode.SUCCESS_STATUS.getStatusCode());
  }

  @Override
  public TGetRegionIdResp getRegionId(TGetRegionIdReq req) {
    TSStatus status = confirmLeader();
    return status.getCode() == TSStatusCode.SUCCESS_STATUS.getStatusCode()
        ? partitionManager.getRegionId(req).convertToRpcGetRegionIdResp()
        : new TGetRegionIdResp(status);
  }

  @Override
  public TGetTimeSlotListResp getTimeSlotList(TGetTimeSlotListReq req) {
    TSStatus status = confirmLeader();
    return status.getCode() == TSStatusCode.SUCCESS_STATUS.getStatusCode()
        ? partitionManager.getTimeSlotList(req).convertToRpcGetTimeSlotListResp()
        : new TGetTimeSlotListResp(status);
  }

  @Override
  public TCountTimeSlotListResp countTimeSlotList(TCountTimeSlotListReq req) {
    TSStatus status = confirmLeader();
    return status.getCode() == TSStatusCode.SUCCESS_STATUS.getStatusCode()
        ? partitionManager.countTimeSlotList(req).convertToRpcCountTimeSlotListResp()
        : new TCountTimeSlotListResp(status);
  }

  @Override
  public TGetSeriesSlotListResp getSeriesSlotList(TGetSeriesSlotListReq req) {
    TSStatus status = confirmLeader();
    return status.getCode() == TSStatusCode.SUCCESS_STATUS.getStatusCode()
        ? partitionManager.getSeriesSlotList(req).convertToRpcGetSeriesSlotListResp()
        : new TGetSeriesSlotListResp(status);
  }

  @Override
  public TSStatus migrateRegion(TMigrateRegionReq req) {
    TSStatus status = confirmLeader();
    return status.getCode() == TSStatusCode.SUCCESS_STATUS.getStatusCode()
        ? procedureManager.migrateRegion(req)
        : status;
  }

  @Override
  public TSStatus createCQ(TCreateCQReq req) {
    TSStatus status = confirmLeader();
    return status.getCode() == TSStatusCode.SUCCESS_STATUS.getStatusCode()
        ? cqManager.createCQ(req)
        : status;
  }

  @Override
  public TSStatus dropCQ(TDropCQReq req) {
    TSStatus status = confirmLeader();
    return status.getCode() == TSStatusCode.SUCCESS_STATUS.getStatusCode()
        ? cqManager.dropCQ(req)
        : status;
  }

  @Override
  public TShowCQResp showCQ() {
    TSStatus status = confirmLeader();
    return status.getCode() == TSStatusCode.SUCCESS_STATUS.getStatusCode()
        ? cqManager.showCQ()
        : new TShowCQResp(status, Collections.emptyList());
  }

  /**
   * Get all related schemaRegion which may contains the timeseries matched by given patternTree.
   */
  public Map<TConsensusGroupId, TRegionReplicaSet> getRelatedSchemaRegionGroup(
      PathPatternTree patternTree) {
    Map<String, Map<TSeriesPartitionSlot, TConsensusGroupId>> schemaPartitionTable =
        getSchemaPartition(patternTree).getSchemaPartitionTable();

    List<TRegionReplicaSet> allRegionReplicaSets = getPartitionManager().getAllReplicaSets();
    Set<TConsensusGroupId> groupIdSet =
        schemaPartitionTable.values().stream()
            .flatMap(m -> m.values().stream())
            .collect(Collectors.toSet());
    Map<TConsensusGroupId, TRegionReplicaSet> filteredRegionReplicaSets = new HashMap<>();
    for (TRegionReplicaSet regionReplicaSet : allRegionReplicaSets) {
      if (groupIdSet.contains(regionReplicaSet.getRegionId())) {
        filteredRegionReplicaSets.put(regionReplicaSet.getRegionId(), regionReplicaSet);
      }
    }
    return filteredRegionReplicaSets;
  }

  /**
   * Get all related dataRegion which may contains the data of specific timeseries matched by given
   * patternTree
   */
  public Map<TConsensusGroupId, TRegionReplicaSet> getRelatedDataRegionGroup(
      PathPatternTree patternTree) {
    // Get all databases and slots by getting schemaengine partition
    Map<String, Map<TSeriesPartitionSlot, TConsensusGroupId>> schemaPartitionTable =
        getSchemaPartition(patternTree).getSchemaPartitionTable();

    // Construct request for getting data partition
    Map<String, Map<TSeriesPartitionSlot, TTimeSlotList>> partitionSlotsMap = new HashMap<>();
    schemaPartitionTable.forEach(
        (key, value) -> {
          Map<TSeriesPartitionSlot, TTimeSlotList> slotListMap = new HashMap<>();
          value
              .keySet()
              .forEach(
                  slot ->
                      slotListMap.put(
                          slot, new TTimeSlotList(Collections.emptyList(), true, true)));
          partitionSlotsMap.put(key, slotListMap);
        });

    // Get all data partitions
    GetDataPartitionPlan getDataPartitionPlan = new GetDataPartitionPlan(partitionSlotsMap);
    Map<String, Map<TSeriesPartitionSlot, Map<TTimePartitionSlot, List<TConsensusGroupId>>>>
        dataPartitionTable = getDataPartition(getDataPartitionPlan).getDataPartitionTable();

    // Get all region replicaset of target data partitions
    List<TRegionReplicaSet> allRegionReplicaSets = getPartitionManager().getAllReplicaSets();
    Set<TConsensusGroupId> groupIdSet =
        dataPartitionTable.values().stream()
            .flatMap(
                tSeriesPartitionSlotMapMap ->
                    tSeriesPartitionSlotMapMap.values().stream()
                        .flatMap(
                            tTimePartitionSlotListMap ->
                                tTimePartitionSlotListMap.values().stream()
                                    .flatMap(Collection::stream)))
            .collect(Collectors.toSet());
    Map<TConsensusGroupId, TRegionReplicaSet> filteredRegionReplicaSets = new HashMap<>();
    for (TRegionReplicaSet regionReplicaSet : allRegionReplicaSets) {
      if (groupIdSet.contains(regionReplicaSet.getRegionId())) {
        filteredRegionReplicaSets.put(regionReplicaSet.getRegionId(), regionReplicaSet);
      }
    }
    return filteredRegionReplicaSets;
  }

  public TSStatus transfer(List<TDataNodeLocation> newUnknownDataList) {
    Map<Integer, TDataNodeLocation> runningDataNodeLocationMap = new HashMap<>();
    nodeManager
        .filterDataNodeThroughStatus(NodeStatus.Running)
        .forEach(
            dataNodeConfiguration ->
                runningDataNodeLocationMap.put(
                    dataNodeConfiguration.getLocation().getDataNodeId(),
                    dataNodeConfiguration.getLocation()));
    if (runningDataNodeLocationMap.isEmpty()) {
      // No running DataNode, will not transfer and print log
      return new TSStatus(TSStatusCode.EXECUTE_STATEMENT_ERROR.getStatusCode());
    }

    newUnknownDataList.forEach(
        dataNodeLocation -> runningDataNodeLocationMap.remove(dataNodeLocation.getDataNodeId()));

    LOGGER.info("Start transfer of {}", newUnknownDataList);
    // Transfer trigger
    TSStatus transferResult =
        triggerManager.transferTrigger(newUnknownDataList, runningDataNodeLocationMap);
    if (transferResult.getCode() != TSStatusCode.SUCCESS_STATUS.getStatusCode()) {
      LOGGER.warn("Fail to transfer because {}, will retry", transferResult.getMessage());
    }

    return transferResult;
  }

  @Override
  public TSStatus setSpaceQuota(TSetSpaceQuotaReq req) {
    TSStatus status = confirmLeader();
    return status.getCode() == TSStatusCode.SUCCESS_STATUS.getStatusCode()
        ? clusterQuotaManager.setSpaceQuota(req)
        : status;
  }

  public TSpaceQuotaResp showSpaceQuota(List<String> databases) {
    TSStatus status = confirmLeader();
    return status.getCode() == TSStatusCode.SUCCESS_STATUS.getStatusCode()
        ? clusterQuotaManager.showSpaceQuota(databases)
        : new TSpaceQuotaResp(status);
  }

  public TSpaceQuotaResp getSpaceQuota() {
    TSStatus status = confirmLeader();
    return status.getCode() == TSStatusCode.SUCCESS_STATUS.getStatusCode()
        ? clusterQuotaManager.getSpaceQuota()
        : new TSpaceQuotaResp(status);
  }

  public TSStatus setThrottleQuota(TSetThrottleQuotaReq req) {
    TSStatus status = confirmLeader();
    return status.getCode() == TSStatusCode.SUCCESS_STATUS.getStatusCode()
        ? clusterQuotaManager.setThrottleQuota(req)
        : status;
  }

  public TThrottleQuotaResp showThrottleQuota(TShowThrottleReq req) {
    TSStatus status = confirmLeader();
    return status.getCode() == TSStatusCode.SUCCESS_STATUS.getStatusCode()
        ? clusterQuotaManager.showThrottleQuota(req)
        : new TThrottleQuotaResp(status);
  }

  public TThrottleQuotaResp getThrottleQuota() {
    TSStatus status = confirmLeader();
    return status.getCode() == TSStatusCode.SUCCESS_STATUS.getStatusCode()
        ? clusterQuotaManager.getThrottleQuota()
        : new TThrottleQuotaResp(status);
  }
}<|MERGE_RESOLUTION|>--- conflicted
+++ resolved
@@ -620,7 +620,6 @@
   }
 
   @Override
-<<<<<<< HEAD
   public DataSet showAllTTL(ShowTTLPlan showTTLPlan) {
     TSStatus status = confirmLeader();
     if (status.getCode() == TSStatusCode.SUCCESS_STATUS.getStatusCode()) {
@@ -633,10 +632,7 @@
   }
 
   @Override
-  public synchronized TSStatus setDatabase(DatabaseSchemaPlan databaseSchemaPlan) {
-=======
   public TSStatus setDatabase(DatabaseSchemaPlan databaseSchemaPlan) {
->>>>>>> a8f3ca3f
     TSStatus status = confirmLeader();
     if (status.getCode() == TSStatusCode.SUCCESS_STATUS.getStatusCode()) {
       return clusterSchemaManager.setDatabase(databaseSchemaPlan, false);
