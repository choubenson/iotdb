/*
 * Licensed to the Apache Software Foundation (ASF) under one
 * or more contributor license agreements.  See the NOTICE file
 * distributed with this work for additional information
 * regarding copyright ownership.  The ASF licenses this file
 * to you under the Apache License, Version 2.0 (the
 * "License"); you may not use this file except in compliance
 * with the License.  You may obtain a copy of the License at
 *
 *     http://www.apache.org/licenses/LICENSE-2.0
 *
 * Unless required by applicable law or agreed to in writing,
 * software distributed under the License is distributed on an
 * "AS IS" BASIS, WITHOUT WARRANTIES OR CONDITIONS OF ANY
 * KIND, either express or implied.  See the License for the
 * specific language governing permissions and limitations
 * under the License.
 */

package org.apache.iotdb.confignode.manager;

import org.apache.iotdb.common.rpc.thrift.TConfigNodeLocation;
import org.apache.iotdb.common.rpc.thrift.TConsensusGroupId;
import org.apache.iotdb.common.rpc.thrift.TDataNodeConfiguration;
import org.apache.iotdb.common.rpc.thrift.TDataNodeLocation;
import org.apache.iotdb.common.rpc.thrift.TFlushReq;
import org.apache.iotdb.common.rpc.thrift.TRegionReplicaSet;
import org.apache.iotdb.common.rpc.thrift.TSStatus;
import org.apache.iotdb.common.rpc.thrift.TSchemaNode;
import org.apache.iotdb.common.rpc.thrift.TSeriesPartitionSlot;
import org.apache.iotdb.common.rpc.thrift.TSetSpaceQuotaReq;
import org.apache.iotdb.common.rpc.thrift.TSetThrottleQuotaReq;
import org.apache.iotdb.common.rpc.thrift.TTimePartitionSlot;
import org.apache.iotdb.commons.auth.AuthException;
import org.apache.iotdb.commons.cluster.NodeStatus;
import org.apache.iotdb.commons.cluster.NodeType;
import org.apache.iotdb.commons.conf.CommonConfig;
import org.apache.iotdb.commons.conf.CommonDescriptor;
import org.apache.iotdb.commons.conf.IoTDBConstant;
import org.apache.iotdb.commons.exception.IllegalPathException;
import org.apache.iotdb.commons.path.PartialPath;
import org.apache.iotdb.commons.path.PathPatternTree;
import org.apache.iotdb.commons.path.PathPatternUtil;
import org.apache.iotdb.commons.pipe.connector.payload.airgap.AirGapPseudoTPipeTransferRequest;
import org.apache.iotdb.commons.schema.SchemaConstant;
import org.apache.iotdb.commons.schema.ttl.TTLCache;
import org.apache.iotdb.commons.service.metric.MetricService;
import org.apache.iotdb.commons.utils.AuthUtils;
import org.apache.iotdb.commons.utils.PathUtils;
import org.apache.iotdb.commons.utils.StatusUtils;
import org.apache.iotdb.confignode.conf.ConfigNodeConfig;
import org.apache.iotdb.confignode.conf.ConfigNodeDescriptor;
import org.apache.iotdb.confignode.conf.SystemPropertiesUtils;
import org.apache.iotdb.confignode.consensus.request.ConfigPhysicalPlanType;
import org.apache.iotdb.confignode.consensus.request.auth.AuthorPlan;
import org.apache.iotdb.confignode.consensus.request.read.database.CountDatabasePlan;
import org.apache.iotdb.confignode.consensus.request.read.database.GetDatabasePlan;
import org.apache.iotdb.confignode.consensus.request.read.datanode.GetDataNodeConfigurationPlan;
import org.apache.iotdb.confignode.consensus.request.read.partition.GetDataPartitionPlan;
import org.apache.iotdb.confignode.consensus.request.read.partition.GetNodePathsPartitionPlan;
import org.apache.iotdb.confignode.consensus.request.read.partition.GetOrCreateDataPartitionPlan;
import org.apache.iotdb.confignode.consensus.request.read.partition.GetOrCreateSchemaPartitionPlan;
import org.apache.iotdb.confignode.consensus.request.read.partition.GetSchemaPartitionPlan;
import org.apache.iotdb.confignode.consensus.request.read.region.GetRegionInfoListPlan;
import org.apache.iotdb.confignode.consensus.request.read.ttl.ShowTTLPlan;
import org.apache.iotdb.confignode.consensus.request.write.confignode.RemoveConfigNodePlan;
import org.apache.iotdb.confignode.consensus.request.write.database.DatabaseSchemaPlan;
import org.apache.iotdb.confignode.consensus.request.write.database.SetDataReplicationFactorPlan;
import org.apache.iotdb.confignode.consensus.request.write.database.SetSchemaReplicationFactorPlan;
import org.apache.iotdb.confignode.consensus.request.write.database.SetTTLPlan;
import org.apache.iotdb.confignode.consensus.request.write.database.SetTimePartitionIntervalPlan;
import org.apache.iotdb.confignode.consensus.request.write.datanode.RemoveDataNodePlan;
import org.apache.iotdb.confignode.consensus.request.write.template.CreateSchemaTemplatePlan;
import org.apache.iotdb.confignode.consensus.response.auth.PermissionInfoResp;
import org.apache.iotdb.confignode.consensus.response.database.CountDatabaseResp;
import org.apache.iotdb.confignode.consensus.response.database.DatabaseSchemaResp;
import org.apache.iotdb.confignode.consensus.response.datanode.ConfigurationResp;
import org.apache.iotdb.confignode.consensus.response.datanode.DataNodeConfigurationResp;
import org.apache.iotdb.confignode.consensus.response.datanode.DataNodeRegisterResp;
import org.apache.iotdb.confignode.consensus.response.datanode.DataNodeToStatusResp;
import org.apache.iotdb.confignode.consensus.response.partition.DataPartitionResp;
import org.apache.iotdb.confignode.consensus.response.partition.RegionInfoListResp;
import org.apache.iotdb.confignode.consensus.response.partition.SchemaNodeManagementResp;
import org.apache.iotdb.confignode.consensus.response.partition.SchemaPartitionResp;
import org.apache.iotdb.confignode.consensus.response.template.TemplateSetInfoResp;
import org.apache.iotdb.confignode.consensus.response.ttl.ShowTTLResp;
import org.apache.iotdb.confignode.consensus.statemachine.ConfigRegionStateMachine;
import org.apache.iotdb.confignode.manager.consensus.ConsensusManager;
import org.apache.iotdb.confignode.manager.cq.CQManager;
import org.apache.iotdb.confignode.manager.load.LoadManager;
import org.apache.iotdb.confignode.manager.load.cache.node.NodeHeartbeatSample;
import org.apache.iotdb.confignode.manager.node.ClusterNodeStartUtils;
import org.apache.iotdb.confignode.manager.node.NodeManager;
import org.apache.iotdb.confignode.manager.node.NodeMetrics;
import org.apache.iotdb.confignode.manager.partition.PartitionManager;
import org.apache.iotdb.confignode.manager.partition.PartitionMetrics;
import org.apache.iotdb.confignode.manager.pipe.agent.PipeConfigNodeAgent;
import org.apache.iotdb.confignode.manager.pipe.coordinator.PipeManager;
import org.apache.iotdb.confignode.manager.schema.ClusterSchemaManager;
import org.apache.iotdb.confignode.manager.schema.ClusterSchemaQuotaStatistics;
import org.apache.iotdb.confignode.manager.subscription.SubscriptionManager;
import org.apache.iotdb.confignode.persistence.AuthorInfo;
import org.apache.iotdb.confignode.persistence.ClusterInfo;
import org.apache.iotdb.confignode.persistence.ProcedureInfo;
import org.apache.iotdb.confignode.persistence.TTLInfo;
import org.apache.iotdb.confignode.persistence.TriggerInfo;
import org.apache.iotdb.confignode.persistence.UDFInfo;
import org.apache.iotdb.confignode.persistence.cq.CQInfo;
import org.apache.iotdb.confignode.persistence.executor.ConfigPlanExecutor;
import org.apache.iotdb.confignode.persistence.node.NodeInfo;
import org.apache.iotdb.confignode.persistence.partition.PartitionInfo;
import org.apache.iotdb.confignode.persistence.pipe.PipeInfo;
import org.apache.iotdb.confignode.persistence.quota.QuotaInfo;
import org.apache.iotdb.confignode.persistence.schema.ClusterSchemaInfo;
import org.apache.iotdb.confignode.persistence.subscription.SubscriptionInfo;
import org.apache.iotdb.confignode.rpc.thrift.TAlterLogicalViewReq;
import org.apache.iotdb.confignode.rpc.thrift.TAlterPipeReq;
import org.apache.iotdb.confignode.rpc.thrift.TAlterSchemaTemplateReq;
import org.apache.iotdb.confignode.rpc.thrift.TAuthizedPatternTreeResp;
import org.apache.iotdb.confignode.rpc.thrift.TCloseConsumerReq;
import org.apache.iotdb.confignode.rpc.thrift.TClusterParameters;
import org.apache.iotdb.confignode.rpc.thrift.TConfigNodeRegisterReq;
import org.apache.iotdb.confignode.rpc.thrift.TConfigNodeRegisterResp;
import org.apache.iotdb.confignode.rpc.thrift.TCountTimeSlotListReq;
import org.apache.iotdb.confignode.rpc.thrift.TCountTimeSlotListResp;
import org.apache.iotdb.confignode.rpc.thrift.TCreateCQReq;
import org.apache.iotdb.confignode.rpc.thrift.TCreateConsumerReq;
import org.apache.iotdb.confignode.rpc.thrift.TCreateFunctionReq;
import org.apache.iotdb.confignode.rpc.thrift.TCreatePipePluginReq;
import org.apache.iotdb.confignode.rpc.thrift.TCreatePipeReq;
import org.apache.iotdb.confignode.rpc.thrift.TCreateSchemaTemplateReq;
import org.apache.iotdb.confignode.rpc.thrift.TCreateTopicReq;
import org.apache.iotdb.confignode.rpc.thrift.TCreateTriggerReq;
import org.apache.iotdb.confignode.rpc.thrift.TDataNodeRegisterReq;
import org.apache.iotdb.confignode.rpc.thrift.TDataNodeRestartReq;
import org.apache.iotdb.confignode.rpc.thrift.TDataNodeRestartResp;
import org.apache.iotdb.confignode.rpc.thrift.TDataPartitionTableResp;
import org.apache.iotdb.confignode.rpc.thrift.TDatabaseSchema;
import org.apache.iotdb.confignode.rpc.thrift.TDeactivateSchemaTemplateReq;
import org.apache.iotdb.confignode.rpc.thrift.TDeleteDatabasesReq;
import org.apache.iotdb.confignode.rpc.thrift.TDeleteLogicalViewReq;
import org.apache.iotdb.confignode.rpc.thrift.TDeleteTimeSeriesReq;
import org.apache.iotdb.confignode.rpc.thrift.TDropCQReq;
import org.apache.iotdb.confignode.rpc.thrift.TDropTriggerReq;
import org.apache.iotdb.confignode.rpc.thrift.TGetAllPipeInfoResp;
import org.apache.iotdb.confignode.rpc.thrift.TGetAllSubscriptionInfoResp;
import org.apache.iotdb.confignode.rpc.thrift.TGetAllTemplatesResp;
import org.apache.iotdb.confignode.rpc.thrift.TGetAllTopicInfoResp;
import org.apache.iotdb.confignode.rpc.thrift.TGetDataNodeLocationsResp;
import org.apache.iotdb.confignode.rpc.thrift.TGetDatabaseReq;
import org.apache.iotdb.confignode.rpc.thrift.TGetJarInListReq;
import org.apache.iotdb.confignode.rpc.thrift.TGetJarInListResp;
import org.apache.iotdb.confignode.rpc.thrift.TGetLocationForTriggerResp;
import org.apache.iotdb.confignode.rpc.thrift.TGetPathsSetTemplatesReq;
import org.apache.iotdb.confignode.rpc.thrift.TGetPathsSetTemplatesResp;
import org.apache.iotdb.confignode.rpc.thrift.TGetPipePluginTableResp;
import org.apache.iotdb.confignode.rpc.thrift.TGetRegionIdReq;
import org.apache.iotdb.confignode.rpc.thrift.TGetRegionIdResp;
import org.apache.iotdb.confignode.rpc.thrift.TGetSeriesSlotListReq;
import org.apache.iotdb.confignode.rpc.thrift.TGetSeriesSlotListResp;
import org.apache.iotdb.confignode.rpc.thrift.TGetTemplateResp;
import org.apache.iotdb.confignode.rpc.thrift.TGetTimeSlotListReq;
import org.apache.iotdb.confignode.rpc.thrift.TGetTimeSlotListResp;
import org.apache.iotdb.confignode.rpc.thrift.TGetTriggerTableResp;
import org.apache.iotdb.confignode.rpc.thrift.TGetUDFTableResp;
import org.apache.iotdb.confignode.rpc.thrift.TMigrateRegionReq;
import org.apache.iotdb.confignode.rpc.thrift.TNodeVersionInfo;
import org.apache.iotdb.confignode.rpc.thrift.TPermissionInfoResp;
import org.apache.iotdb.confignode.rpc.thrift.TPipeConfigTransferReq;
import org.apache.iotdb.confignode.rpc.thrift.TPipeConfigTransferResp;
import org.apache.iotdb.confignode.rpc.thrift.TRegionRouteMapResp;
import org.apache.iotdb.confignode.rpc.thrift.TSchemaNodeManagementResp;
import org.apache.iotdb.confignode.rpc.thrift.TSchemaPartitionTableResp;
import org.apache.iotdb.confignode.rpc.thrift.TSetDataNodeStatusReq;
import org.apache.iotdb.confignode.rpc.thrift.TSetSchemaTemplateReq;
import org.apache.iotdb.confignode.rpc.thrift.TShowCQResp;
import org.apache.iotdb.confignode.rpc.thrift.TShowClusterResp;
import org.apache.iotdb.confignode.rpc.thrift.TShowConfigNodesResp;
import org.apache.iotdb.confignode.rpc.thrift.TShowDataNodesResp;
import org.apache.iotdb.confignode.rpc.thrift.TShowDatabaseResp;
import org.apache.iotdb.confignode.rpc.thrift.TShowPipeReq;
import org.apache.iotdb.confignode.rpc.thrift.TShowPipeResp;
import org.apache.iotdb.confignode.rpc.thrift.TShowSubscriptionReq;
import org.apache.iotdb.confignode.rpc.thrift.TShowSubscriptionResp;
import org.apache.iotdb.confignode.rpc.thrift.TShowThrottleReq;
import org.apache.iotdb.confignode.rpc.thrift.TShowTopicReq;
import org.apache.iotdb.confignode.rpc.thrift.TShowTopicResp;
import org.apache.iotdb.confignode.rpc.thrift.TShowVariablesResp;
import org.apache.iotdb.confignode.rpc.thrift.TSpaceQuotaResp;
import org.apache.iotdb.confignode.rpc.thrift.TSubscribeReq;
import org.apache.iotdb.confignode.rpc.thrift.TThrottleQuotaResp;
import org.apache.iotdb.confignode.rpc.thrift.TTimeSlotList;
import org.apache.iotdb.confignode.rpc.thrift.TUnsetSchemaTemplateReq;
import org.apache.iotdb.confignode.rpc.thrift.TUnsubscribeReq;
import org.apache.iotdb.consensus.common.DataSet;
import org.apache.iotdb.consensus.exception.ConsensusException;
import org.apache.iotdb.db.schemaengine.template.Template;
import org.apache.iotdb.db.schemaengine.template.TemplateAlterOperationType;
import org.apache.iotdb.db.schemaengine.template.alter.TemplateAlterOperationUtil;
import org.apache.iotdb.rpc.RpcUtils;
import org.apache.iotdb.rpc.TSStatusCode;
import org.apache.iotdb.service.rpc.thrift.TPipeTransferReq;
import org.apache.iotdb.service.rpc.thrift.TPipeTransferResp;
import org.apache.iotdb.tsfile.utils.Pair;

import org.slf4j.Logger;
import org.slf4j.LoggerFactory;

import java.io.IOException;
import java.nio.ByteBuffer;
import java.util.ArrayList;
import java.util.Arrays;
import java.util.Collection;
import java.util.Collections;
import java.util.Comparator;
import java.util.HashMap;
import java.util.HashSet;
import java.util.List;
import java.util.Map;
import java.util.Set;
import java.util.concurrent.TimeUnit;
import java.util.concurrent.atomic.AtomicReference;
import java.util.stream.Collectors;

import static org.apache.iotdb.commons.conf.IoTDBConstant.ONE_LEVEL_PATH_WILDCARD;

/** Entry of all management, AssignPartitionManager, AssignRegionManager. */
public class ConfigManager implements IManager {

  private static final Logger LOGGER = LoggerFactory.getLogger(ConfigManager.class);

  private static final ConfigNodeConfig CONF = ConfigNodeDescriptor.getInstance().getConf();
  private static final CommonConfig COMMON_CONF = CommonDescriptor.getInstance().getConfig();

  /** Manage PartitionTable read/write requests through the ConsensusLayer. */
  private final AtomicReference<ConsensusManager> consensusManager = new AtomicReference<>();

  /** Manage cluster-level info */
  private final ClusterManager clusterManager;

  /** Manage cluster node. */
  private final NodeManager nodeManager;

  /** Manage cluster schema engine. */
  private final ClusterSchemaManager clusterSchemaManager;

  /** Manage cluster regions and partitions. */
  private final PartitionManager partitionManager;

  /** Manage cluster authorization. */
  private final PermissionManager permissionManager;

  /** Manage load balancing. */
  private final LoadManager loadManager;

  /** Manage procedure. */
  private final ProcedureManager procedureManager;

  /** UDF. */
  private final UDFManager udfManager;

  /** Manage Trigger. */
  private final TriggerManager triggerManager;

  /** CQ. */
  private final CQManager cqManager;

  /** Pipe */
  private final PipeManager pipeManager;

  /** Manage quotas */
  private final ClusterQuotaManager clusterQuotaManager;

<<<<<<< HEAD
  private final TTLManager ttlManager;
=======
  /** Subscription */
  private final SubscriptionManager subscriptionManager;
>>>>>>> 08b3772a

  private final ConfigRegionStateMachine stateMachine;

  private final RetryFailedTasksThread retryFailedTasksThread;

  private static final String DATABASE = "\tDatabase=";

  public ConfigManager() throws IOException {
    // Build the persistence module
    ClusterInfo clusterInfo = new ClusterInfo();
    NodeInfo nodeInfo = new NodeInfo();
    ClusterSchemaInfo clusterSchemaInfo = new ClusterSchemaInfo();
    PartitionInfo partitionInfo = new PartitionInfo();
    AuthorInfo authorInfo = new AuthorInfo();
    ProcedureInfo procedureInfo = new ProcedureInfo(this);
    UDFInfo udfInfo = new UDFInfo();
    TriggerInfo triggerInfo = new TriggerInfo();
    CQInfo cqInfo = new CQInfo();
    PipeInfo pipeInfo = new PipeInfo();
    QuotaInfo quotaInfo = new QuotaInfo();
<<<<<<< HEAD
    TTLInfo ttlInfo = new TTLInfo();
=======
    SubscriptionInfo subscriptionInfo = new SubscriptionInfo();
>>>>>>> 08b3772a

    // Build state machine and executor
    ConfigPlanExecutor executor =
        new ConfigPlanExecutor(
            clusterInfo,
            nodeInfo,
            clusterSchemaInfo,
            partitionInfo,
            authorInfo,
            procedureInfo,
            udfInfo,
            triggerInfo,
            cqInfo,
            pipeInfo,
<<<<<<< HEAD
            quotaInfo,
            ttlInfo);
=======
            subscriptionInfo,
            quotaInfo);
>>>>>>> 08b3772a
    this.stateMachine = new ConfigRegionStateMachine(this, executor);

    // Build the manager module
    this.clusterManager = new ClusterManager(this, clusterInfo);
    this.nodeManager = new NodeManager(this, nodeInfo);
    this.clusterSchemaManager =
        new ClusterSchemaManager(
            this,
            clusterSchemaInfo,
            new ClusterSchemaQuotaStatistics(
                COMMON_CONF.getSeriesLimitThreshold(), COMMON_CONF.getDeviceLimitThreshold()));
    this.partitionManager = new PartitionManager(this, partitionInfo);
    this.permissionManager = new PermissionManager(this, authorInfo);
    this.procedureManager = new ProcedureManager(this, procedureInfo);
    this.udfManager = new UDFManager(this, udfInfo);
    this.triggerManager = new TriggerManager(this, triggerInfo);
    this.cqManager = new CQManager(this);
    this.pipeManager = new PipeManager(this, pipeInfo);
    this.subscriptionManager = new SubscriptionManager(this, subscriptionInfo);

    // 1. keep PipeManager initialization before LoadManager initialization, because
    // LoadManager will register PipeManager as a listener.
    // 2. keep RetryFailedTasksThread initialization after LoadManager initialization,
    // because RetryFailedTasksThread will keep a reference of LoadManager.
    this.loadManager = new LoadManager(this);

    this.retryFailedTasksThread = new RetryFailedTasksThread(this);
    this.clusterQuotaManager = new ClusterQuotaManager(this, quotaInfo);
    this.ttlManager = new TTLManager(this, ttlInfo);
  }

  public void initConsensusManager() throws IOException {
    this.consensusManager.set(new ConsensusManager(this, this.stateMachine));
    this.consensusManager.get().start();
  }

  public void close() throws IOException {
    if (consensusManager.get() != null) {
      consensusManager.get().close();
    }
    if (partitionManager != null) {
      partitionManager.getRegionMaintainer().shutdown();
    }
    if (procedureManager != null) {
      procedureManager.stopExecutor();
    }
  }

  @Override
  public DataSet getSystemConfiguration() {
    TSStatus status = confirmLeader();
    ConfigurationResp dataSet;
    // Notice: The Seed-ConfigNode must also have the privilege to give system configuration.
    // Otherwise, the IoTDB-cluster will not have the ability to restart from scratch.
    if (status.getCode() == TSStatusCode.SUCCESS_STATUS.getStatusCode()
        || ConfigNodeDescriptor.getInstance().isSeedConfigNode()
        || SystemPropertiesUtils.isSeedConfigNode()) {
      dataSet = (ConfigurationResp) nodeManager.getSystemConfiguration();
    } else {
      dataSet = new ConfigurationResp();
      dataSet.setStatus(status);
    }
    return dataSet;
  }

  @Override
  public DataSet registerDataNode(TDataNodeRegisterReq req) {
    TSStatus status = confirmLeader();
    if (status.getCode() == TSStatusCode.SUCCESS_STATUS.getStatusCode()) {
      status =
          ClusterNodeStartUtils.confirmNodeRegistration(
              NodeType.DataNode,
              req.getClusterName(),
              req.getDataNodeConfiguration().getLocation(),
              this);
      if (status.getCode() == TSStatusCode.SUCCESS_STATUS.getStatusCode()) {
        return nodeManager.registerDataNode(req);
      }
    }
    DataNodeRegisterResp resp = new DataNodeRegisterResp();
    resp.setStatus(status);
    resp.setConfigNodeList(getNodeManager().getRegisteredConfigNodes());
    return resp;
  }

  @Override
  public TDataNodeRestartResp restartDataNode(TDataNodeRestartReq req) {
    TSStatus status = confirmLeader();
    if (status.getCode() == TSStatusCode.SUCCESS_STATUS.getStatusCode()) {
      status =
          ClusterNodeStartUtils.confirmNodeRestart(
              NodeType.DataNode,
              req.getClusterName(),
              req.getDataNodeConfiguration().getLocation().getDataNodeId(),
              req.getDataNodeConfiguration().getLocation(),
              this);
      if (status.getCode() == TSStatusCode.SUCCESS_STATUS.getStatusCode()) {
        return nodeManager.updateDataNodeIfNecessary(req);
      }
    }
    return new TDataNodeRestartResp()
        .setStatus(status)
        .setConfigNodeList(getNodeManager().getRegisteredConfigNodes());
  }

  @Override
  public DataSet removeDataNode(RemoveDataNodePlan removeDataNodePlan) {
    TSStatus status = confirmLeader();
    if (status.getCode() == TSStatusCode.SUCCESS_STATUS.getStatusCode()) {
      return nodeManager.removeDataNode(removeDataNodePlan);
    } else {
      DataNodeToStatusResp dataSet = new DataNodeToStatusResp();
      dataSet.setStatus(status);
      return dataSet;
    }
  }

  @Override
  public TSStatus reportDataNodeShutdown(TDataNodeLocation dataNodeLocation) {
    TSStatus status = confirmLeader();
    if (status.getCode() == TSStatusCode.SUCCESS_STATUS.getStatusCode()) {
      // Force updating the target DataNode's status to Unknown
      getLoadManager()
          .forceUpdateNodeCache(
              NodeType.DataNode,
              dataNodeLocation.getDataNodeId(),
              NodeHeartbeatSample.generateDefaultSample(NodeStatus.Unknown));
      LOGGER.info(
          "[ShutdownHook] The DataNode-{} will be shutdown soon, mark it as Unknown",
          dataNodeLocation.getDataNodeId());
    }
    return status;
  }

  @Override
  public DataSet getDataNodeConfiguration(
      GetDataNodeConfigurationPlan getDataNodeConfigurationPlan) {
    TSStatus status = confirmLeader();
    if (status.getCode() == TSStatusCode.SUCCESS_STATUS.getStatusCode()) {
      return nodeManager.getDataNodeConfiguration(getDataNodeConfigurationPlan);
    } else {
      DataNodeConfigurationResp dataSet = new DataNodeConfigurationResp();
      dataSet.setStatus(status);
      return dataSet;
    }
  }

  @Override
  public TShowClusterResp showCluster() {
    TSStatus status = confirmLeader();
    if (status.getCode() == TSStatusCode.SUCCESS_STATUS.getStatusCode()) {
      List<TConfigNodeLocation> configNodeLocations = getNodeManager().getRegisteredConfigNodes();
      configNodeLocations.sort(Comparator.comparingInt(TConfigNodeLocation::getConfigNodeId));
      List<TDataNodeLocation> dataNodeLocations =
          getNodeManager().getRegisteredDataNodes().stream()
              .map(TDataNodeConfiguration::getLocation)
              .sorted(Comparator.comparingInt(TDataNodeLocation::getDataNodeId))
              .collect(Collectors.toList());
      Map<Integer, TNodeVersionInfo> nodeVersionInfo = getNodeManager().getNodeVersionInfo();
      Map<Integer, String> nodeStatus = getLoadManager().getNodeStatusWithReason();
      configNodeLocations.forEach(
          configNodeLocation ->
              nodeStatus.putIfAbsent(
                  configNodeLocation.getConfigNodeId(), NodeStatus.Unknown.toString()));
      dataNodeLocations.forEach(
          dataNodeLocation ->
              nodeStatus.putIfAbsent(
                  dataNodeLocation.getDataNodeId(), NodeStatus.Unknown.toString()));
      return new TShowClusterResp(
          status, configNodeLocations, dataNodeLocations, nodeStatus, nodeVersionInfo);
    } else {
      return new TShowClusterResp(
          status, new ArrayList<>(), new ArrayList<>(), new HashMap<>(), new HashMap<>());
    }
  }

  @Override
  public TShowVariablesResp showVariables() {
    TSStatus status = confirmLeader();
    TShowVariablesResp resp = new TShowVariablesResp();
    resp.setStatus(status);
    if (status.getCode() == TSStatusCode.SUCCESS_STATUS.getStatusCode()) {
      resp.setClusterParameters(getClusterParameters());
    }
    return resp;
  }

  public TClusterParameters getClusterParameters() {
    TClusterParameters clusterParameters = new TClusterParameters();
    clusterParameters.setClusterName(CONF.getClusterName());
    clusterParameters.setConfigNodeConsensusProtocolClass(
        CONF.getConfigNodeConsensusProtocolClass());
    clusterParameters.setDataRegionConsensusProtocolClass(
        CONF.getDataRegionConsensusProtocolClass());
    clusterParameters.setSchemaRegionConsensusProtocolClass(
        CONF.getSchemaRegionConsensusProtocolClass());
    clusterParameters.setSeriesPartitionSlotNum(CONF.getSeriesSlotNum());
    clusterParameters.setSeriesPartitionExecutorClass(CONF.getSeriesPartitionExecutorClass());
    clusterParameters.setDefaultTTL(COMMON_CONF.getDefaultTTLInMs());
    clusterParameters.setTimePartitionInterval(COMMON_CONF.getTimePartitionInterval());
    clusterParameters.setDataReplicationFactor(CONF.getDataReplicationFactor());
    clusterParameters.setSchemaReplicationFactor(CONF.getSchemaReplicationFactor());
    clusterParameters.setDataRegionPerDataNode(CONF.getDataRegionPerDataNode());
    clusterParameters.setSchemaRegionPerDataNode(CONF.getSchemaRegionPerDataNode());
    clusterParameters.setDiskSpaceWarningThreshold(COMMON_CONF.getDiskSpaceWarningThreshold());
    clusterParameters.setReadConsistencyLevel(CONF.getReadConsistencyLevel());
    clusterParameters.setTimestampPrecision(COMMON_CONF.getTimestampPrecision());
    clusterParameters.setSchemaEngineMode(COMMON_CONF.getSchemaEngineMode());
    clusterParameters.setTagAttributeTotalSize(COMMON_CONF.getTagAttributeTotalSize());
    clusterParameters.setDatabaseLimitThreshold(COMMON_CONF.getDatabaseLimitThreshold());
    return clusterParameters;
  }

  @Override
  public TSStatus setTTL(SetTTLPlan setTTLPlan) {
    TSStatus status = confirmLeader();
    if (status.getCode() == TSStatusCode.SUCCESS_STATUS.getStatusCode()) {
      if (setTTLPlan.getTTL() == TTLCache.NULL_TTL) {
        return ttlManager.unsetTTL(setTTLPlan);
      } else {
        return ttlManager.setTTL(setTTLPlan);
      }
    } else {
      return status;
    }
  }

  @Override
  public TSStatus setSchemaReplicationFactor(
      SetSchemaReplicationFactorPlan setSchemaReplicationFactorPlan) {
    TSStatus status = confirmLeader();
    if (status.getCode() == TSStatusCode.SUCCESS_STATUS.getStatusCode()) {
      return clusterSchemaManager.setSchemaReplicationFactor(setSchemaReplicationFactorPlan);
    } else {
      return status;
    }
  }

  @Override
  public TSStatus setDataReplicationFactor(
      SetDataReplicationFactorPlan setDataReplicationFactorPlan) {
    TSStatus status = confirmLeader();
    if (status.getCode() == TSStatusCode.SUCCESS_STATUS.getStatusCode()) {
      return clusterSchemaManager.setDataReplicationFactor(setDataReplicationFactorPlan);
    } else {
      return status;
    }
  }

  @Override
  public TSStatus setTimePartitionInterval(
      SetTimePartitionIntervalPlan setTimePartitionIntervalPlan) {
    TSStatus status = confirmLeader();
    if (status.getCode() == TSStatusCode.SUCCESS_STATUS.getStatusCode()) {
      return clusterSchemaManager.setTimePartitionInterval(setTimePartitionIntervalPlan);
    } else {
      return status;
    }
  }

  @Override
  public DataSet countMatchedDatabases(CountDatabasePlan countDatabasePlan) {
    TSStatus status = confirmLeader();
    CountDatabaseResp result = new CountDatabaseResp();
    if (status.getCode() == TSStatusCode.SUCCESS_STATUS.getStatusCode()) {
      return clusterSchemaManager.countMatchedDatabases(countDatabasePlan);
    } else {
      result.setStatus(status);
    }
    return result;
  }

  @Override
  public DataSet getMatchedDatabaseSchemas(GetDatabasePlan getDatabaseReq) {
    TSStatus status = confirmLeader();
    if (status.getCode() == TSStatusCode.SUCCESS_STATUS.getStatusCode()) {
      return clusterSchemaManager.getMatchedDatabaseSchema(getDatabaseReq);
    } else {
      DatabaseSchemaResp dataSet = new DatabaseSchemaResp();
      dataSet.setStatus(status);
      return dataSet;
    }
  }

  @Override
  public DataSet showAllTTL(ShowTTLPlan showTTLPlan) {
    TSStatus status = confirmLeader();
    if (status.getCode() == TSStatusCode.SUCCESS_STATUS.getStatusCode()) {
      return ttlManager.showAllTTL(showTTLPlan);
    } else {
      ShowTTLResp resp = new ShowTTLResp();
      resp.setStatus(status);
      return resp;
    }
  }

  @Override
  public synchronized TSStatus setDatabase(DatabaseSchemaPlan databaseSchemaPlan) {
    TSStatus status = confirmLeader();
    if (status.getCode() == TSStatusCode.SUCCESS_STATUS.getStatusCode()) {
      return clusterSchemaManager.setDatabase(databaseSchemaPlan, false);
    } else {
      return status;
    }
  }

  @Override
  public TSStatus alterDatabase(DatabaseSchemaPlan databaseSchemaPlan) {
    TSStatus status = confirmLeader();
    if (status.getCode() == TSStatusCode.SUCCESS_STATUS.getStatusCode()) {
      return clusterSchemaManager.alterDatabase(databaseSchemaPlan, false);
    } else {
      return status;
    }
  }

  @Override
  public synchronized TSStatus deleteDatabases(TDeleteDatabasesReq tDeleteReq) {
    TSStatus status = confirmLeader();
    if (status.getCode() == TSStatusCode.SUCCESS_STATUS.getStatusCode()) {
      List<String> deletedPaths = tDeleteReq.getPrefixPathList();
      // remove wild
      Map<String, TDatabaseSchema> deleteDatabaseSchemaMap =
          getClusterSchemaManager().getMatchedDatabaseSchemasByName(deletedPaths);
      if (deleteDatabaseSchemaMap.isEmpty()) {
        return RpcUtils.getStatus(
            TSStatusCode.PATH_NOT_EXIST.getStatusCode(),
            String.format("Path %s does not exist", Arrays.toString(deletedPaths.toArray())));
      }
      ArrayList<TDatabaseSchema> parsedDeleteDatabases =
          new ArrayList<>(deleteDatabaseSchemaMap.values());
      return procedureManager.deleteDatabases(
          parsedDeleteDatabases,
          tDeleteReq.isSetIsGeneratedByPipe() && tDeleteReq.isIsGeneratedByPipe());
    } else {
      return status;
    }
  }

  private List<TSeriesPartitionSlot> calculateRelatedSlot(PartialPath path, PartialPath database) {
    // The path contains `**`
    if (path.getFullPath().contains(IoTDBConstant.MULTI_LEVEL_PATH_WILDCARD)) {
      return new ArrayList<>();
    }
    List<PartialPath> innerPathList = path.alterPrefixPath(database);
    if (innerPathList.isEmpty()) {
      return new ArrayList<>();
    }
    PartialPath innerPath = innerPathList.get(0);
    // The innerPath contains `*` and the only `*` is not in last level
    if (innerPath.getDevice().contains(IoTDBConstant.ONE_LEVEL_PATH_WILDCARD)) {
      return new ArrayList<>();
    }
    return Collections.singletonList(
        getPartitionManager().getSeriesPartitionSlot(innerPath.getDevice()));
  }

  @Override
  public TSchemaPartitionTableResp getSchemaPartition(PathPatternTree patternTree) {
    // Construct empty response
    TSchemaPartitionTableResp resp = new TSchemaPartitionTableResp();

    TSStatus status = confirmLeader();
    if (status.getCode() != TSStatusCode.SUCCESS_STATUS.getStatusCode()) {
      return resp.setStatus(status);
    }

    // Build GetSchemaPartitionPlan
    Map<String, Set<TSeriesPartitionSlot>> partitionSlotsMap = new HashMap<>();
    List<PartialPath> relatedPaths = patternTree.getAllPathPatterns();
    List<String> allDatabases = getClusterSchemaManager().getDatabaseNames();
    List<PartialPath> allDatabasePaths = new ArrayList<>();
    for (String database : allDatabases) {
      try {
        allDatabasePaths.add(new PartialPath(database));
      } catch (IllegalPathException e) {
        throw new RuntimeException(e);
      }
    }
    Map<String, Boolean> scanAllRegions = new HashMap<>();
    for (PartialPath path : relatedPaths) {
      for (int i = 0; i < allDatabases.size(); i++) {
        String database = allDatabases.get(i);
        PartialPath databasePath = allDatabasePaths.get(i);
        if (path.overlapWithFullPathPrefix(databasePath) && !scanAllRegions.containsKey(database)) {
          List<TSeriesPartitionSlot> relatedSlot = calculateRelatedSlot(path, databasePath);
          if (relatedSlot.isEmpty()) {
            scanAllRegions.put(database, true);
            partitionSlotsMap.put(database, new HashSet<>());
          } else {
            partitionSlotsMap.computeIfAbsent(database, k -> new HashSet<>()).addAll(relatedSlot);
          }
        }
      }
    }

    // Return empty resp if the partitionSlotsMap is empty
    if (partitionSlotsMap.isEmpty()) {
      return resp.setStatus(StatusUtils.OK).setSchemaPartitionTable(new HashMap<>());
    }

    GetSchemaPartitionPlan getSchemaPartitionPlan =
        new GetSchemaPartitionPlan(
            partitionSlotsMap.entrySet().stream()
                .collect(Collectors.toMap(Map.Entry::getKey, e -> new ArrayList<>(e.getValue()))));
    SchemaPartitionResp queryResult = partitionManager.getSchemaPartition(getSchemaPartitionPlan);
    resp = queryResult.convertToRpcSchemaPartitionTableResp();

    LOGGER.debug("GetSchemaPartition receive paths: {}, return: {}", relatedPaths, resp);

    return resp;
  }

  @Override
  public TSchemaPartitionTableResp getOrCreateSchemaPartition(PathPatternTree patternTree) {
    // Construct empty response
    TSchemaPartitionTableResp resp = new TSchemaPartitionTableResp();

    TSStatus status = confirmLeader();
    if (status.getCode() != TSStatusCode.SUCCESS_STATUS.getStatusCode()) {
      return resp.setStatus(status);
    }

    List<String> devicePaths = patternTree.getAllDevicePatterns();
    List<String> databases = getClusterSchemaManager().getDatabaseNames();

    // Build GetOrCreateSchemaPartitionPlan
    Map<String, List<TSeriesPartitionSlot>> partitionSlotsMap = new HashMap<>();
    for (String devicePath : devicePaths) {
      for (String database : databases) {
        if (PathUtils.isStartWith(devicePath, database)) {
          partitionSlotsMap
              .computeIfAbsent(database, key -> new ArrayList<>())
              .add(getPartitionManager().getSeriesPartitionSlot(devicePath));
          break;
        }
      }
    }
    GetOrCreateSchemaPartitionPlan getOrCreateSchemaPartitionPlan =
        new GetOrCreateSchemaPartitionPlan(partitionSlotsMap);

    SchemaPartitionResp queryResult =
        partitionManager.getOrCreateSchemaPartition(getOrCreateSchemaPartitionPlan);
    resp = queryResult.convertToRpcSchemaPartitionTableResp();

    if (CONF.isEnablePrintingNewlyCreatedPartition()) {
      printNewCreatedSchemaPartition(devicePaths, resp);
    }

    return resp;
  }

  private void printNewCreatedSchemaPartition(
      List<String> devicePaths, TSchemaPartitionTableResp resp) {
    final String lineSeparator = System.lineSeparator();
    StringBuilder devicePathString = new StringBuilder("{");
    for (String devicePath : devicePaths) {
      devicePathString.append(lineSeparator).append("\t").append(devicePath).append(",");
    }
    devicePathString.append(lineSeparator).append("}");

    StringBuilder schemaPartitionRespString = new StringBuilder("{");
    schemaPartitionRespString
        .append(lineSeparator)
        .append("\tTSStatus=")
        .append(resp.getStatus().getCode())
        .append(",");
    Map<String, Map<TSeriesPartitionSlot, TConsensusGroupId>> schemaPartitionTable =
        resp.getSchemaPartitionTable();
    for (Map.Entry<String, Map<TSeriesPartitionSlot, TConsensusGroupId>> databaseEntry :
        schemaPartitionTable.entrySet()) {
      String database = databaseEntry.getKey();
      schemaPartitionRespString
          .append(lineSeparator)
          .append(DATABASE)
          .append(database)
          .append(": {");
      for (Map.Entry<TSeriesPartitionSlot, TConsensusGroupId> slotEntry :
          databaseEntry.getValue().entrySet()) {
        schemaPartitionRespString
            .append(lineSeparator)
            .append("\t\t")
            .append(slotEntry.getKey())
            .append(", ")
            .append(slotEntry.getValue())
            .append(",");
      }
      schemaPartitionRespString.append(lineSeparator).append("\t},");
    }
    schemaPartitionRespString.append(lineSeparator).append("}");
    LOGGER.debug(
        "[GetOrCreateSchemaPartition]:{}Receive PathPatternTree: {}, Return TSchemaPartitionTableResp: {}",
        lineSeparator,
        devicePathString,
        schemaPartitionRespString);
  }

  @Override
  public TSchemaNodeManagementResp getNodePathsPartition(
      PartialPath partialPath, PathPatternTree scope, Integer level) {
    TSStatus status = confirmLeader();
    if (status.getCode() == TSStatusCode.SUCCESS_STATUS.getStatusCode()) {
      GetNodePathsPartitionPlan getNodePathsPartitionPlan = new GetNodePathsPartitionPlan();
      getNodePathsPartitionPlan.setPartialPath(partialPath);
      getNodePathsPartitionPlan.setScope(scope);
      if (null != level) {
        getNodePathsPartitionPlan.setLevel(level);
      }
      SchemaNodeManagementResp resp =
          partitionManager.getNodePathsPartition(getNodePathsPartitionPlan);
      TSchemaNodeManagementResp result =
          resp.convertToRpcSchemaNodeManagementPartitionResp(
              getLoadManager().getRegionPriorityMap());
      printNodePathsPartition(partialPath, scope, level, result);
      return result;
    } else {
      return new TSchemaNodeManagementResp().setStatus(status);
    }
  }

  private void printNodePathsPartition(
      PartialPath partialPath,
      PathPatternTree scope,
      Integer level,
      TSchemaNodeManagementResp resp) {
    final String lineSeparator = System.lineSeparator();

    StringBuilder devicePathString = new StringBuilder("{");
    for (String devicePath : scope.getAllDevicePatterns()) {
      devicePathString.append(lineSeparator).append("\t").append(devicePath).append(",");
    }
    devicePathString.append(lineSeparator).append("}");

    StringBuilder schemaNodeManagementRespString = new StringBuilder("{");
    schemaNodeManagementRespString
        .append(lineSeparator)
        .append("\tTSStatus=")
        .append(resp.getStatus().getCode())
        .append(",");
    Map<String, Map<TSeriesPartitionSlot, TRegionReplicaSet>> schemaRegionMap =
        resp.getSchemaRegionMap();
    for (Map.Entry<String, Map<TSeriesPartitionSlot, TRegionReplicaSet>> databaseEntry :
        schemaRegionMap.entrySet()) {
      String database = databaseEntry.getKey();
      schemaNodeManagementRespString
          .append(lineSeparator)
          .append(DATABASE)
          .append(database)
          .append(": {");
      for (Map.Entry<TSeriesPartitionSlot, TRegionReplicaSet> regionEntry :
          databaseEntry.getValue().entrySet()) {
        schemaNodeManagementRespString
            .append(lineSeparator)
            .append("\t\tSeriesSlot: ")
            .append(regionEntry.getKey())
            .append(", RegionGroup: {")
            .append("id: ")
            .append(regionEntry.getValue().getRegionId().getId())
            .append(", DataNodes: ")
            .append(
                regionEntry.getValue().getDataNodeLocations().stream()
                    .map(TDataNodeLocation::getDataNodeId)
                    .collect(Collectors.toList()))
            .append("}");
      }
      schemaNodeManagementRespString.append(lineSeparator).append("\t},");
    }

    schemaNodeManagementRespString.append("matchedNode: {");
    for (TSchemaNode matchedNode : resp.getMatchedNode()) {
      schemaNodeManagementRespString.append(lineSeparator).append("\t\t").append(matchedNode);
    }
    schemaNodeManagementRespString.append(lineSeparator).append("\t}");

    schemaNodeManagementRespString.append(lineSeparator).append("}");
    LOGGER.info(
        "[GetNodePathsPartition]:{}Received PartialPath: {}, Level: {}, PathPatternTree: {}, Resp: {}",
        lineSeparator,
        partialPath,
        level,
        devicePathString,
        schemaNodeManagementRespString);
  }

  @Override
  public TDataPartitionTableResp getDataPartition(GetDataPartitionPlan getDataPartitionPlan) {
    // Construct empty response
    TDataPartitionTableResp resp = new TDataPartitionTableResp();

    TSStatus status = confirmLeader();
    if (status.getCode() != TSStatusCode.SUCCESS_STATUS.getStatusCode()) {
      return resp.setStatus(status);
    }
    DataPartitionResp queryResult = partitionManager.getDataPartition(getDataPartitionPlan);

    resp = queryResult.convertToTDataPartitionTableResp();

    LOGGER.debug(
        "GetDataPartition interface receive PartitionSlotsMap: {}, return: {}",
        getDataPartitionPlan.getPartitionSlotsMap(),
        resp);

    return resp;
  }

  @Override
  public TDataPartitionTableResp getOrCreateDataPartition(
      GetOrCreateDataPartitionPlan getOrCreateDataPartitionPlan) {
    // Construct empty response
    TDataPartitionTableResp resp = new TDataPartitionTableResp();

    TSStatus status = confirmLeader();
    if (status.getCode() != TSStatusCode.SUCCESS_STATUS.getStatusCode()) {
      return resp.setStatus(status);
    }

    DataPartitionResp queryResult =
        partitionManager.getOrCreateDataPartition(getOrCreateDataPartitionPlan);
    resp = queryResult.convertToTDataPartitionTableResp();

    if (CONF.isEnablePrintingNewlyCreatedPartition()) {
      printNewCreatedDataPartition(getOrCreateDataPartitionPlan, resp);
    }

    return resp;
  }

  private void printNewCreatedDataPartition(
      GetOrCreateDataPartitionPlan getOrCreateDataPartitionPlan, TDataPartitionTableResp resp) {
    final String lineSeparator = System.lineSeparator();
    StringBuilder partitionSlotsMapString = new StringBuilder("{");
    for (Map.Entry<String, Map<TSeriesPartitionSlot, TTimeSlotList>> databaseEntry :
        getOrCreateDataPartitionPlan.getPartitionSlotsMap().entrySet()) {
      String database = databaseEntry.getKey();
      partitionSlotsMapString.append(lineSeparator).append(DATABASE).append(database).append(": {");
      for (Map.Entry<TSeriesPartitionSlot, TTimeSlotList> slotEntry :
          databaseEntry.getValue().entrySet()) {
        partitionSlotsMapString
            .append(lineSeparator)
            .append("\t\t")
            .append(slotEntry.getKey())
            .append(",")
            .append(slotEntry.getValue());
      }
      partitionSlotsMapString.append(lineSeparator).append("\t},");
    }
    partitionSlotsMapString.append(lineSeparator).append("}");

    StringBuilder dataPartitionRespString = new StringBuilder("{");
    dataPartitionRespString
        .append(lineSeparator)
        .append("\tTSStatus=")
        .append(resp.getStatus().getCode())
        .append(",");
    Map<String, Map<TSeriesPartitionSlot, Map<TTimePartitionSlot, List<TConsensusGroupId>>>>
        dataPartitionTable = resp.getDataPartitionTable();
    for (Map.Entry<
            String, Map<TSeriesPartitionSlot, Map<TTimePartitionSlot, List<TConsensusGroupId>>>>
        databaseEntry : dataPartitionTable.entrySet()) {
      String database = databaseEntry.getKey();
      dataPartitionRespString.append(lineSeparator).append(DATABASE).append(database).append(": {");
      for (Map.Entry<TSeriesPartitionSlot, Map<TTimePartitionSlot, List<TConsensusGroupId>>>
          seriesSlotEntry : databaseEntry.getValue().entrySet()) {
        dataPartitionRespString
            .append(lineSeparator)
            .append("\t\t")
            .append(seriesSlotEntry.getKey())
            .append(": {");
        for (Map.Entry<TTimePartitionSlot, List<TConsensusGroupId>> timeSlotEntry :
            seriesSlotEntry.getValue().entrySet()) {
          dataPartitionRespString
              .append(lineSeparator)
              .append("\t\t\t")
              .append(timeSlotEntry.getKey())
              .append(", ")
              .append(timeSlotEntry.getValue())
              .append(",");
        }
        dataPartitionRespString.append(lineSeparator).append("\t\t},");
      }
      dataPartitionRespString.append(lineSeparator).append("\t}");
    }
    dataPartitionRespString.append(lineSeparator).append("}");

    LOGGER.info(
        "[GetOrCreateDataPartition]:{}Receive PartitionSlotsMap: {}, Return TDataPartitionTableResp: {}",
        lineSeparator,
        partitionSlotsMapString,
        dataPartitionRespString);
  }

  private TSStatus confirmLeader() {
    // Make sure the consensus layer has been initialized
    if (getConsensusManager() == null) {
      return new TSStatus(TSStatusCode.CONSENSUS_NOT_INITIALIZED.getStatusCode())
          .setMessage(
              "ConsensusManager of target-ConfigNode is not initialized, "
                  + "please make sure the target-ConfigNode has been started successfully.");
    }
    return getConsensusManager().confirmLeader();
  }

  @Override
  public ClusterManager getClusterManager() {
    return clusterManager;
  }

  @Override
  public NodeManager getNodeManager() {
    return nodeManager;
  }

  @Override
  public ClusterSchemaManager getClusterSchemaManager() {
    return clusterSchemaManager;
  }

  @Override
  public ConsensusManager getConsensusManager() {
    return consensusManager.get();
  }

  @Override
  public PartitionManager getPartitionManager() {
    return partitionManager;
  }

  @Override
  public PermissionManager getPermissionManager() {
    return permissionManager;
  }

  @Override
  public LoadManager getLoadManager() {
    return loadManager;
  }

  @Override
  public TriggerManager getTriggerManager() {
    return triggerManager;
  }

  @Override
  public PipeManager getPipeManager() {
    return pipeManager;
  }

  @Override
<<<<<<< HEAD
  public TTLManager getTTLManager() {
    return ttlManager;
=======
  public SubscriptionManager getSubscriptionManager() {
    return subscriptionManager;
>>>>>>> 08b3772a
  }

  @Override
  public TSStatus operatePermission(AuthorPlan authorPlan) {
    TSStatus status = confirmLeader();
    if (status.getCode() == TSStatusCode.SUCCESS_STATUS.getStatusCode()) {
      return permissionManager.operatePermission(authorPlan, false);
    } else {
      return status;
    }
  }

  @Override
  public DataSet queryPermission(AuthorPlan authorPlan) {
    TSStatus status = confirmLeader();
    if (status.getCode() == TSStatusCode.SUCCESS_STATUS.getStatusCode()) {
      return permissionManager.queryPermission(authorPlan);
    } else {
      PermissionInfoResp dataSet = new PermissionInfoResp();
      dataSet.setStatus(status);
      return dataSet;
    }
  }

  @Override
  public TPermissionInfoResp login(String username, String password) {
    TSStatus status = confirmLeader();
    if (status.getCode() == TSStatusCode.SUCCESS_STATUS.getStatusCode()) {
      return permissionManager.login(username, password);
    } else {
      TPermissionInfoResp resp = AuthUtils.generateEmptyPermissionInfoResp();
      resp.setStatus(status);
      return resp;
    }
  }

  @Override
  public TPermissionInfoResp checkUserPrivileges(
      String username, List<PartialPath> paths, int permission) {
    TSStatus status = confirmLeader();
    if (status.getCode() == TSStatusCode.SUCCESS_STATUS.getStatusCode()) {
      return permissionManager.checkUserPrivileges(username, paths, permission);
    } else {
      TPermissionInfoResp resp = AuthUtils.generateEmptyPermissionInfoResp();
      resp.setStatus(status);
      return resp;
    }
  }

  public TAuthizedPatternTreeResp fetchAuthizedPatternTree(String username, int permission) {
    TSStatus status = confirmLeader();
    if (status.getCode() == TSStatusCode.SUCCESS_STATUS.getStatusCode()) {
      try {
        return permissionManager.fetchAuthizedPTree(username, permission);
      } catch (AuthException e) {
        TAuthizedPatternTreeResp resp = new TAuthizedPatternTreeResp();
        status.setCode(e.getCode().getStatusCode()).setMessage(e.getMessage());
        resp.setStatus(status);
        return resp;
      }
    } else {
      TAuthizedPatternTreeResp resp = new TAuthizedPatternTreeResp();
      resp.setStatus(status);
      return resp;
    }
  }

  public void checkUserPathPrivilege() {
    permissionManager.checkUserPathPrivilege();
  }

  public TPermissionInfoResp checkUserPrivilegeGrantOpt(
      String username, List<PartialPath> paths, int permission) {
    TSStatus status = confirmLeader();
    TPermissionInfoResp resp = new TPermissionInfoResp();
    if (status.getCode() == TSStatusCode.SUCCESS_STATUS.getStatusCode()) {
      try {
        resp = permissionManager.checkUserPrivilegeGrantOpt(username, paths, permission);
      } catch (AuthException e) {
        status.setCode(e.getCode().getStatusCode()).setMessage(e.getMessage());
        resp.setStatus(status);
        return resp;
      }
    } else {
      resp.setStatus(status);
    }
    return resp;
  }

  public TPermissionInfoResp checkRoleOfUser(String username, String rolename) {
    TSStatus status = confirmLeader();
    TPermissionInfoResp resp = new TPermissionInfoResp();
    if (status.getCode() == TSStatusCode.SUCCESS_STATUS.getStatusCode()) {
      try {
        resp = permissionManager.checkRoleOfUser(username, rolename);
      } catch (AuthException e) {
        status.setCode(e.getCode().getStatusCode()).setMessage(e.getMessage());
        resp.setStatus(status);
        return resp;
      }
    } else {
      resp.setStatus(status);
    }
    return resp;
  }

  @Override
  public TConfigNodeRegisterResp registerConfigNode(TConfigNodeRegisterReq req) {
    final int ERROR_STATUS_NODE_ID = -1;

    TSStatus status = confirmLeader();
    if (status.getCode() == TSStatusCode.SUCCESS_STATUS.getStatusCode()) {
      // Make sure the global configurations are consist
      status = checkConfigNodeGlobalConfig(req);
      if (status == null) {
        status =
            ClusterNodeStartUtils.confirmNodeRegistration(
                NodeType.ConfigNode,
                req.getClusterParameters().getClusterName(),
                req.getConfigNodeLocation(),
                this);
        if (status.getCode() == TSStatusCode.SUCCESS_STATUS.getStatusCode()) {
          return nodeManager.registerConfigNode(req);
        }
      }
    }

    return new TConfigNodeRegisterResp().setStatus(status).setConfigNodeId(ERROR_STATUS_NODE_ID);
  }

  public TSStatus checkConfigNodeGlobalConfig(TConfigNodeRegisterReq req) {
    final String errorPrefix = "Reject register, please ensure that the parameter ";
    final String errorSuffix = " is consistent with the Seed-ConfigNode.";
    TSStatus errorStatus = new TSStatus(TSStatusCode.CONFIGURATION_ERROR.getStatusCode());
    TClusterParameters clusterParameters = req.getClusterParameters();

    if (!clusterParameters
        .getConfigNodeConsensusProtocolClass()
        .equals(CONF.getConfigNodeConsensusProtocolClass())) {
      return errorStatus.setMessage(
          errorPrefix + "config_node_consensus_protocol_class" + errorSuffix);
    }
    if (!clusterParameters
        .getDataRegionConsensusProtocolClass()
        .equals(CONF.getDataRegionConsensusProtocolClass())) {
      return errorStatus.setMessage(
          errorPrefix + "data_region_consensus_protocol_class" + errorSuffix);
    }
    if (!clusterParameters
        .getSchemaRegionConsensusProtocolClass()
        .equals(CONF.getSchemaRegionConsensusProtocolClass())) {
      return errorStatus.setMessage(
          errorPrefix + "schema_region_consensus_protocol_class" + errorSuffix);
    }

    if (clusterParameters.getSeriesPartitionSlotNum() != CONF.getSeriesSlotNum()) {
      return errorStatus.setMessage(errorPrefix + "series_slot_num" + errorSuffix);
    }
    if (!clusterParameters
        .getSeriesPartitionExecutorClass()
        .equals(CONF.getSeriesPartitionExecutorClass())) {
      return errorStatus.setMessage(errorPrefix + "series_partition_executor_class" + errorSuffix);
    }

    if (clusterParameters.getDefaultTTL()
        != CommonDescriptor.getInstance().getConfig().getDefaultTTLInMs()) {
      return errorStatus.setMessage(errorPrefix + "default_ttl" + errorSuffix);
    }
    if (clusterParameters.getTimePartitionInterval() != COMMON_CONF.getTimePartitionInterval()) {
      return errorStatus.setMessage(errorPrefix + "time_partition_interval" + errorSuffix);
    }

    if (clusterParameters.getSchemaReplicationFactor() != CONF.getSchemaReplicationFactor()) {
      return errorStatus.setMessage(errorPrefix + "schema_replication_factor" + errorSuffix);
    }
    if (clusterParameters.getDataReplicationFactor() != CONF.getDataReplicationFactor()) {
      return errorStatus.setMessage(errorPrefix + "data_replication_factor" + errorSuffix);
    }

    if (clusterParameters.getSchemaRegionPerDataNode() != CONF.getSchemaRegionPerDataNode()) {
      return errorStatus.setMessage(errorPrefix + "schema_region_per_data_node" + errorSuffix);
    }
    if (clusterParameters.getDataRegionPerDataNode() != CONF.getDataRegionPerDataNode()) {
      return errorStatus.setMessage(errorPrefix + "data_region_per_data_node" + errorSuffix);
    }

    if (!clusterParameters.getReadConsistencyLevel().equals(CONF.getReadConsistencyLevel())) {
      return errorStatus.setMessage(errorPrefix + "read_consistency_level" + errorSuffix);
    }

    if (clusterParameters.getDiskSpaceWarningThreshold()
        != COMMON_CONF.getDiskSpaceWarningThreshold()) {
      return errorStatus.setMessage(errorPrefix + "disk_space_warning_threshold" + errorSuffix);
    }

    if (!clusterParameters.getTimestampPrecision().equals(COMMON_CONF.getTimestampPrecision())) {
      return errorStatus.setMessage(errorPrefix + "timestamp_precision" + errorSuffix);
    }

    if (!clusterParameters.getSchemaEngineMode().equals(COMMON_CONF.getSchemaEngineMode())) {
      return errorStatus.setMessage(errorPrefix + "schema_engine_mode" + errorSuffix);
    }

    if (clusterParameters.getTagAttributeTotalSize() != COMMON_CONF.getTagAttributeTotalSize()) {
      return errorStatus.setMessage(errorPrefix + "tag_attribute_total_size" + errorSuffix);
    }

    if (clusterParameters.getDatabaseLimitThreshold() != COMMON_CONF.getDatabaseLimitThreshold()) {
      return errorStatus.setMessage(errorPrefix + "database_limit_threshold" + errorSuffix);
    }

    return null;
  }

  @Override
  public TSStatus createPeerForConsensusGroup(List<TConfigNodeLocation> configNodeLocations) {
    final long rpcTimeoutInMS = COMMON_CONF.getConnectionTimeoutInMS();
    final long retryIntervalInMS = 1000;

    for (int i = 0; i < rpcTimeoutInMS / retryIntervalInMS; i++) {
      try {
        if (consensusManager.get() == null) {
          TimeUnit.MILLISECONDS.sleep(retryIntervalInMS);
        } else {
          // When add non Seed-ConfigNode to the ConfigNodeGroup, the parameter should be emptyList
          consensusManager.get().createPeerForConsensusGroup(Collections.emptyList());
          return StatusUtils.OK;
        }
      } catch (InterruptedException e) {
        Thread.currentThread().interrupt();
        LOGGER.warn("Unexpected interruption during retry creating peer for consensus group");
      } catch (ConsensusException e) {
        LOGGER.error("Failed to create peer for consensus group", e);
        break;
      }
    }
    return StatusUtils.INTERNAL_ERROR;
  }

  @Override
  public TSStatus removeConfigNode(RemoveConfigNodePlan removeConfigNodePlan) {
    TSStatus status = confirmLeader();

    if (status.getCode() == TSStatusCode.SUCCESS_STATUS.getStatusCode()) {
      status = nodeManager.checkConfigNodeBeforeRemove(removeConfigNodePlan);
      if (status.getCode() == TSStatusCode.SUCCESS_STATUS.getStatusCode()) {
        procedureManager.removeConfigNode(removeConfigNodePlan);
      }
    }

    return status;
  }

  @Override
  public TSStatus reportConfigNodeShutdown(TConfigNodeLocation configNodeLocation) {
    TSStatus status = confirmLeader();
    if (status.getCode() == TSStatusCode.SUCCESS_STATUS.getStatusCode()) {
      // Force updating the target ConfigNode's status to Unknown
      getLoadManager()
          .forceUpdateNodeCache(
              NodeType.ConfigNode,
              configNodeLocation.getConfigNodeId(),
              NodeHeartbeatSample.generateDefaultSample(NodeStatus.Unknown));
      LOGGER.info(
          "[ShutdownHook] The ConfigNode-{} will be shutdown soon, mark it as Unknown",
          configNodeLocation.getConfigNodeId());
    }
    return status;
  }

  @Override
  public TSStatus createFunction(TCreateFunctionReq req) {
    TSStatus status = confirmLeader();
    return status.getCode() == TSStatusCode.SUCCESS_STATUS.getStatusCode()
        ? udfManager.createFunction(req)
        : status;
  }

  @Override
  public TSStatus dropFunction(String udfName) {
    TSStatus status = confirmLeader();
    return status.getCode() == TSStatusCode.SUCCESS_STATUS.getStatusCode()
        ? udfManager.dropFunction(udfName)
        : status;
  }

  @Override
  public TGetUDFTableResp getUDFTable() {
    TSStatus status = confirmLeader();
    return status.getCode() == TSStatusCode.SUCCESS_STATUS.getStatusCode()
        ? udfManager.getUDFTable()
        : new TGetUDFTableResp(status, Collections.emptyList());
  }

  @Override
  public TGetJarInListResp getUDFJar(TGetJarInListReq req) {
    TSStatus status = confirmLeader();
    return status.getCode() == TSStatusCode.SUCCESS_STATUS.getStatusCode()
        ? udfManager.getUDFJar(req)
        : new TGetJarInListResp(status, Collections.emptyList());
  }

  @Override
  public TSStatus createTrigger(TCreateTriggerReq req) {
    TSStatus status = confirmLeader();
    return status.getCode() == TSStatusCode.SUCCESS_STATUS.getStatusCode()
        ? triggerManager.createTrigger(req)
        : status;
  }

  @Override
  public TSStatus dropTrigger(TDropTriggerReq req) {
    TSStatus status = confirmLeader();
    return status.getCode() == TSStatusCode.SUCCESS_STATUS.getStatusCode()
        ? triggerManager.dropTrigger(req)
        : status;
  }

  @Override
  public TGetTriggerTableResp getTriggerTable() {
    TSStatus status = confirmLeader();
    return status.getCode() == TSStatusCode.SUCCESS_STATUS.getStatusCode()
        ? triggerManager.getTriggerTable(false)
        : new TGetTriggerTableResp(status, Collections.emptyList());
  }

  @Override
  public TGetTriggerTableResp getStatefulTriggerTable() {
    TSStatus status = confirmLeader();
    return status.getCode() == TSStatusCode.SUCCESS_STATUS.getStatusCode()
        ? triggerManager.getTriggerTable(true)
        : new TGetTriggerTableResp(status, Collections.emptyList());
  }

  @Override
  public TGetLocationForTriggerResp getLocationOfStatefulTrigger(String triggerName) {
    TSStatus status = confirmLeader();
    return status.getCode() == TSStatusCode.SUCCESS_STATUS.getStatusCode()
        ? triggerManager.getLocationOfStatefulTrigger(triggerName)
        : new TGetLocationForTriggerResp(status);
  }

  @Override
  public TGetJarInListResp getTriggerJar(TGetJarInListReq req) {
    TSStatus status = confirmLeader();
    return status.getCode() == TSStatusCode.SUCCESS_STATUS.getStatusCode()
        ? triggerManager.getTriggerJar(req)
        : new TGetJarInListResp(status, Collections.emptyList());
  }

  @Override
  public TSStatus createPipePlugin(TCreatePipePluginReq req) {
    TSStatus status = confirmLeader();
    return status.getCode() == TSStatusCode.SUCCESS_STATUS.getStatusCode()
        ? pipeManager.getPipePluginCoordinator().createPipePlugin(req)
        : status;
  }

  @Override
  public TSStatus dropPipePlugin(String pipePluginName) {
    TSStatus status = confirmLeader();
    return status.getCode() == TSStatusCode.SUCCESS_STATUS.getStatusCode()
        ? pipeManager.getPipePluginCoordinator().dropPipePlugin(pipePluginName)
        : status;
  }

  @Override
  public TGetPipePluginTableResp getPipePluginTable() {
    TSStatus status = confirmLeader();
    return status.getCode() == TSStatusCode.SUCCESS_STATUS.getStatusCode()
        ? pipeManager.getPipePluginCoordinator().getPipePluginTable()
        : new TGetPipePluginTableResp(status, Collections.emptyList());
  }

  @Override
  public TGetJarInListResp getPipePluginJar(TGetJarInListReq req) {
    TSStatus status = confirmLeader();
    return status.getCode() == TSStatusCode.SUCCESS_STATUS.getStatusCode()
        ? pipeManager.getPipePluginCoordinator().getPipePluginJar(req)
        : new TGetJarInListResp(status, Collections.emptyList());
  }

  @Override
  public TSStatus merge() {
    TSStatus status = confirmLeader();
    return status.getCode() == TSStatusCode.SUCCESS_STATUS.getStatusCode()
        ? RpcUtils.squashResponseStatusList(nodeManager.merge())
        : status;
  }

  @Override
  public TSStatus flush(TFlushReq req) {
    TSStatus status = confirmLeader();
    return status.getCode() == TSStatusCode.SUCCESS_STATUS.getStatusCode()
        ? RpcUtils.squashResponseStatusList(nodeManager.flush(req))
        : status;
  }

  @Override
  public TSStatus clearCache() {
    TSStatus status = confirmLeader();
    return status.getCode() == TSStatusCode.SUCCESS_STATUS.getStatusCode()
        ? RpcUtils.squashResponseStatusList(nodeManager.clearCache())
        : status;
  }

  @Override
  public TSStatus startRepairData() {
    TSStatus status = confirmLeader();
    return status.getCode() == TSStatusCode.SUCCESS_STATUS.getStatusCode()
        ? RpcUtils.squashResponseStatusList(nodeManager.startRpairData())
        : status;
  }

  @Override
  public TSStatus stopRepairData() {
    TSStatus status = confirmLeader();
    return status.getCode() == TSStatusCode.SUCCESS_STATUS.getStatusCode()
        ? RpcUtils.squashResponseStatusList(nodeManager.stopRepairData())
        : status;
  }

  @Override
  public TSStatus loadConfiguration() {
    TSStatus status = confirmLeader();
    return status.getCode() == TSStatusCode.SUCCESS_STATUS.getStatusCode()
        ? RpcUtils.squashResponseStatusList(nodeManager.loadConfiguration())
        : status;
  }

  @Override
  public TSStatus setSystemStatus(String systemStatus) {
    TSStatus status = confirmLeader();
    return status.getCode() == TSStatusCode.SUCCESS_STATUS.getStatusCode()
        ? RpcUtils.squashResponseStatusList(nodeManager.setSystemStatus(systemStatus))
        : status;
  }

  @Override
  public TSStatus setDataNodeStatus(TSetDataNodeStatusReq req) {
    TSStatus status = confirmLeader();
    return status.getCode() == TSStatusCode.SUCCESS_STATUS.getStatusCode()
        ? nodeManager.setDataNodeStatus(req)
        : status;
  }

  @Override
  public TSStatus killQuery(String queryId, int dataNodeId) {
    TSStatus status = confirmLeader();
    return status.getCode() == TSStatusCode.SUCCESS_STATUS.getStatusCode()
        ? nodeManager.killQuery(queryId, dataNodeId)
        : status;
  }

  @Override
  public TGetDataNodeLocationsResp getRunningDataNodeLocations() {
    TSStatus status = confirmLeader();
    return status.getCode() == TSStatusCode.SUCCESS_STATUS.getStatusCode()
        ? new TGetDataNodeLocationsResp(
            new TSStatus(TSStatusCode.SUCCESS_STATUS.getStatusCode()),
            nodeManager.filterDataNodeThroughStatus(NodeStatus.Running).stream()
                .map(TDataNodeConfiguration::getLocation)
                .collect(Collectors.toList()))
        : new TGetDataNodeLocationsResp(status, Collections.emptyList());
  }

  @Override
  public TRegionRouteMapResp getLatestRegionRouteMap() {
    TSStatus status = confirmLeader();
    TRegionRouteMapResp resp = new TRegionRouteMapResp(status);

    if (status.getCode() == TSStatusCode.SUCCESS_STATUS.getStatusCode()) {
      resp.setTimestamp(System.currentTimeMillis());
      resp.setRegionRouteMap(getLoadManager().getRegionPriorityMap());
    }

    return resp;
  }

  @Override
  public UDFManager getUDFManager() {
    return udfManager;
  }

  @Override
  public RegionInfoListResp showRegion(GetRegionInfoListPlan getRegionInfoListPlan) {
    TSStatus status = confirmLeader();
    if (status.getCode() == TSStatusCode.SUCCESS_STATUS.getStatusCode()) {
      return partitionManager.getRegionInfoList(getRegionInfoListPlan);
    } else {
      RegionInfoListResp regionResp = new RegionInfoListResp();
      regionResp.setStatus(status);
      return regionResp;
    }
  }

  @Override
  public TShowDataNodesResp showDataNodes() {
    TSStatus status = confirmLeader();
    TShowDataNodesResp resp = new TShowDataNodesResp();
    if (status.getCode() == TSStatusCode.SUCCESS_STATUS.getStatusCode()) {
      return resp.setDataNodesInfoList(nodeManager.getRegisteredDataNodeInfoList())
          .setStatus(StatusUtils.OK);
    } else {
      return resp.setStatus(status);
    }
  }

  @Override
  public TShowConfigNodesResp showConfigNodes() {
    TSStatus status = confirmLeader();
    TShowConfigNodesResp resp = new TShowConfigNodesResp();
    if (status.getCode() == TSStatusCode.SUCCESS_STATUS.getStatusCode()) {
      return resp.setConfigNodesInfoList(nodeManager.getRegisteredConfigNodeInfoList())
          .setStatus(StatusUtils.OK);
    } else {
      return resp.setStatus(status);
    }
  }

  @Override
  public TShowDatabaseResp showDatabase(TGetDatabaseReq req) {
    TSStatus status = confirmLeader();
    if (status.getCode() == TSStatusCode.SUCCESS_STATUS.getStatusCode()) {
      PathPatternTree scope =
          req.getScopePatternTree() == null
              ? SchemaConstant.ALL_MATCH_SCOPE
              : PathPatternTree.deserialize(ByteBuffer.wrap(req.getScopePatternTree()));
      GetDatabasePlan getDatabasePlan = new GetDatabasePlan(req.getDatabasePathPattern(), scope);
      return getClusterSchemaManager().showDatabase(getDatabasePlan);
    } else {
      return new TShowDatabaseResp().setStatus(status);
    }
  }

  @Override
  public ProcedureManager getProcedureManager() {
    return procedureManager;
  }

  @Override
  public CQManager getCQManager() {
    return cqManager;
  }

  @Override
  public ClusterQuotaManager getClusterQuotaManager() {
    return clusterQuotaManager;
  }

  @Override
  public RetryFailedTasksThread getRetryFailedTasksThread() {
    return retryFailedTasksThread;
  }

  @Override
  public void addMetrics() {
    MetricService.getInstance().addMetricSet(new NodeMetrics(getNodeManager()));
    MetricService.getInstance().addMetricSet(new PartitionMetrics(this));
    getProcedureManager().addMetrics();
  }

  @Override
  public void removeMetrics() {
    MetricService.getInstance().removeMetricSet(new NodeMetrics(getNodeManager()));
    MetricService.getInstance().removeMetricSet(new PartitionMetrics(this));
    getProcedureManager().removeMetrics();
  }

  @Override
  public TSStatus createSchemaTemplate(TCreateSchemaTemplateReq req) {
    TSStatus status = confirmLeader();
    if (status.getCode() == TSStatusCode.SUCCESS_STATUS.getStatusCode()) {
      CreateSchemaTemplatePlan createSchemaTemplatePlan =
          new CreateSchemaTemplatePlan(req.getSerializedTemplate());
      return clusterSchemaManager.createTemplate(createSchemaTemplatePlan);
    } else {
      return status;
    }
  }

  @Override
  public TGetAllTemplatesResp getAllTemplates() {
    TSStatus status = confirmLeader();
    if (status.getCode() == TSStatusCode.SUCCESS_STATUS.getStatusCode()) {
      return clusterSchemaManager.getAllTemplates();
    } else {
      return new TGetAllTemplatesResp().setStatus(status);
    }
  }

  @Override
  public TGetTemplateResp getTemplate(String req) {
    TSStatus status = confirmLeader();
    if (status.getCode() == TSStatusCode.SUCCESS_STATUS.getStatusCode()) {
      return clusterSchemaManager.getTemplate(req);
    } else {
      return new TGetTemplateResp().setStatus(status);
    }
  }

  @Override
  public synchronized TSStatus setSchemaTemplate(TSetSchemaTemplateReq req) {
    TSStatus status = confirmLeader();
    if (status.getCode() == TSStatusCode.SUCCESS_STATUS.getStatusCode()) {
      return procedureManager.setSchemaTemplate(
          req.getQueryId(),
          req.getName(),
          req.getPath(),
          req.isSetIsGeneratedByPipe() && req.isIsGeneratedByPipe());
    } else {
      return status;
    }
  }

  @Override
  public TGetPathsSetTemplatesResp getPathsSetTemplate(TGetPathsSetTemplatesReq req) {
    TSStatus status = confirmLeader();
    if (status.getCode() == TSStatusCode.SUCCESS_STATUS.getStatusCode()) {
      PathPatternTree scope =
          req.getScopePatternTree() == null
              ? SchemaConstant.ALL_MATCH_SCOPE
              : PathPatternTree.deserialize(ByteBuffer.wrap(req.getScopePatternTree()));
      return clusterSchemaManager.getPathsSetTemplate(req.getTemplateName(), scope);
    } else {
      return new TGetPathsSetTemplatesResp(status);
    }
  }

  @Override
  public TSStatus deactivateSchemaTemplate(TDeactivateSchemaTemplateReq req) {
    TSStatus status = confirmLeader();
    if (status.getCode() != TSStatusCode.SUCCESS_STATUS.getStatusCode()) {
      return status;
    }

    PathPatternTree patternTree =
        PathPatternTree.deserialize(ByteBuffer.wrap(req.getPathPatternTree()));

    List<PartialPath> patternList = patternTree.getAllPathPatterns();
    TemplateSetInfoResp templateSetInfoResp = clusterSchemaManager.getTemplateSetInfo(patternList);
    if (templateSetInfoResp.getStatus().getCode() != TSStatusCode.SUCCESS_STATUS.getStatusCode()) {
      return templateSetInfoResp.getStatus();
    }

    Map<PartialPath, List<Template>> templateSetInfo = templateSetInfoResp.getPatternTemplateMap();
    if (templateSetInfo.isEmpty()) {
      return RpcUtils.getStatus(
          TSStatusCode.TEMPLATE_NOT_SET,
          String.format(
              "Device Template %s is not set on any prefix path of %s",
              req.getTemplateName(), patternList));
    }

    if (!req.getTemplateName().equals(ONE_LEVEL_PATH_WILDCARD)) {
      Map<PartialPath, List<Template>> filteredTemplateSetInfo = new HashMap<>();
      for (Map.Entry<PartialPath, List<Template>> entry : templateSetInfo.entrySet()) {
        for (Template template : entry.getValue()) {
          if (template.getName().equals(req.getTemplateName())) {
            filteredTemplateSetInfo.put(entry.getKey(), Collections.singletonList(template));
            break;
          }
        }
      }

      if (filteredTemplateSetInfo.isEmpty()) {
        return RpcUtils.getStatus(
            TSStatusCode.TEMPLATE_NOT_SET,
            String.format(
                "Device Template %s is not set on any prefix path of %s",
                req.getTemplateName(), patternList));
      }

      templateSetInfo = filteredTemplateSetInfo;
    }

    return procedureManager.deactivateTemplate(
        req.getQueryId(),
        templateSetInfo,
        req.isSetIsGeneratedByPipe() && req.isIsGeneratedByPipe());
  }

  @Override
  public synchronized TSStatus unsetSchemaTemplate(TUnsetSchemaTemplateReq req) {
    TSStatus status = confirmLeader();
    if (status.getCode() != TSStatusCode.SUCCESS_STATUS.getStatusCode()) {
      return status;
    }
    Pair<TSStatus, Template> checkResult =
        clusterSchemaManager.checkIsTemplateSetOnPath(req.getTemplateName(), req.getPath());
    if (checkResult.left.getCode() == TSStatusCode.SUCCESS_STATUS.getStatusCode()) {
      try {
        return procedureManager.unsetSchemaTemplate(
            req.getQueryId(),
            checkResult.right,
            new PartialPath(req.getPath()),
            req.isSetIsGeneratedByPipe() && req.isIsGeneratedByPipe());
      } catch (IllegalPathException e) {
        return RpcUtils.getStatus(e.getErrorCode(), e.getMessage());
      }
    } else {
      return checkResult.left;
    }
  }

  @Override
  public TSStatus dropSchemaTemplate(String templateName) {
    TSStatus status = confirmLeader();
    if (status.getCode() == TSStatusCode.SUCCESS_STATUS.getStatusCode()) {
      return clusterSchemaManager.dropSchemaTemplate(templateName);
    } else {
      return status;
    }
  }

  @Override
  public TSStatus alterSchemaTemplate(TAlterSchemaTemplateReq req) {
    TSStatus status = confirmLeader();
    if (status.getCode() == TSStatusCode.SUCCESS_STATUS.getStatusCode()) {
      ByteBuffer buffer = ByteBuffer.wrap(req.getTemplateAlterInfo());
      TemplateAlterOperationType operationType =
          TemplateAlterOperationUtil.parseOperationType(buffer);
      if (operationType.equals(TemplateAlterOperationType.EXTEND_TEMPLATE)) {
        return clusterSchemaManager.extendSchemaTemplate(
            TemplateAlterOperationUtil.parseTemplateExtendInfo(buffer), false);
      }
      return RpcUtils.getStatus(TSStatusCode.UNSUPPORTED_OPERATION);
    } else {
      return status;
    }
  }

  @Override
  public TSStatus deleteTimeSeries(TDeleteTimeSeriesReq req) {
    TSStatus status = confirmLeader();
    if (status.getCode() == TSStatusCode.SUCCESS_STATUS.getStatusCode()) {
      String queryId = req.getQueryId();
      PathPatternTree rawPatternTree =
          PathPatternTree.deserialize(ByteBuffer.wrap(req.getPathPatternTree()));
      boolean isGeneratedByPipe = req.isSetIsGeneratedByPipe() && req.isIsGeneratedByPipe();
      /**
       * If delete pattern is prefix path (such as root.db.**), it may be optimized to delete
       * database plus create database. We need to determine two conditions: whether the pattern
       * ends in **, and that the device is a full path and is matched in the ConfigMTree.
       */
      boolean canOptimize = false;
      HashSet<TDatabaseSchema> deleteDatabaseSchemas = new HashSet<>();
      List<PartialPath> deleteTimeSeriesPatternPaths = new ArrayList<>();
      for (PartialPath path : rawPatternTree.getAllPathPatterns()) {
        if (PathPatternUtil.isMultiLevelMatchWildcard(path.getMeasurement())
            && !path.getDevicePath().hasWildcard()) {
          Map<String, TDatabaseSchema> databaseSchemaMap =
              getClusterSchemaManager().getMatchedDatabaseSchemasByPrefix(path.getDevicePath());
          if (!databaseSchemaMap.isEmpty()) {
            deleteDatabaseSchemas.addAll(databaseSchemaMap.values());
            canOptimize = true;
            continue;
          }
        }
        deleteTimeSeriesPatternPaths.add(path);
      }
      if (!canOptimize) {
        return procedureManager.deleteTimeSeries(queryId, rawPatternTree, isGeneratedByPipe);
      }
      if (!deleteTimeSeriesPatternPaths.isEmpty()) {
        // 1. delete time series that can not be optimized
        PathPatternTree deleteTimeSeriesPatternTree = new PathPatternTree();
        for (PartialPath path : deleteTimeSeriesPatternPaths) {
          deleteTimeSeriesPatternTree.appendPathPattern(path);
        }
        deleteTimeSeriesPatternTree.constructTree();
        status =
            procedureManager.deleteTimeSeries(
                queryId, deleteTimeSeriesPatternTree, isGeneratedByPipe);
      }
      if (status.getCode() == TSStatusCode.SUCCESS_STATUS.getStatusCode()) {
        // 2. delete database
        List<TSStatus> failedStatus = new ArrayList<>();
        status =
            procedureManager.deleteDatabases(
                new ArrayList<>(deleteDatabaseSchemas), isGeneratedByPipe);
        if (status.getCode() != TSStatusCode.SUCCESS_STATUS.getStatusCode()) {
          failedStatus.add(status);
        }
        // 3. create database whatever the delete database operation is successful or not
        for (TDatabaseSchema databaseSchema : deleteDatabaseSchemas) {
          status =
              clusterSchemaManager.setDatabase(
                  new DatabaseSchemaPlan(ConfigPhysicalPlanType.CreateDatabase, databaseSchema),
                  isGeneratedByPipe);
          if (status.getCode() != TSStatusCode.SUCCESS_STATUS.getStatusCode()) {
            failedStatus.add(status);
          }
        }
        // 4. squash or generate status
        if (!failedStatus.isEmpty()) {
          status = RpcUtils.squashResponseStatusList(failedStatus);
        } else {
          status = StatusUtils.OK;
        }
      }
    }
    return status;
  }

  @Override
  public TSStatus deleteLogicalView(TDeleteLogicalViewReq req) {
    TSStatus status = confirmLeader();
    if (status.getCode() == TSStatusCode.SUCCESS_STATUS.getStatusCode()) {
      return procedureManager.deleteLogicalView(req);
    } else {
      return status;
    }
  }

  @Override
  public TSStatus alterLogicalView(TAlterLogicalViewReq req) {
    TSStatus status = confirmLeader();
    if (status.getCode() == TSStatusCode.SUCCESS_STATUS.getStatusCode()) {
      return procedureManager.alterLogicalView(req);
    } else {
      return status;
    }
  }

  @Override
  public TSStatus createPipe(TCreatePipeReq req) {
    TSStatus status = confirmLeader();
    return status.getCode() == TSStatusCode.SUCCESS_STATUS.getStatusCode()
        ? pipeManager.getPipeTaskCoordinator().createPipe(req)
        : status;
  }

  @Override
  public TSStatus alterPipe(TAlterPipeReq req) {
    TSStatus status = confirmLeader();
    return status.getCode() == TSStatusCode.SUCCESS_STATUS.getStatusCode()
        ? pipeManager.getPipeTaskCoordinator().alterPipe(req)
        : status;
  }

  @Override
  public TSStatus startPipe(String pipeName) {
    TSStatus status = confirmLeader();
    return status.getCode() == TSStatusCode.SUCCESS_STATUS.getStatusCode()
        ? pipeManager.getPipeTaskCoordinator().startPipe(pipeName)
        : status;
  }

  @Override
  public TSStatus stopPipe(String pipeName) {
    TSStatus status = confirmLeader();
    return status.getCode() == TSStatusCode.SUCCESS_STATUS.getStatusCode()
        ? pipeManager.getPipeTaskCoordinator().stopPipe(pipeName)
        : status;
  }

  @Override
  public TSStatus dropPipe(String pipeName) {
    TSStatus status = confirmLeader();
    return status.getCode() == TSStatusCode.SUCCESS_STATUS.getStatusCode()
        ? pipeManager.getPipeTaskCoordinator().dropPipe(pipeName)
        : status;
  }

  @Override
  public TShowPipeResp showPipe(TShowPipeReq req) {
    TSStatus status = confirmLeader();
    return status.getCode() == TSStatusCode.SUCCESS_STATUS.getStatusCode()
        ? pipeManager.getPipeTaskCoordinator().showPipes(req)
        : new TShowPipeResp().setStatus(status);
  }

  @Override
  public TGetAllPipeInfoResp getAllPipeInfo() {
    TSStatus status = confirmLeader();
    return status.getCode() == TSStatusCode.SUCCESS_STATUS.getStatusCode()
        ? pipeManager.getPipeTaskCoordinator().getAllPipeInfo()
        : new TGetAllPipeInfoResp(status, Collections.emptyList());
  }

  @Override
  public TSStatus createTopic(TCreateTopicReq req) {
    TSStatus status = confirmLeader();
    return status.getCode() == TSStatusCode.SUCCESS_STATUS.getStatusCode()
        ? subscriptionManager.getSubscriptionCoordinator().createTopic(req)
        : status;
  }

  @Override
  public TSStatus dropTopic(String topicName) {
    TSStatus status = confirmLeader();
    return status.getCode() == TSStatusCode.SUCCESS_STATUS.getStatusCode()
        ? subscriptionManager.getSubscriptionCoordinator().dropTopic(topicName)
        : status;
  }

  @Override
  public TShowTopicResp showTopic(TShowTopicReq req) {
    TSStatus status = confirmLeader();
    return status.getCode() == TSStatusCode.SUCCESS_STATUS.getStatusCode()
        ? subscriptionManager.getSubscriptionCoordinator().showTopic(req)
        : new TShowTopicResp().setStatus(status);
  }

  @Override
  public TGetAllTopicInfoResp getAllTopicInfo() {
    TSStatus status = confirmLeader();
    return status.getCode() == TSStatusCode.SUCCESS_STATUS.getStatusCode()
        ? subscriptionManager.getSubscriptionCoordinator().getAllTopicInfo()
        : new TGetAllTopicInfoResp(status, Collections.emptyList());
  }

  @Override
  public TSStatus createConsumer(TCreateConsumerReq req) {
    TSStatus status = confirmLeader();
    return status.getCode() == TSStatusCode.SUCCESS_STATUS.getStatusCode()
        ? subscriptionManager.getSubscriptionCoordinator().createConsumer(req)
        : status;
  }

  @Override
  public TSStatus closeConsumer(TCloseConsumerReq req) {
    TSStatus status = confirmLeader();
    return status.getCode() == TSStatusCode.SUCCESS_STATUS.getStatusCode()
        ? subscriptionManager.getSubscriptionCoordinator().dropConsumer(req)
        : status;
  }

  @Override
  public TSStatus createSubscription(TSubscribeReq req) {
    TSStatus status = confirmLeader();
    return status.getCode() == TSStatusCode.SUCCESS_STATUS.getStatusCode()
        ? subscriptionManager.getSubscriptionCoordinator().createSubscription(req)
        : status;
  }

  @Override
  public TSStatus dropSubscription(TUnsubscribeReq req) {
    TSStatus status = confirmLeader();
    return status.getCode() == TSStatusCode.SUCCESS_STATUS.getStatusCode()
        ? subscriptionManager.getSubscriptionCoordinator().dropSubscription(req)
        : status;
  }

  @Override
  public TShowSubscriptionResp showSubscription(TShowSubscriptionReq req) {
    TSStatus status = confirmLeader();
    return status.getCode() == TSStatusCode.SUCCESS_STATUS.getStatusCode()
        ? subscriptionManager.getSubscriptionCoordinator().showSubscription(req)
        : new TShowSubscriptionResp().setStatus(status);
  }

  @Override
  public TGetAllSubscriptionInfoResp getAllSubscriptionInfo() {
    TSStatus status = confirmLeader();
    return status.getCode() == TSStatusCode.SUCCESS_STATUS.getStatusCode()
        ? subscriptionManager.getSubscriptionCoordinator().getAllSubscriptionInfo()
        : new TGetAllSubscriptionInfoResp(status, Collections.emptyList());
  }

  @Override
  public TPipeConfigTransferResp handleTransferConfigPlan(TPipeConfigTransferReq req) {
    TSStatus status = confirmLeader();
    if (status.getCode() != TSStatusCode.SUCCESS_STATUS.getStatusCode()) {
      return new TPipeConfigTransferResp(status);
    }
    TPipeTransferResp result =
        PipeConfigNodeAgent.receiver()
            .receive(
                req.isAirGap
                    ? new AirGapPseudoTPipeTransferRequest()
                        .setVersion(req.version)
                        .setType(req.type)
                        .setBody(req.body)
                    : new TPipeTransferReq(req.version, req.type, req.body));
    return new TPipeConfigTransferResp(result.status).setBody(result.body);
  }

  @Override
  public TGetRegionIdResp getRegionId(TGetRegionIdReq req) {
    TSStatus status = confirmLeader();
    return status.getCode() == TSStatusCode.SUCCESS_STATUS.getStatusCode()
        ? partitionManager.getRegionId(req).convertToRpcGetRegionIdResp()
        : new TGetRegionIdResp(status);
  }

  @Override
  public TGetTimeSlotListResp getTimeSlotList(TGetTimeSlotListReq req) {
    TSStatus status = confirmLeader();
    return status.getCode() == TSStatusCode.SUCCESS_STATUS.getStatusCode()
        ? partitionManager.getTimeSlotList(req).convertToRpcGetTimeSlotListResp()
        : new TGetTimeSlotListResp(status);
  }

  @Override
  public TCountTimeSlotListResp countTimeSlotList(TCountTimeSlotListReq req) {
    TSStatus status = confirmLeader();
    return status.getCode() == TSStatusCode.SUCCESS_STATUS.getStatusCode()
        ? partitionManager.countTimeSlotList(req).convertToRpcCountTimeSlotListResp()
        : new TCountTimeSlotListResp(status);
  }

  @Override
  public TGetSeriesSlotListResp getSeriesSlotList(TGetSeriesSlotListReq req) {
    TSStatus status = confirmLeader();
    return status.getCode() == TSStatusCode.SUCCESS_STATUS.getStatusCode()
        ? partitionManager.getSeriesSlotList(req).convertToRpcGetSeriesSlotListResp()
        : new TGetSeriesSlotListResp(status);
  }

  @Override
  public TSStatus migrateRegion(TMigrateRegionReq req) {
    TSStatus status = confirmLeader();
    return status.getCode() == TSStatusCode.SUCCESS_STATUS.getStatusCode()
        ? procedureManager.migrateRegion(req)
        : status;
  }

  @Override
  public TSStatus createCQ(TCreateCQReq req) {
    TSStatus status = confirmLeader();
    return status.getCode() == TSStatusCode.SUCCESS_STATUS.getStatusCode()
        ? cqManager.createCQ(req)
        : status;
  }

  @Override
  public TSStatus dropCQ(TDropCQReq req) {
    TSStatus status = confirmLeader();
    return status.getCode() == TSStatusCode.SUCCESS_STATUS.getStatusCode()
        ? cqManager.dropCQ(req)
        : status;
  }

  @Override
  public TShowCQResp showCQ() {
    TSStatus status = confirmLeader();
    return status.getCode() == TSStatusCode.SUCCESS_STATUS.getStatusCode()
        ? cqManager.showCQ()
        : new TShowCQResp(status, Collections.emptyList());
  }

  /**
   * Get all related schemaRegion which may contains the timeseries matched by given patternTree.
   */
  public Map<TConsensusGroupId, TRegionReplicaSet> getRelatedSchemaRegionGroup(
      PathPatternTree patternTree) {
    Map<String, Map<TSeriesPartitionSlot, TConsensusGroupId>> schemaPartitionTable =
        getSchemaPartition(patternTree).getSchemaPartitionTable();

    List<TRegionReplicaSet> allRegionReplicaSets = getPartitionManager().getAllReplicaSets();
    Set<TConsensusGroupId> groupIdSet =
        schemaPartitionTable.values().stream()
            .flatMap(m -> m.values().stream())
            .collect(Collectors.toSet());
    Map<TConsensusGroupId, TRegionReplicaSet> filteredRegionReplicaSets = new HashMap<>();
    for (TRegionReplicaSet regionReplicaSet : allRegionReplicaSets) {
      if (groupIdSet.contains(regionReplicaSet.getRegionId())) {
        filteredRegionReplicaSets.put(regionReplicaSet.getRegionId(), regionReplicaSet);
      }
    }
    return filteredRegionReplicaSets;
  }

  /**
   * Get all related dataRegion which may contains the data of specific timeseries matched by given
   * patternTree
   */
  public Map<TConsensusGroupId, TRegionReplicaSet> getRelatedDataRegionGroup(
      PathPatternTree patternTree) {
    // Get all databases and slots by getting schemaengine partition
    Map<String, Map<TSeriesPartitionSlot, TConsensusGroupId>> schemaPartitionTable =
        getSchemaPartition(patternTree).getSchemaPartitionTable();

    // Construct request for getting data partition
    Map<String, Map<TSeriesPartitionSlot, TTimeSlotList>> partitionSlotsMap = new HashMap<>();
    schemaPartitionTable.forEach(
        (key, value) -> {
          Map<TSeriesPartitionSlot, TTimeSlotList> slotListMap = new HashMap<>();
          value
              .keySet()
              .forEach(
                  slot ->
                      slotListMap.put(
                          slot, new TTimeSlotList(Collections.emptyList(), true, true)));
          partitionSlotsMap.put(key, slotListMap);
        });

    // Get all data partitions
    GetDataPartitionPlan getDataPartitionPlan = new GetDataPartitionPlan(partitionSlotsMap);
    Map<String, Map<TSeriesPartitionSlot, Map<TTimePartitionSlot, List<TConsensusGroupId>>>>
        dataPartitionTable = getDataPartition(getDataPartitionPlan).getDataPartitionTable();

    // Get all region replicaset of target data partitions
    List<TRegionReplicaSet> allRegionReplicaSets = getPartitionManager().getAllReplicaSets();
    Set<TConsensusGroupId> groupIdSet =
        dataPartitionTable.values().stream()
            .flatMap(
                tSeriesPartitionSlotMapMap ->
                    tSeriesPartitionSlotMapMap.values().stream()
                        .flatMap(
                            tTimePartitionSlotListMap ->
                                tTimePartitionSlotListMap.values().stream()
                                    .flatMap(Collection::stream)))
            .collect(Collectors.toSet());
    Map<TConsensusGroupId, TRegionReplicaSet> filteredRegionReplicaSets = new HashMap<>();
    for (TRegionReplicaSet regionReplicaSet : allRegionReplicaSets) {
      if (groupIdSet.contains(regionReplicaSet.getRegionId())) {
        filteredRegionReplicaSets.put(regionReplicaSet.getRegionId(), regionReplicaSet);
      }
    }
    return filteredRegionReplicaSets;
  }

  public TSStatus transfer(List<TDataNodeLocation> newUnknownDataList) {
    Map<Integer, TDataNodeLocation> runningDataNodeLocationMap = new HashMap<>();
    nodeManager
        .filterDataNodeThroughStatus(NodeStatus.Running)
        .forEach(
            dataNodeConfiguration ->
                runningDataNodeLocationMap.put(
                    dataNodeConfiguration.getLocation().getDataNodeId(),
                    dataNodeConfiguration.getLocation()));
    if (runningDataNodeLocationMap.isEmpty()) {
      // No running DataNode, will not transfer and print log
      return new TSStatus(TSStatusCode.EXECUTE_STATEMENT_ERROR.getStatusCode());
    }

    newUnknownDataList.forEach(
        dataNodeLocation -> runningDataNodeLocationMap.remove(dataNodeLocation.getDataNodeId()));

    LOGGER.info("Start transfer of {}", newUnknownDataList);
    // Transfer trigger
    TSStatus transferResult =
        triggerManager.transferTrigger(newUnknownDataList, runningDataNodeLocationMap);
    if (transferResult.getCode() != TSStatusCode.SUCCESS_STATUS.getStatusCode()) {
      LOGGER.warn("Fail to transfer because {}, will retry", transferResult.getMessage());
    }

    return transferResult;
  }

  @Override
  public TSStatus setSpaceQuota(TSetSpaceQuotaReq req) {
    TSStatus status = confirmLeader();
    return status.getCode() == TSStatusCode.SUCCESS_STATUS.getStatusCode()
        ? clusterQuotaManager.setSpaceQuota(req)
        : status;
  }

  public TSpaceQuotaResp showSpaceQuota(List<String> databases) {
    TSStatus status = confirmLeader();
    return status.getCode() == TSStatusCode.SUCCESS_STATUS.getStatusCode()
        ? clusterQuotaManager.showSpaceQuota(databases)
        : new TSpaceQuotaResp(status);
  }

  public TSpaceQuotaResp getSpaceQuota() {
    TSStatus status = confirmLeader();
    return status.getCode() == TSStatusCode.SUCCESS_STATUS.getStatusCode()
        ? clusterQuotaManager.getSpaceQuota()
        : new TSpaceQuotaResp(status);
  }

  public TSStatus setThrottleQuota(TSetThrottleQuotaReq req) {
    TSStatus status = confirmLeader();
    return status.getCode() == TSStatusCode.SUCCESS_STATUS.getStatusCode()
        ? clusterQuotaManager.setThrottleQuota(req)
        : status;
  }

  public TThrottleQuotaResp showThrottleQuota(TShowThrottleReq req) {
    TSStatus status = confirmLeader();
    return status.getCode() == TSStatusCode.SUCCESS_STATUS.getStatusCode()
        ? clusterQuotaManager.showThrottleQuota(req)
        : new TThrottleQuotaResp(status);
  }

  public TThrottleQuotaResp getThrottleQuota() {
    TSStatus status = confirmLeader();
    return status.getCode() == TSStatusCode.SUCCESS_STATUS.getStatusCode()
        ? clusterQuotaManager.getThrottleQuota()
        : new TThrottleQuotaResp(status);
  }
}<|MERGE_RESOLUTION|>--- conflicted
+++ resolved
@@ -271,12 +271,11 @@
   /** Manage quotas */
   private final ClusterQuotaManager clusterQuotaManager;
 
-<<<<<<< HEAD
+  /** TTL */
   private final TTLManager ttlManager;
-=======
+
   /** Subscription */
   private final SubscriptionManager subscriptionManager;
->>>>>>> 08b3772a
 
   private final ConfigRegionStateMachine stateMachine;
 
@@ -297,11 +296,8 @@
     CQInfo cqInfo = new CQInfo();
     PipeInfo pipeInfo = new PipeInfo();
     QuotaInfo quotaInfo = new QuotaInfo();
-<<<<<<< HEAD
     TTLInfo ttlInfo = new TTLInfo();
-=======
     SubscriptionInfo subscriptionInfo = new SubscriptionInfo();
->>>>>>> 08b3772a
 
     // Build state machine and executor
     ConfigPlanExecutor executor =
@@ -316,13 +312,9 @@
             triggerInfo,
             cqInfo,
             pipeInfo,
-<<<<<<< HEAD
+            subscriptionInfo,
             quotaInfo,
             ttlInfo);
-=======
-            subscriptionInfo,
-            quotaInfo);
->>>>>>> 08b3772a
     this.stateMachine = new ConfigRegionStateMachine(this, executor);
 
     // Build the manager module
@@ -1071,13 +1063,13 @@
   }
 
   @Override
-<<<<<<< HEAD
   public TTLManager getTTLManager() {
     return ttlManager;
-=======
+  }
+
+  @Override
   public SubscriptionManager getSubscriptionManager() {
     return subscriptionManager;
->>>>>>> 08b3772a
   }
 
   @Override
