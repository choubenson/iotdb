/*
 * Licensed to the Apache Software Foundation (ASF) under one
 * or more contributor license agreements.  See the NOTICE file
 * distributed with this work for additional information
 * regarding copyright ownership.  The ASF licenses this file
 * to you under the Apache License, Version 2.0 (the
 * "License"); you may not use this file except in compliance
 * with the License.  You may obtain a copy of the License at
 *
 *     http://www.apache.org/licenses/LICENSE-2.0
 *
 * Unless required by applicable law or agreed to in writing,
 * software distributed under the License is distributed on an
 * "AS IS" BASIS, WITHOUT WARRANTIES OR CONDITIONS OF ANY
 * KIND, either express or implied.  See the License for the
 * specific language governing permissions and limitations
 * under the License.
 */

package org.apache.iotdb.confignode.persistence.executor;

import org.apache.iotdb.common.rpc.thrift.TSStatus;
import org.apache.iotdb.common.rpc.thrift.TSchemaNode;
import org.apache.iotdb.commons.auth.AuthException;
import org.apache.iotdb.commons.path.PartialPath;
import org.apache.iotdb.commons.schema.node.MNodeType;
import org.apache.iotdb.commons.schema.ttl.TTLCache;
import org.apache.iotdb.commons.snapshot.SnapshotProcessor;
import org.apache.iotdb.confignode.consensus.request.ConfigPhysicalPlan;
import org.apache.iotdb.confignode.consensus.request.auth.AuthorPlan;
import org.apache.iotdb.confignode.consensus.request.read.database.CountDatabasePlan;
import org.apache.iotdb.confignode.consensus.request.read.database.GetDatabasePlan;
import org.apache.iotdb.confignode.consensus.request.read.datanode.GetDataNodeConfigurationPlan;
import org.apache.iotdb.confignode.consensus.request.read.function.GetUDFJarPlan;
import org.apache.iotdb.confignode.consensus.request.read.partition.CountTimeSlotListPlan;
import org.apache.iotdb.confignode.consensus.request.read.partition.GetDataPartitionPlan;
import org.apache.iotdb.confignode.consensus.request.read.partition.GetNodePathsPartitionPlan;
import org.apache.iotdb.confignode.consensus.request.read.partition.GetSchemaPartitionPlan;
import org.apache.iotdb.confignode.consensus.request.read.partition.GetSeriesSlotListPlan;
import org.apache.iotdb.confignode.consensus.request.read.partition.GetTimeSlotListPlan;
import org.apache.iotdb.confignode.consensus.request.read.pipe.plugin.GetPipePluginJarPlan;
import org.apache.iotdb.confignode.consensus.request.read.region.GetRegionIdPlan;
import org.apache.iotdb.confignode.consensus.request.read.region.GetRegionInfoListPlan;
import org.apache.iotdb.confignode.consensus.request.read.template.CheckTemplateSettablePlan;
import org.apache.iotdb.confignode.consensus.request.read.template.GetPathsSetTemplatePlan;
import org.apache.iotdb.confignode.consensus.request.read.template.GetSchemaTemplatePlan;
import org.apache.iotdb.confignode.consensus.request.read.template.GetTemplateSetInfoPlan;
import org.apache.iotdb.confignode.consensus.request.read.trigger.GetTriggerJarPlan;
import org.apache.iotdb.confignode.consensus.request.read.trigger.GetTriggerLocationPlan;
import org.apache.iotdb.confignode.consensus.request.read.trigger.GetTriggerTablePlan;
import org.apache.iotdb.confignode.consensus.request.write.confignode.ApplyConfigNodePlan;
import org.apache.iotdb.confignode.consensus.request.write.confignode.RemoveConfigNodePlan;
import org.apache.iotdb.confignode.consensus.request.write.confignode.UpdateClusterIdPlan;
import org.apache.iotdb.confignode.consensus.request.write.confignode.UpdateVersionInfoPlan;
import org.apache.iotdb.confignode.consensus.request.write.cq.ActiveCQPlan;
import org.apache.iotdb.confignode.consensus.request.write.cq.AddCQPlan;
import org.apache.iotdb.confignode.consensus.request.write.cq.DropCQPlan;
import org.apache.iotdb.confignode.consensus.request.write.cq.UpdateCQLastExecTimePlan;
import org.apache.iotdb.confignode.consensus.request.write.database.AdjustMaxRegionGroupNumPlan;
import org.apache.iotdb.confignode.consensus.request.write.database.DatabaseSchemaPlan;
import org.apache.iotdb.confignode.consensus.request.write.database.DeleteDatabasePlan;
import org.apache.iotdb.confignode.consensus.request.write.database.PreDeleteDatabasePlan;
import org.apache.iotdb.confignode.consensus.request.write.database.SetDataReplicationFactorPlan;
import org.apache.iotdb.confignode.consensus.request.write.database.SetSchemaReplicationFactorPlan;
import org.apache.iotdb.confignode.consensus.request.write.database.SetTTLPlan;
import org.apache.iotdb.confignode.consensus.request.write.database.SetTimePartitionIntervalPlan;
import org.apache.iotdb.confignode.consensus.request.write.datanode.RegisterDataNodePlan;
import org.apache.iotdb.confignode.consensus.request.write.datanode.RemoveDataNodePlan;
import org.apache.iotdb.confignode.consensus.request.write.datanode.UpdateDataNodePlan;
import org.apache.iotdb.confignode.consensus.request.write.function.CreateFunctionPlan;
import org.apache.iotdb.confignode.consensus.request.write.function.DropFunctionPlan;
import org.apache.iotdb.confignode.consensus.request.write.partition.AddRegionLocationPlan;
import org.apache.iotdb.confignode.consensus.request.write.partition.CreateDataPartitionPlan;
import org.apache.iotdb.confignode.consensus.request.write.partition.CreateSchemaPartitionPlan;
import org.apache.iotdb.confignode.consensus.request.write.partition.RemoveRegionLocationPlan;
import org.apache.iotdb.confignode.consensus.request.write.partition.UpdateRegionLocationPlan;
import org.apache.iotdb.confignode.consensus.request.write.pipe.payload.PipeEnrichedPlan;
import org.apache.iotdb.confignode.consensus.request.write.pipe.plugin.CreatePipePluginPlan;
import org.apache.iotdb.confignode.consensus.request.write.pipe.plugin.DropPipePluginPlan;
import org.apache.iotdb.confignode.consensus.request.write.pipe.runtime.PipeHandleLeaderChangePlan;
import org.apache.iotdb.confignode.consensus.request.write.pipe.runtime.PipeHandleMetaChangePlan;
import org.apache.iotdb.confignode.consensus.request.write.pipe.task.AlterPipePlanV2;
import org.apache.iotdb.confignode.consensus.request.write.pipe.task.CreatePipePlanV2;
import org.apache.iotdb.confignode.consensus.request.write.pipe.task.DropPipePlanV2;
import org.apache.iotdb.confignode.consensus.request.write.pipe.task.OperateMultiplePipesPlanV2;
import org.apache.iotdb.confignode.consensus.request.write.pipe.task.SetPipeStatusPlanV2;
import org.apache.iotdb.confignode.consensus.request.write.procedure.DeleteProcedurePlan;
import org.apache.iotdb.confignode.consensus.request.write.procedure.UpdateProcedurePlan;
import org.apache.iotdb.confignode.consensus.request.write.quota.SetSpaceQuotaPlan;
import org.apache.iotdb.confignode.consensus.request.write.quota.SetThrottleQuotaPlan;
import org.apache.iotdb.confignode.consensus.request.write.region.CreateRegionGroupsPlan;
import org.apache.iotdb.confignode.consensus.request.write.region.OfferRegionMaintainTasksPlan;
import org.apache.iotdb.confignode.consensus.request.write.region.PollSpecificRegionMaintainTaskPlan;
import org.apache.iotdb.confignode.consensus.request.write.subscription.consumer.AlterConsumerGroupPlan;
import org.apache.iotdb.confignode.consensus.request.write.subscription.consumer.runtime.ConsumerGroupHandleMetaChangePlan;
import org.apache.iotdb.confignode.consensus.request.write.subscription.topic.AlterMultipleTopicsPlan;
import org.apache.iotdb.confignode.consensus.request.write.subscription.topic.AlterTopicPlan;
import org.apache.iotdb.confignode.consensus.request.write.subscription.topic.CreateTopicPlan;
import org.apache.iotdb.confignode.consensus.request.write.subscription.topic.DropTopicPlan;
import org.apache.iotdb.confignode.consensus.request.write.subscription.topic.runtime.TopicHandleMetaChangePlan;
import org.apache.iotdb.confignode.consensus.request.write.template.CommitSetSchemaTemplatePlan;
import org.apache.iotdb.confignode.consensus.request.write.template.CreateSchemaTemplatePlan;
import org.apache.iotdb.confignode.consensus.request.write.template.DropSchemaTemplatePlan;
import org.apache.iotdb.confignode.consensus.request.write.template.ExtendSchemaTemplatePlan;
import org.apache.iotdb.confignode.consensus.request.write.template.PreSetSchemaTemplatePlan;
import org.apache.iotdb.confignode.consensus.request.write.template.PreUnsetSchemaTemplatePlan;
import org.apache.iotdb.confignode.consensus.request.write.template.RollbackPreUnsetSchemaTemplatePlan;
import org.apache.iotdb.confignode.consensus.request.write.template.SetSchemaTemplatePlan;
import org.apache.iotdb.confignode.consensus.request.write.template.UnsetSchemaTemplatePlan;
import org.apache.iotdb.confignode.consensus.request.write.trigger.AddTriggerInTablePlan;
import org.apache.iotdb.confignode.consensus.request.write.trigger.DeleteTriggerInTablePlan;
import org.apache.iotdb.confignode.consensus.request.write.trigger.UpdateTriggerLocationPlan;
import org.apache.iotdb.confignode.consensus.request.write.trigger.UpdateTriggerStateInTablePlan;
import org.apache.iotdb.confignode.consensus.request.write.trigger.UpdateTriggersOnTransferNodesPlan;
import org.apache.iotdb.confignode.consensus.response.partition.SchemaNodeManagementResp;
import org.apache.iotdb.confignode.exception.physical.UnknownPhysicalPlanTypeException;
import org.apache.iotdb.confignode.manager.pipe.agent.PipeConfigNodeAgent;
import org.apache.iotdb.confignode.persistence.AuthorInfo;
import org.apache.iotdb.confignode.persistence.ClusterInfo;
import org.apache.iotdb.confignode.persistence.ProcedureInfo;
import org.apache.iotdb.confignode.persistence.TTLInfo;
import org.apache.iotdb.confignode.persistence.TriggerInfo;
import org.apache.iotdb.confignode.persistence.UDFInfo;
import org.apache.iotdb.confignode.persistence.cq.CQInfo;
import org.apache.iotdb.confignode.persistence.node.NodeInfo;
import org.apache.iotdb.confignode.persistence.partition.PartitionInfo;
import org.apache.iotdb.confignode.persistence.pipe.PipeInfo;
import org.apache.iotdb.confignode.persistence.quota.QuotaInfo;
import org.apache.iotdb.confignode.persistence.schema.ClusterSchemaInfo;
import org.apache.iotdb.confignode.persistence.subscription.SubscriptionInfo;
import org.apache.iotdb.confignode.rpc.thrift.TDatabaseSchema;
import org.apache.iotdb.confignode.rpc.thrift.TShowRegionReq;
import org.apache.iotdb.consensus.common.DataSet;
import org.apache.iotdb.rpc.TSStatusCode;
import org.apache.iotdb.tsfile.utils.Pair;

import org.apache.thrift.TException;
import org.slf4j.Logger;
import org.slf4j.LoggerFactory;

import java.io.File;
import java.io.IOException;
import java.util.ArrayList;
import java.util.HashSet;
import java.util.List;
import java.util.Set;
import java.util.concurrent.atomic.AtomicBoolean;
import java.util.stream.Collectors;

public class ConfigPlanExecutor {

  private static final Logger LOGGER = LoggerFactory.getLogger(ConfigPlanExecutor.class);

  /**
   * Every Info class that implement SnapshotProcessor in ConfigNode should be registered in
   * snapshotProcessorList.
   */
  private final List<SnapshotProcessor> snapshotProcessorList;

  private final ClusterInfo clusterInfo;

  private final NodeInfo nodeInfo;

  private final ClusterSchemaInfo clusterSchemaInfo;

  private final PartitionInfo partitionInfo;

  private final AuthorInfo authorInfo;

  private final ProcedureInfo procedureInfo;

  private final UDFInfo udfInfo;

  private final TriggerInfo triggerInfo;

  private final CQInfo cqInfo;

  private final PipeInfo pipeInfo;

  private final SubscriptionInfo subscriptionInfo;

  private final QuotaInfo quotaInfo;

  private final TTLInfo ttlInfo;

  public ConfigPlanExecutor(
      ClusterInfo clusterInfo,
      NodeInfo nodeInfo,
      ClusterSchemaInfo clusterSchemaInfo,
      PartitionInfo partitionInfo,
      AuthorInfo authorInfo,
      ProcedureInfo procedureInfo,
      UDFInfo udfInfo,
      TriggerInfo triggerInfo,
      CQInfo cqInfo,
      PipeInfo pipeInfo,
<<<<<<< HEAD
      QuotaInfo quotaInfo,
      TTLInfo ttlInfo) {
=======
      SubscriptionInfo subscriptionInfo,
      QuotaInfo quotaInfo) {
>>>>>>> 08b3772a

    this.snapshotProcessorList = new ArrayList<>();

    this.clusterInfo = clusterInfo;
    this.snapshotProcessorList.add(clusterInfo);

    this.nodeInfo = nodeInfo;
    this.snapshotProcessorList.add(nodeInfo);

    this.clusterSchemaInfo = clusterSchemaInfo;
    this.snapshotProcessorList.add(clusterSchemaInfo);

    this.partitionInfo = partitionInfo;
    this.snapshotProcessorList.add(partitionInfo);

    this.authorInfo = authorInfo;
    this.snapshotProcessorList.add(authorInfo);

    this.triggerInfo = triggerInfo;
    this.snapshotProcessorList.add(triggerInfo);

    this.udfInfo = udfInfo;
    this.snapshotProcessorList.add(udfInfo);

    this.cqInfo = cqInfo;
    this.snapshotProcessorList.add(cqInfo);

    this.pipeInfo = pipeInfo;
    this.snapshotProcessorList.add(pipeInfo);

    this.subscriptionInfo = subscriptionInfo;
    this.snapshotProcessorList.add(subscriptionInfo);

    this.procedureInfo = procedureInfo;
    this.snapshotProcessorList.add(procedureInfo);

    this.quotaInfo = quotaInfo;
    this.snapshotProcessorList.add(quotaInfo);

    this.ttlInfo = ttlInfo;
    this.snapshotProcessorList.add(ttlInfo);

    this.snapshotProcessorList.add(PipeConfigNodeAgent.runtime().listener());
  }

  public DataSet executeQueryPlan(ConfigPhysicalPlan req)
      throws UnknownPhysicalPlanTypeException, AuthException {
    switch (req.getType()) {
      case GetDataNodeConfiguration:
        return nodeInfo.getDataNodeConfiguration((GetDataNodeConfigurationPlan) req);
      case CountDatabase:
        return clusterSchemaInfo.countMatchedDatabases((CountDatabasePlan) req);
      case GetDatabase:
        return clusterSchemaInfo.getMatchedDatabaseSchemas((GetDatabasePlan) req);
      case GetDataPartition:
      case GetOrCreateDataPartition:
        return partitionInfo.getDataPartition((GetDataPartitionPlan) req);
      case GetSchemaPartition:
      case GetOrCreateSchemaPartition:
        return partitionInfo.getSchemaPartition((GetSchemaPartitionPlan) req);
      case ListUser:
        return authorInfo.executeListUsers((AuthorPlan) req);
      case ListRole:
        return authorInfo.executeListRoles((AuthorPlan) req);
      case ListUserPrivilege:
        return authorInfo.executeListUserPrivileges((AuthorPlan) req);
      case ListRolePrivilege:
        return authorInfo.executeListRolePrivileges((AuthorPlan) req);
      case GetNodePathsPartition:
        return getSchemaNodeManagementPartition(req);
      case GetRegionInfoList:
        return getRegionInfoList(req);
      case GetAllSchemaTemplate:
        return clusterSchemaInfo.getAllTemplates();
      case GetSchemaTemplate:
        return clusterSchemaInfo.getTemplate((GetSchemaTemplatePlan) req);
      case CheckTemplateSettable:
        return clusterSchemaInfo.checkTemplateSettable((CheckTemplateSettablePlan) req);
      case GetPathsSetTemplate:
        return clusterSchemaInfo.getPathsSetTemplate((GetPathsSetTemplatePlan) req);
      case GetAllTemplateSetInfo:
        return clusterSchemaInfo.getAllTemplateSetInfo();
      case GetTemplateSetInfo:
        return clusterSchemaInfo.getTemplateSetInfo((GetTemplateSetInfoPlan) req);
      case GetTriggerTable:
        return triggerInfo.getTriggerTable((GetTriggerTablePlan) req);
      case GetTriggerLocation:
        return triggerInfo.getTriggerLocation((GetTriggerLocationPlan) req);
      case GetTriggerJar:
        return triggerInfo.getTriggerJar((GetTriggerJarPlan) req);
      case GetTransferringTriggers:
        return triggerInfo.getTransferringTriggers();
      case GetRegionId:
        return partitionInfo.getRegionId((GetRegionIdPlan) req);
      case GetTimeSlotList:
        return partitionInfo.getTimeSlotList((GetTimeSlotListPlan) req);
      case CountTimeSlotList:
        return partitionInfo.countTimeSlotList((CountTimeSlotListPlan) req);
      case GetSeriesSlotList:
        return partitionInfo.getSeriesSlotList((GetSeriesSlotListPlan) req);
      case SHOW_CQ:
        return cqInfo.showCQ();
      case GetFunctionTable:
        return udfInfo.getUDFTable();
      case GetFunctionJar:
        return udfInfo.getUDFJar((GetUDFJarPlan) req);
      case GetPipePluginTable:
        return pipeInfo.getPipePluginInfo().showPipePlugins();
      case GetPipePluginJar:
        return pipeInfo.getPipePluginInfo().getPipePluginJar((GetPipePluginJarPlan) req);
      case ShowPipeV2:
        return pipeInfo.getPipeTaskInfo().showPipes();
<<<<<<< HEAD
      case ShowTTL:
        return ttlInfo.showAllTTL();
=======
      case ShowTopic:
        return subscriptionInfo.showTopics();
      case ShowSubscription:
        return subscriptionInfo.showSubscriptions();
>>>>>>> 08b3772a
      default:
        throw new UnknownPhysicalPlanTypeException(req.getType());
    }
  }

  public TSStatus executeNonQueryPlan(ConfigPhysicalPlan physicalPlan)
      throws UnknownPhysicalPlanTypeException {
    TSStatus status;
    switch (physicalPlan.getType()) {
      case RegisterDataNode:
        return nodeInfo.registerDataNode((RegisterDataNodePlan) physicalPlan);
      case RemoveDataNode:
        return nodeInfo.removeDataNode((RemoveDataNodePlan) physicalPlan);
      case UpdateDataNodeConfiguration:
        status = nodeInfo.updateDataNode((UpdateDataNodePlan) physicalPlan);
        if (status.getCode() != TSStatusCode.SUCCESS_STATUS.getStatusCode()) {
          return status;
        }
        return partitionInfo.updateDataNode((UpdateDataNodePlan) physicalPlan);
      case CreateDatabase:
        status = clusterSchemaInfo.createDatabase((DatabaseSchemaPlan) physicalPlan);
        if (status.getCode() != TSStatusCode.SUCCESS_STATUS.getStatusCode()) {
          return status;
        }
        return partitionInfo.createDatabase((DatabaseSchemaPlan) physicalPlan);
      case AlterDatabase:
        return clusterSchemaInfo.alterDatabase((DatabaseSchemaPlan) physicalPlan);
      case AdjustMaxRegionGroupNum:
        return clusterSchemaInfo.adjustMaxRegionGroupCount(
            (AdjustMaxRegionGroupNumPlan) physicalPlan);
      case DeleteDatabase:
        try {
          return clusterSchemaInfo.deleteDatabase((DeleteDatabasePlan) physicalPlan);
        } finally {
          partitionInfo.deleteDatabase((DeleteDatabasePlan) physicalPlan);
        }
      case PreDeleteDatabase:
        return partitionInfo.preDeleteDatabase((PreDeleteDatabasePlan) physicalPlan);
      case SetTTL:
        if (((SetTTLPlan) physicalPlan).getTTL() == TTLCache.NULL_TTL) {
          return ttlInfo.unsetTTL((SetTTLPlan) physicalPlan);
        } else {
          return ttlInfo.setTTL((SetTTLPlan) physicalPlan);
        }
      case SetSchemaReplicationFactor:
        return clusterSchemaInfo.setSchemaReplicationFactor(
            (SetSchemaReplicationFactorPlan) physicalPlan);
      case SetDataReplicationFactor:
        return clusterSchemaInfo.setDataReplicationFactor(
            (SetDataReplicationFactorPlan) physicalPlan);
      case SetTimePartitionInterval:
        return clusterSchemaInfo.setTimePartitionInterval(
            (SetTimePartitionIntervalPlan) physicalPlan);
      case CreateRegionGroups:
        return partitionInfo.createRegionGroups((CreateRegionGroupsPlan) physicalPlan);
      case OfferRegionMaintainTasks:
        return partitionInfo.offerRegionMaintainTasks((OfferRegionMaintainTasksPlan) physicalPlan);
      case PollRegionMaintainTask:
        return partitionInfo.pollRegionMaintainTask();
      case PollSpecificRegionMaintainTask:
        return partitionInfo.pollSpecificRegionMaintainTask(
            (PollSpecificRegionMaintainTaskPlan) physicalPlan);
      case CreateSchemaPartition:
        return partitionInfo.createSchemaPartition((CreateSchemaPartitionPlan) physicalPlan);
      case CreateDataPartition:
        return partitionInfo.createDataPartition((CreateDataPartitionPlan) physicalPlan);
      case UpdateProcedure:
        return procedureInfo.updateProcedure((UpdateProcedurePlan) physicalPlan);
      case DeleteProcedure:
        return procedureInfo.deleteProcedure((DeleteProcedurePlan) physicalPlan);
      case CreateUser:
      case CreateRole:
      case DropUser:
      case DropRole:
      case GrantRole:
      case GrantUser:
      case GrantRoleToUser:
      case RevokeUser:
      case RevokeRole:
      case RevokeRoleFromUser:
      case UpdateUser:
      case CreateUserDep:
      case CreateRoleDep:
      case DropUserDep:
      case DropRoleDep:
      case GrantRoleDep:
      case GrantUserDep:
      case GrantRoleToUserDep:
      case RevokeUserDep:
      case RevokeRoleDep:
      case RevokeRoleFromUserDep:
      case UpdateUserDep:
        return authorInfo.authorNonQuery((AuthorPlan) physicalPlan);
      case ApplyConfigNode:
        return nodeInfo.applyConfigNode((ApplyConfigNodePlan) physicalPlan);
      case RemoveConfigNode:
        return nodeInfo.removeConfigNode((RemoveConfigNodePlan) physicalPlan);
      case UpdateVersionInfo:
        return nodeInfo.updateVersionInfo((UpdateVersionInfoPlan) physicalPlan);
      case UpdateClusterId:
        return clusterInfo.updateClusterId((UpdateClusterIdPlan) physicalPlan);
      case CreateFunction:
        return udfInfo.addUDFInTable((CreateFunctionPlan) physicalPlan);
      case DropFunction:
        return udfInfo.dropFunction((DropFunctionPlan) physicalPlan);
      case AddTriggerInTable:
        return triggerInfo.addTriggerInTable((AddTriggerInTablePlan) physicalPlan);
      case DeleteTriggerInTable:
        return triggerInfo.deleteTriggerInTable((DeleteTriggerInTablePlan) physicalPlan);
      case UpdateTriggerStateInTable:
        return triggerInfo.updateTriggerStateInTable((UpdateTriggerStateInTablePlan) physicalPlan);
      case UpdateTriggersOnTransferNodes:
        return triggerInfo.updateTriggersOnTransferNodes(
            (UpdateTriggersOnTransferNodesPlan) physicalPlan);
      case UpdateTriggerLocation:
        return triggerInfo.updateTriggerLocation((UpdateTriggerLocationPlan) physicalPlan);
      case CreateSchemaTemplate:
        return clusterSchemaInfo.createSchemaTemplate((CreateSchemaTemplatePlan) physicalPlan);
      case UpdateRegionLocation:
        return partitionInfo.updateRegionLocation((UpdateRegionLocationPlan) physicalPlan);
      case AddRegionLocation:
        return partitionInfo.addRegionLocation((AddRegionLocationPlan) physicalPlan);
      case RemoveRegionLocation:
        return partitionInfo.removeRegionLocation((RemoveRegionLocationPlan) physicalPlan);
      case SetSchemaTemplate:
        return clusterSchemaInfo.setSchemaTemplate((SetSchemaTemplatePlan) physicalPlan);
      case PreSetSchemaTemplate:
        return clusterSchemaInfo.preSetSchemaTemplate((PreSetSchemaTemplatePlan) physicalPlan);
      case CommitSetSchemaTemplate:
        return clusterSchemaInfo.commitSetSchemaTemplate(
            (CommitSetSchemaTemplatePlan) physicalPlan);
      case PreUnsetTemplate:
        return clusterSchemaInfo.preUnsetSchemaTemplate((PreUnsetSchemaTemplatePlan) physicalPlan);
      case RollbackUnsetTemplate:
        return clusterSchemaInfo.rollbackUnsetSchemaTemplate(
            (RollbackPreUnsetSchemaTemplatePlan) physicalPlan);
      case UnsetTemplate:
        return clusterSchemaInfo.unsetSchemaTemplate((UnsetSchemaTemplatePlan) physicalPlan);
      case DropSchemaTemplate:
        return clusterSchemaInfo.dropSchemaTemplate((DropSchemaTemplatePlan) physicalPlan);
      case ExtendSchemaTemplate:
        return clusterSchemaInfo.extendSchemaTemplate((ExtendSchemaTemplatePlan) physicalPlan);
      case CreatePipeV2:
        return pipeInfo.createPipe((CreatePipePlanV2) physicalPlan);
      case SetPipeStatusV2:
        return pipeInfo.setPipeStatus((SetPipeStatusPlanV2) physicalPlan);
      case DropPipeV2:
        return pipeInfo.dropPipe((DropPipePlanV2) physicalPlan);
      case AlterPipeV2:
        return pipeInfo.alterPipe((AlterPipePlanV2) physicalPlan);
      case OperateMultiplePipesV2:
        return pipeInfo.operateMultiplePipes((OperateMultiplePipesPlanV2) physicalPlan);
      case PipeHandleLeaderChange:
        return pipeInfo.handleLeaderChange((PipeHandleLeaderChangePlan) physicalPlan);
      case PipeHandleMetaChange:
        return pipeInfo.handleMetaChanges((PipeHandleMetaChangePlan) physicalPlan);
      case CreateTopic:
        return subscriptionInfo.createTopic((CreateTopicPlan) physicalPlan);
      case DropTopic:
        return subscriptionInfo.dropTopic((DropTopicPlan) physicalPlan);
      case AlterTopic:
        return subscriptionInfo.alterTopic((AlterTopicPlan) physicalPlan);
      case AlterMultipleTopics:
        return subscriptionInfo.alterMultipleTopics((AlterMultipleTopicsPlan) physicalPlan);
      case ConsumerGroupHandleMetaChange:
        return subscriptionInfo.handleConsumerGroupMetaChanges(
            (ConsumerGroupHandleMetaChangePlan) physicalPlan);
      case AlterConsumerGroup:
        return subscriptionInfo.alterConsumerGroup((AlterConsumerGroupPlan) physicalPlan);
      case TopicHandleMetaChange:
        return subscriptionInfo.handleTopicMetaChanges((TopicHandleMetaChangePlan) physicalPlan);
      case ADD_CQ:
        return cqInfo.addCQ((AddCQPlan) physicalPlan);
      case DROP_CQ:
        return cqInfo.dropCQ((DropCQPlan) physicalPlan);
      case ACTIVE_CQ:
        return cqInfo.activeCQ((ActiveCQPlan) physicalPlan);
      case UPDATE_CQ_LAST_EXEC_TIME:
        return cqInfo.updateCQLastExecutionTime((UpdateCQLastExecTimePlan) physicalPlan);
      case CreatePipePlugin:
        return pipeInfo.getPipePluginInfo().createPipePlugin((CreatePipePluginPlan) physicalPlan);
      case DropPipePlugin:
        return pipeInfo.getPipePluginInfo().dropPipePlugin((DropPipePluginPlan) physicalPlan);
      case CreatePipeSinkV1:
      case DropPipeV1:
      case DropPipeSinkV1:
      case GetPipeSinkV1:
      case PreCreatePipeV1:
      case RecordPipeMessageV1:
      case SetPipeStatusV1:
      case ShowPipeV1:
        return new TSStatus(TSStatusCode.INCOMPATIBLE_VERSION.getStatusCode());
      case setSpaceQuota:
        return quotaInfo.setSpaceQuota((SetSpaceQuotaPlan) physicalPlan);
      case setThrottleQuota:
        return quotaInfo.setThrottleQuota((SetThrottleQuotaPlan) physicalPlan);
      case PipeEnriched:
        return executeNonQueryPlan(((PipeEnrichedPlan) physicalPlan).getInnerPlan());
      case PipeDeleteTimeSeries:
      case PipeDeleteLogicalView:
      case PipeDeactivateTemplate:
        // Pipe payload, used to trigger plan extraction.
        // Will not be actually executed.
        return new TSStatus(TSStatusCode.SUCCESS_STATUS.getStatusCode());
      case PipeUnsetTemplate:
        // PipeUnsetTemplate plan will not be written here, and exists only after pipe sender
        // collects UnsetTemplatePlan and before receiver calls ConfigManager.
        throw new UnsupportedOperationException("PipeUnsetTemplate is not supported.");
      case TestOnly:
        return new TSStatus(TSStatusCode.SUCCESS_STATUS.getStatusCode());
      default:
        throw new UnknownPhysicalPlanTypeException(physicalPlan.getType());
    }
  }

  public boolean takeSnapshot(File snapshotDir) {
    // Consensus layer needs to ensure that the directory exists.
    // if it does not exist, print a log to warn there may have a problem.
    if (!snapshotDir.exists()) {
      LOGGER.warn(
          "snapshot directory [{}] is not exist,start to create it.",
          snapshotDir.getAbsolutePath());
      // Try to create a directory to enable snapshot operation
      if (!snapshotDir.mkdirs()) {
        LOGGER.error("snapshot directory [{}] can not be created.", snapshotDir.getAbsolutePath());
        return false;
      }
    }

    // If the directory is not empty, we should not continue the snapshot operation,
    // which may result in incorrect results.
    File[] fileList = snapshotDir.listFiles();
    if (fileList != null && fileList.length > 0) {
      LOGGER.error("Snapshot directory [{}] is not empty.", snapshotDir.getAbsolutePath());
      return false;
    }

    AtomicBoolean result = new AtomicBoolean(true);
    snapshotProcessorList.forEach(
        x -> {
          boolean takeSnapshotResult = true;
          try {
            long startTime = System.currentTimeMillis();
            LOGGER.info(
                "[ConfigNodeSnapshot] Start to take snapshot for {} into {}",
                x.getClass().getName(),
                snapshotDir.getAbsolutePath());
            takeSnapshotResult = x.processTakeSnapshot(snapshotDir);
            LOGGER.info(
                "[ConfigNodeSnapshot] Finish to take snapshot for {}, time consumption: {} ms",
                x.getClass().getName(),
                System.currentTimeMillis() - startTime);
          } catch (TException | IOException e) {
            LOGGER.error("Take snapshot error: {}", e.getMessage());
            takeSnapshotResult = false;
          } finally {
            // If any snapshot fails, the whole fails
            // So this is just going to be false
            if (!takeSnapshotResult) {
              result.set(false);
            }
          }
        });
    if (result.get()) {
      LOGGER.info("[ConfigNodeSnapshot] Task snapshot success, snapshotDir: {}", snapshotDir);
    }
    return result.get();
  }

  public void loadSnapshot(File latestSnapshotRootDir) {
    if (!latestSnapshotRootDir.exists()) {
      LOGGER.error(
          "snapshot directory [{}] is not exist, can not load snapshot with this directory.",
          latestSnapshotRootDir.getAbsolutePath());
      return;
    }

    AtomicBoolean result = new AtomicBoolean(true);
    snapshotProcessorList
        .parallelStream()
        .forEach(
            x -> {
              try {
                long startTime = System.currentTimeMillis();
                LOGGER.info(
                    "[ConfigNodeSnapshot] Start to load snapshot for {} from {}",
                    x.getClass().getName(),
                    latestSnapshotRootDir.getAbsolutePath());
                x.processLoadSnapshot(latestSnapshotRootDir);
                LOGGER.info(
                    "[ConfigNodeSnapshot] Load snapshot for {} cost {} ms",
                    x.getClass().getName(),
                    System.currentTimeMillis() - startTime);
              } catch (TException | IOException e) {
                result.set(false);
                LOGGER.error("Load snapshot error: {}", e.getMessage());
              }
            });
    if (result.get()) {
      LOGGER.info(
          "[ConfigNodeSnapshot] Load snapshot success, latestSnapshotRootDir: {}",
          latestSnapshotRootDir);
    }
  }

  private DataSet getSchemaNodeManagementPartition(ConfigPhysicalPlan req) {
    int level;
    PartialPath partialPath;
    Set<TSchemaNode> alreadyMatchedNode;
    Set<PartialPath> needMatchedNode;
    List<String> matchedStorageGroups = new ArrayList<>();

    GetNodePathsPartitionPlan getNodePathsPartitionPlan = (GetNodePathsPartitionPlan) req;
    partialPath = getNodePathsPartitionPlan.getPartialPath();
    level = getNodePathsPartitionPlan.getLevel();
    if (-1 == level) {
      // get child paths
      Pair<Set<TSchemaNode>, Set<PartialPath>> matchedChildInNextLevel =
          clusterSchemaInfo.getChildNodePathInNextLevel(
              partialPath, getNodePathsPartitionPlan.getScope());
      alreadyMatchedNode = matchedChildInNextLevel.left;
      if (!partialPath.hasMultiLevelMatchWildcard()) {
        needMatchedNode = new HashSet<>();
        for (PartialPath databasePath : matchedChildInNextLevel.right) {
          if (databasePath.getNodeLength() == partialPath.getNodeLength() + 1) {
            // this database node is already the target child node, no need to traverse its
            // schemaengine
            // region
            continue;
          }
          needMatchedNode.add(databasePath);
        }
      } else {
        needMatchedNode = matchedChildInNextLevel.right;
      }
    } else {
      // count nodes
      Pair<List<PartialPath>, Set<PartialPath>> matchedChildInNextLevel =
          clusterSchemaInfo.getNodesListInGivenLevel(
              partialPath, level, getNodePathsPartitionPlan.getScope());
      alreadyMatchedNode =
          matchedChildInNextLevel.left.stream()
              .map(path -> new TSchemaNode(path.getFullPath(), MNodeType.UNIMPLEMENT.getNodeType()))
              .collect(Collectors.toSet());
      needMatchedNode = matchedChildInNextLevel.right;
    }

    needMatchedNode.forEach(nodePath -> matchedStorageGroups.add(nodePath.getFullPath()));
    SchemaNodeManagementResp schemaNodeManagementResp =
        (SchemaNodeManagementResp)
            partitionInfo.getSchemaNodeManagementPartition(matchedStorageGroups);
    if (schemaNodeManagementResp.getStatus().getCode()
        == TSStatusCode.SUCCESS_STATUS.getStatusCode()) {
      schemaNodeManagementResp.setMatchedNode(alreadyMatchedNode);
    }
    return schemaNodeManagementResp;
  }

  private DataSet getRegionInfoList(ConfigPhysicalPlan req) {
    final GetRegionInfoListPlan getRegionInfoListPlan = (GetRegionInfoListPlan) req;
    TShowRegionReq showRegionReq = getRegionInfoListPlan.getShowRegionReq();
    if (showRegionReq != null && showRegionReq.isSetDatabases()) {
      final List<String> storageGroups = showRegionReq.getDatabases();
      final List<String> matchedStorageGroups =
          clusterSchemaInfo.getMatchedDatabaseSchemasByName(storageGroups).values().stream()
              .map(TDatabaseSchema::getName)
              .collect(Collectors.toList());
      if (!matchedStorageGroups.isEmpty()) {
        showRegionReq.setDatabases(matchedStorageGroups);
      }
    }
    return partitionInfo.getRegionInfoList(getRegionInfoListPlan);
  }
}<|MERGE_RESOLUTION|>--- conflicted
+++ resolved
@@ -194,13 +194,9 @@
       TriggerInfo triggerInfo,
       CQInfo cqInfo,
       PipeInfo pipeInfo,
-<<<<<<< HEAD
+      SubscriptionInfo subscriptionInfo,
       QuotaInfo quotaInfo,
       TTLInfo ttlInfo) {
-=======
-      SubscriptionInfo subscriptionInfo,
-      QuotaInfo quotaInfo) {
->>>>>>> 08b3772a
 
     this.snapshotProcessorList = new ArrayList<>();
 
@@ -313,15 +309,12 @@
         return pipeInfo.getPipePluginInfo().getPipePluginJar((GetPipePluginJarPlan) req);
       case ShowPipeV2:
         return pipeInfo.getPipeTaskInfo().showPipes();
-<<<<<<< HEAD
       case ShowTTL:
         return ttlInfo.showAllTTL();
-=======
       case ShowTopic:
         return subscriptionInfo.showTopics();
       case ShowSubscription:
         return subscriptionInfo.showSubscriptions();
->>>>>>> 08b3772a
       default:
         throw new UnknownPhysicalPlanTypeException(req.getType());
     }
