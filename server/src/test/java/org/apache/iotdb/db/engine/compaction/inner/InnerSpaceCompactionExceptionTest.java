/*
 * Licensed to the Apache Software Foundation (ASF) under one
 * or more contributor license agreements.  See the NOTICE file
 * distributed with this work for additional information
 * regarding copyright ownership.  The ASF licenses this file
 * to you under the Apache License, Version 2.0 (the
 * "License"); you may not use this file except in compliance
 * with the License.  You may obtain a copy of the License at
 *
 *      http://www.apache.org/licenses/LICENSE-2.0
 *
 * Unless required by applicable law or agreed to in writing,
 * software distributed under the License is distributed on an
 * "AS IS" BASIS, WITHOUT WARRANTIES OR CONDITIONS OF ANY
 * KIND, either express or implied.  See the License for the
 * specific language governing permissions and limitations
 * under the License.
 */
package org.apache.iotdb.db.engine.compaction.inner;

<<<<<<< HEAD
import org.apache.iotdb.commons.conf.IoTDBConstant;
import org.apache.iotdb.commons.exception.IllegalPathException;
import org.apache.iotdb.db.engine.compaction.CompactionExceptionHandler;
import org.apache.iotdb.db.engine.compaction.CompactionUtils;
import org.apache.iotdb.db.engine.compaction.log.CompactionLogger;
import org.apache.iotdb.db.engine.compaction.performer.ICompactionPerformer;
import org.apache.iotdb.db.engine.compaction.performer.impl.FastCompactionPerformer;
import org.apache.iotdb.db.engine.compaction.task.CompactionTaskSummary;
=======
import org.apache.iotdb.db.engine.compaction.execute.exception.CompactionExceptionHandler;
import org.apache.iotdb.db.engine.compaction.execute.performer.ICompactionPerformer;
import org.apache.iotdb.db.engine.compaction.execute.performer.impl.FastCompactionPerformer;
import org.apache.iotdb.db.engine.compaction.execute.task.CompactionTaskSummary;
import org.apache.iotdb.db.engine.compaction.execute.utils.CompactionUtils;
import org.apache.iotdb.db.engine.compaction.execute.utils.log.CompactionLogger;
>>>>>>> 48002969
import org.apache.iotdb.db.engine.compaction.utils.CompactionFileGeneratorUtils;
import org.apache.iotdb.db.engine.modification.Modification;
import org.apache.iotdb.db.engine.modification.ModificationFile;
import org.apache.iotdb.db.engine.storagegroup.TsFileNameGenerator;
import org.apache.iotdb.db.engine.storagegroup.TsFileResource;
import org.apache.iotdb.tsfile.common.constant.TsFileConstant;
import org.apache.iotdb.tsfile.utils.Pair;

import org.h2.store.fs.FileUtils;
import org.junit.Assert;
import org.junit.Test;

import java.io.File;
import java.io.FileOutputStream;
import java.io.IOException;
import java.nio.channels.FileChannel;
import java.util.Collection;
import java.util.Collections;
import java.util.HashMap;
import java.util.List;
import java.util.Map;

import static org.apache.iotdb.db.engine.compaction.log.CompactionLogger.STR_SOURCE_FILES;
import static org.apache.iotdb.db.engine.compaction.log.CompactionLogger.STR_TARGET_FILES;
import static org.apache.iotdb.tsfile.common.constant.TsFileConstant.PATH_SEPARATOR;

public class InnerSpaceCompactionExceptionTest extends AbstractInnerSpaceCompactionTest {

  ICompactionPerformer performer = new FastCompactionPerformer(false);

  /**
   * Test when all source files exist, and target file is not complete. System should delete target
   * file and its resource at this time.
   *
   * @throws Exception
   */
  @Test
  public void testWhenAllSourceExistsAndTargetNotComplete() throws Exception {
    tsFileManager.addAll(seqResources, true);
    tsFileManager.addAll(unseqResources, false);
    TsFileResource targetResource =
        TsFileNameGenerator.getInnerCompactionTargetFileResource(seqResources, true);
    File logFile =
        new File(
            targetResource.getTsFile().getPath()
                + CompactionLogger.INNER_COMPACTION_LOG_NAME_SUFFIX);
    CompactionLogger compactionLogger = new CompactionLogger(logFile);
    compactionLogger.logFiles(seqResources, CompactionLogger.STR_SOURCE_FILES);
    compactionLogger.logFiles(
        Collections.singletonList(targetResource), CompactionLogger.STR_TARGET_FILES);
    performer.setSourceFiles(seqResources);
    performer.setTargetFiles(Collections.singletonList(targetResource));
    performer.setSummary(new CompactionTaskSummary());
    performer.perform();
    CompactionUtils.moveTargetFile(
        Collections.singletonList(targetResource), true, COMPACTION_TEST_SG);
    try (FileOutputStream os = new FileOutputStream(targetResource.getTsFile(), true);
        FileChannel channel = os.getChannel()) {
      channel.truncate(targetResource.getTsFileSize() - 10);
    }
    compactionLogger.close();
    CompactionExceptionHandler.handleException(
        COMPACTION_TEST_SG,
        logFile,
        Collections.singletonList(targetResource),
        seqResources,
        Collections.emptyList(),
        tsFileManager,
        0,
        true,
        true);
    Assert.assertFalse(targetResource.getTsFile().exists());
    Assert.assertFalse(targetResource.resourceFileExists());

    for (TsFileResource resource : seqResources) {
      Assert.assertTrue(resource.resourceFileExists());
      Assert.assertTrue(resource.getTsFile().exists());
    }

    Assert.assertTrue(tsFileManager.isAllowCompaction());
  }

  /**
   * Test when all source files exist, and target file is complete. System should delete target file
   * and its resource at this time.
   *
   * @throws Exception
   */
  @Test
  public void testWhenAllSourceExistsAndTargetComplete() throws Exception {
    tsFileManager.addAll(seqResources, true);
    tsFileManager.addAll(unseqResources, false);
    TsFileResource targetResource =
        TsFileNameGenerator.getInnerCompactionTargetFileResource(seqResources, true);
    File logFile =
        new File(
            targetResource.getTsFile().getPath()
                + CompactionLogger.INNER_COMPACTION_LOG_NAME_SUFFIX);
    CompactionLogger compactionLogger = new CompactionLogger(logFile);
    compactionLogger.logFiles(seqResources, CompactionLogger.STR_SOURCE_FILES);
    compactionLogger.logFiles(
        Collections.singletonList(targetResource), CompactionLogger.STR_TARGET_FILES);
    performer.setSourceFiles(seqResources);
    performer.setTargetFiles(Collections.singletonList(targetResource));
    performer.setSummary(new CompactionTaskSummary());
    performer.perform();
    CompactionUtils.moveTargetFile(
        Collections.singletonList(targetResource), true, COMPACTION_TEST_SG);
    compactionLogger.close();
    CompactionExceptionHandler.handleException(
        COMPACTION_TEST_SG,
        logFile,
        Collections.singletonList(targetResource),
        seqResources,
        Collections.emptyList(),
        tsFileManager,
        0,
        true,
        true);
    Assert.assertFalse(targetResource.getTsFile().exists());
    Assert.assertFalse(targetResource.resourceFileExists());

    for (TsFileResource resource : seqResources) {
      Assert.assertTrue(resource.resourceFileExists());
      Assert.assertTrue(resource.getTsFile().exists());
    }

    Assert.assertTrue(tsFileManager.isAllowCompaction());
  }

  /**
   * Test some source files lost and target file is complete. System should delete source files and
   * add target file to list.
   *
   * @throws Exception
   */
  @Test
  public void testWhenSomeSourceLostAndTargetComplete() throws Exception {
    tsFileManager.addAll(seqResources, true);
    tsFileManager.addAll(unseqResources, false);
    TsFileResource targetResource =
        TsFileNameGenerator.getInnerCompactionTargetFileResource(seqResources, true);
    File logFile =
        new File(
            targetResource.getTsFile().getPath()
                + CompactionLogger.INNER_COMPACTION_LOG_NAME_SUFFIX);
    CompactionLogger compactionLogger = new CompactionLogger(logFile);
    compactionLogger.logFiles(seqResources, CompactionLogger.STR_SOURCE_FILES);
    compactionLogger.logFiles(
        Collections.singletonList(targetResource), CompactionLogger.STR_TARGET_FILES);
    performer.setSourceFiles(seqResources);
    performer.setTargetFiles(Collections.singletonList(targetResource));
    performer.setSummary(new CompactionTaskSummary());
    performer.perform();
    CompactionUtils.moveTargetFile(
        Collections.singletonList(targetResource), true, COMPACTION_TEST_SG);
    for (TsFileResource resource : seqResources) {
      tsFileManager.getSequenceListByTimePartition(0).remove(resource);
    }
    tsFileManager.getSequenceListByTimePartition(0).keepOrderInsert(targetResource);
    FileUtils.delete(seqResources.get(0).getTsFile().getPath());
    seqResources.get(0).remove();
    compactionLogger.close();
    Assert.assertTrue(targetResource.getTsFile().exists());
    Assert.assertTrue(targetResource.resourceFileExists());
    CompactionExceptionHandler.handleException(
        COMPACTION_TEST_SG,
        logFile,
        Collections.singletonList(targetResource),
        seqResources,
        Collections.emptyList(),
        tsFileManager,
        0,
        true,
        true);
    Assert.assertTrue(targetResource.getTsFile().exists());
    Assert.assertTrue(targetResource.resourceFileExists());

    seqResources.remove(0);
    for (TsFileResource resource : seqResources) {
      Assert.assertFalse(resource.resourceFileExists());
      Assert.assertFalse(resource.getTsFile().exists());
    }

    Assert.assertTrue(tsFileManager.isAllowCompaction());
    Assert.assertEquals(1, tsFileManager.getSequenceListByTimePartition(0).size());
    Assert.assertEquals(targetResource, tsFileManager.getSequenceListByTimePartition(0).get(0));
  }

  /**
   * Test some source files are lost and target file is not complete. System should be set to read
   * only at this time.
   *
   * @throws Exception
   */
  @Test
  public void testWhenSomeSourceLostAndTargetNotComplete() throws Exception {
    tsFileManager.addAll(seqResources, true);
    tsFileManager.addAll(unseqResources, false);
    TsFileResource targetResource =
        TsFileNameGenerator.getInnerCompactionTargetFileResource(seqResources, true);
    File logFile =
        new File(
            targetResource.getTsFile().getPath()
                + CompactionLogger.INNER_COMPACTION_LOG_NAME_SUFFIX);
    CompactionLogger compactionLogger = new CompactionLogger(logFile);
    compactionLogger.logFiles(seqResources, CompactionLogger.STR_SOURCE_FILES);
    compactionLogger.logFiles(
        Collections.singletonList(targetResource), CompactionLogger.STR_TARGET_FILES);
    performer.setSourceFiles(seqResources);
    performer.setTargetFiles(Collections.singletonList(targetResource));
    performer.setSummary(new CompactionTaskSummary());
    performer.perform();
    CompactionUtils.moveTargetFile(
        Collections.singletonList(targetResource), true, COMPACTION_TEST_SG);
    seqResources.get(0).remove();
    try (FileOutputStream os = new FileOutputStream(targetResource.getTsFile(), true);
        FileChannel channel = os.getChannel()) {
      channel.truncate(targetResource.getTsFileSize() - 10);
    }
    compactionLogger.close();
    Assert.assertTrue(targetResource.getTsFile().exists());
    CompactionExceptionHandler.handleException(
        COMPACTION_TEST_SG,
        logFile,
        Collections.singletonList(targetResource),
        seqResources,
        Collections.emptyList(),
        tsFileManager,
        0,
        true,
        true);
    Assert.assertTrue(targetResource.getTsFile().exists());
    Assert.assertTrue(targetResource.resourceFileExists());

    seqResources.remove(0);
    for (TsFileResource resource : seqResources) {
      Assert.assertTrue(resource.resourceFileExists());
      Assert.assertTrue(resource.getTsFile().exists());
    }

    Assert.assertFalse(tsFileManager.isAllowCompaction());
  }

  /**
   * Test some source files are lost, and there are some compaction mods for source files. System
   * should collect these mods together and write them to mods file of target file.
   *
   * @throws Exception
   */
  @Test
  public void testHandleWithCompactionMods() throws Exception {
    tsFileManager.addAll(seqResources, true);
    tsFileManager.addAll(unseqResources, false);
    TsFileResource targetResource =
        TsFileNameGenerator.getInnerCompactionTargetFileResource(seqResources, true);
    File logFile =
        new File(
            targetResource.getTsFile().getPath()
                + CompactionLogger.INNER_COMPACTION_LOG_NAME_SUFFIX);
    CompactionLogger compactionLogger = new CompactionLogger(logFile);
    compactionLogger.logFiles(seqResources, CompactionLogger.STR_SOURCE_FILES);
    compactionLogger.logFiles(
        Collections.singletonList(targetResource), CompactionLogger.STR_TARGET_FILES);
    performer.setSourceFiles(seqResources);
    performer.setTargetFiles(Collections.singletonList(targetResource));
    performer.setSummary(new CompactionTaskSummary());
    performer.perform();
    CompactionUtils.moveTargetFile(
        Collections.singletonList(targetResource), true, COMPACTION_TEST_SG);
    for (int i = 0; i < seqResources.size(); i++) {
      Map<String, Pair<Long, Long>> deleteMap = new HashMap<>();
      deleteMap.put(
          deviceIds[0] + "." + measurementSchemas[0].getMeasurementId(),
          new Pair<>(i * ptNum, i * ptNum + 10));
      CompactionFileGeneratorUtils.generateMods(deleteMap, seqResources.get(i), true);
    }
    CompactionUtils.combineModsInInnerCompaction(seqResources, targetResource);

    seqResources.get(0).remove();
    compactionLogger.close();

    Assert.assertTrue(targetResource.getTsFile().exists());
    CompactionExceptionHandler.handleException(
        COMPACTION_TEST_SG,
        logFile,
        Collections.singletonList(targetResource),
        seqResources,
        Collections.emptyList(),
        tsFileManager,
        0,
        true,
        true);
    Assert.assertTrue(targetResource.getTsFile().exists());
    Assert.assertTrue(targetResource.resourceFileExists());
    Assert.assertTrue(targetResource.getModFile().exists());
    Collection<Modification> modifications = targetResource.getModFile().getModifications();
    Assert.assertEquals(seqResources.size(), modifications.size());
    for (Modification modification : modifications) {
      Assert.assertEquals(deviceIds[0], modification.getDevice());
      Assert.assertEquals(measurementSchemas[0].getMeasurementId(), modification.getMeasurement());
      Assert.assertEquals(Long.MAX_VALUE, modification.getFileOffset());
    }

    seqResources.remove(0);
    for (TsFileResource resource : seqResources) {
      Assert.assertFalse(resource.resourceFileExists());
      Assert.assertFalse(resource.getTsFile().exists());
      Assert.assertFalse(resource.getModFile().exists());
    }

    Assert.assertTrue(tsFileManager.isAllowCompaction());
  }

  /**
   * Test some source files are lost, and there are some mods file for source files. System should
   * collect them and generate a new mods file for target file.
   *
   * @throws Exception
   */
  @Test
  public void testHandleWithNormalMods() throws Exception {
    tsFileManager.addAll(seqResources, true);
    tsFileManager.addAll(unseqResources, false);
    TsFileResource targetResource =
        TsFileNameGenerator.getInnerCompactionTargetFileResource(seqResources, true);
    File logFile =
        new File(
            targetResource.getTsFile().getPath()
                + CompactionLogger.INNER_COMPACTION_LOG_NAME_SUFFIX);
    CompactionLogger compactionLogger = new CompactionLogger(logFile);
    compactionLogger.logFiles(seqResources, CompactionLogger.STR_SOURCE_FILES);
    compactionLogger.logFiles(
        Collections.singletonList(targetResource), CompactionLogger.STR_TARGET_FILES);

    for (int i = 0; i < seqResources.size(); i++) {
      Map<String, Pair<Long, Long>> deleteMap = new HashMap<>();
      deleteMap.put(
          deviceIds[0] + "." + measurementSchemas[0].getMeasurementId(),
          new Pair<>(i * ptNum, i * ptNum + 10));
      CompactionFileGeneratorUtils.generateMods(deleteMap, seqResources.get(i), false);
    }
    performer.setSourceFiles(seqResources);
    performer.setTargetFiles(Collections.singletonList(targetResource));
    performer.setSummary(new CompactionTaskSummary());
    performer.perform();
    CompactionUtils.moveTargetFile(
        Collections.singletonList(targetResource), true, COMPACTION_TEST_SG);
    seqResources.get(0).remove();
    compactionLogger.close();

    Assert.assertTrue(targetResource.getTsFile().exists());
    CompactionExceptionHandler.handleException(
        COMPACTION_TEST_SG,
        logFile,
        Collections.singletonList(targetResource),
        seqResources,
        Collections.emptyList(),
        tsFileManager,
        0,
        true,
        true);
    Assert.assertTrue(targetResource.getTsFile().exists());
    Assert.assertTrue(targetResource.resourceFileExists());
    Assert.assertFalse(targetResource.getModFile().exists());

    seqResources.remove(0);
    for (TsFileResource resource : seqResources) {
      Assert.assertFalse(resource.resourceFileExists());
      Assert.assertFalse(resource.getTsFile().exists());
      Assert.assertFalse(resource.getModFile().exists());
    }

    Assert.assertTrue(tsFileManager.isAllowCompaction());
  }

  /**
   * Test source files exists, target file is not complete, and there are mods and compaction mods
   * for source files. System should remove target file, and combine the compaction mods and normal
   * mods together for each source file.
   *
   * @throws Exception
   */
  @Test
  public void testHandleWithCompactionModsAndNormalMods() throws Exception {
    tsFileManager.addAll(seqResources, true);
    tsFileManager.addAll(unseqResources, false);
    TsFileResource targetResource =
        TsFileNameGenerator.getInnerCompactionTargetFileResource(seqResources, true);
    File logFile =
        new File(
            targetResource.getTsFile().getPath()
                + CompactionLogger.INNER_COMPACTION_LOG_NAME_SUFFIX);
    CompactionLogger compactionLogger = new CompactionLogger(logFile);
    compactionLogger.logFiles(seqResources, CompactionLogger.STR_SOURCE_FILES);
    compactionLogger.logFiles(
        Collections.singletonList(targetResource), CompactionLogger.STR_TARGET_FILES);
    for (int i = 0; i < seqResources.size(); i++) {
      Map<String, Pair<Long, Long>> deleteMap = new HashMap<>();
      deleteMap.put(
          deviceIds[0] + "." + measurementSchemas[0].getMeasurementId(),
          new Pair<>(i * ptNum, i * ptNum + 5));
      CompactionFileGeneratorUtils.generateMods(deleteMap, seqResources.get(i), false);
    }
    performer.setSourceFiles(seqResources);
    performer.setTargetFiles(Collections.singletonList(targetResource));
    performer.setSummary(new CompactionTaskSummary());
    performer.perform();
    CompactionUtils.moveTargetFile(
        Collections.singletonList(targetResource), true, COMPACTION_TEST_SG);
    for (int i = 0; i < seqResources.size(); i++) {
      Map<String, Pair<Long, Long>> deleteMap = new HashMap<>();
      deleteMap.put(
          deviceIds[0] + "." + measurementSchemas[0].getMeasurementId(),
          new Pair<>(i * ptNum + 10, i * ptNum + 15));
      CompactionFileGeneratorUtils.generateMods(deleteMap, seqResources.get(i), true);
      CompactionFileGeneratorUtils.generateMods(deleteMap, seqResources.get(i), false);
    }
    compactionLogger.close();

    CompactionExceptionHandler.handleException(
        COMPACTION_TEST_SG,
        logFile,
        Collections.singletonList(targetResource),
        seqResources,
        Collections.emptyList(),
        tsFileManager,
        0,
        true,
        true);
    Assert.assertFalse(targetResource.getTsFile().exists());
    Assert.assertFalse(targetResource.resourceFileExists());
    Assert.assertFalse(targetResource.getModFile().exists());

    for (TsFileResource resource : seqResources) {
      resource.resetModFile();
      Assert.assertTrue(resource.resourceFileExists());
      Assert.assertTrue(resource.getTsFile().exists());
      Assert.assertTrue(resource.getModFile().exists());
      Assert.assertFalse(ModificationFile.getCompactionMods(resource).exists());
      Collection<Modification> modifications = resource.getModFile().getModifications();
      Assert.assertEquals(2, modifications.size());
      for (Modification modification : modifications) {
        Assert.assertEquals(deviceIds[0], modification.getDevice());
        Assert.assertEquals(
            measurementSchemas[0].getMeasurementId(), modification.getMeasurement());
        Assert.assertEquals(Long.MAX_VALUE, modification.getFileOffset());
      }
    }

    Assert.assertTrue(tsFileManager.isAllowCompaction());
  }

  @Test
  public void testWhenTargetFileIsDeletedAfterCompactionAndSomeSourceFilesLost() throws Exception {
    tsFileManager.addAll(seqResources, true);
    tsFileManager.addAll(unseqResources, false);

    // generate mods file, the target file should be deleted after compaction
    for (int device = 0; device < deviceNum; device++) {
      for (int measurement = 0; measurement < measurementNum; measurement++) {
        Map<String, Pair<Long, Long>> deleteMap = new HashMap<>();
        deleteMap.put(
            COMPACTION_TEST_SG
                + PATH_SEPARATOR
                + "device"
                + device
                + PATH_SEPARATOR
                + "sensor"
                + measurement,
            new Pair(Long.MIN_VALUE, Long.MAX_VALUE));
        seqResources.forEach(
            x -> {
              try {
                CompactionFileGeneratorUtils.generateMods(deleteMap, x, false);
              } catch (IllegalPathException | IOException e) {
                throw new RuntimeException(e);
              }
            });
      }
    }

    List<TsFileResource> targetResources =
        CompactionFileGeneratorUtils.getInnerCompactionTargetTsFileResources(seqResources, true);
    File compactionLogFile =
        new File(
            SEQ_DIRS,
            targetResources.get(0).getTsFile().getName()
                + CompactionLogger.CROSS_COMPACTION_LOG_NAME_SUFFIX);
    CompactionLogger compactionLogger = new CompactionLogger(compactionLogFile);
    compactionLogger.logFiles(targetResources, STR_TARGET_FILES);
    compactionLogger.logFiles(seqResources, STR_SOURCE_FILES);
    compactionLogger.close();
    ICompactionPerformer performer =
        new FastCompactionPerformer(seqResources, Collections.emptyList(), targetResources);
    performer.setSummary(new CompactionTaskSummary());
    performer.perform();
    CompactionUtils.moveTargetFile(targetResources, true, COMPACTION_TEST_SG);
    CompactionUtils.combineModsInInnerCompaction(seqResources, targetResources.get(0));
    seqResources.get(0).remove();

    // meet errors and handle exception
    CompactionExceptionHandler.handleException(
        COMPACTION_TEST_SG,
        compactionLogFile,
        targetResources,
        seqResources,
        Collections.emptyList(),
        tsFileManager,
        0,
        true,
        true);

    Assert.assertTrue(tsFileManager.isAllowCompaction());

    // all source file should not exist
    for (TsFileResource resource : seqResources) {
      Assert.assertFalse(resource.getTsFile().exists());
      Assert.assertFalse(
          new File(resource.getTsFilePath() + TsFileResource.RESOURCE_SUFFIX).exists());
      Assert.assertFalse(resource.getModFile().exists());
      Assert.assertFalse(resource.getCompactionModFile().exists());
    }
    // the target file will be deleted
    Assert.assertFalse(targetResources.get(0).getTsFile().exists());
    Assert.assertFalse(targetResources.get(0).resourceFileExists());
  }

  @Test
  public void testWhenTargetFileIsDeletedAfterCompactionAndAllSourceFilesExisted()
      throws Exception {
    tsFileManager.addAll(seqResources, true);
    tsFileManager.addAll(unseqResources, false);

    // generate mods file, the target file should be deleted after compaction
    for (int device = 0; device < deviceNum; device++) {
      for (int measurement = 0; measurement < measurementNum; measurement++) {
        Map<String, Pair<Long, Long>> deleteMap = new HashMap<>();
        deleteMap.put(
            COMPACTION_TEST_SG
                + PATH_SEPARATOR
                + "device"
                + device
                + PATH_SEPARATOR
                + "sensor"
                + measurement,
            new Pair(Long.MIN_VALUE, Long.MAX_VALUE));
        seqResources.forEach(
            x -> {
              try {
                CompactionFileGeneratorUtils.generateMods(deleteMap, x, false);
              } catch (IOException | IllegalPathException e) {
                throw new RuntimeException(e);
              }
            });
      }
    }

    List<TsFileResource> targetResources =
        CompactionFileGeneratorUtils.getInnerCompactionTargetTsFileResources(seqResources, true);
    File compactionLogFile =
        new File(
            SEQ_DIRS,
            targetResources.get(0).getTsFile().getName()
                + CompactionLogger.CROSS_COMPACTION_LOG_NAME_SUFFIX);
    CompactionLogger compactionLogger = new CompactionLogger(compactionLogFile);
    compactionLogger.logFiles(targetResources, STR_TARGET_FILES);
    compactionLogger.logFiles(seqResources, STR_SOURCE_FILES);
    compactionLogger.close();
    ICompactionPerformer performer =
        new FastCompactionPerformer(seqResources, Collections.emptyList(), targetResources);
    performer.setSummary(new CompactionTaskSummary());
    performer.perform();
    CompactionUtils.moveTargetFile(targetResources, true, COMPACTION_TEST_SG);
    CompactionUtils.combineModsInInnerCompaction(seqResources, targetResources.get(0));

    // meet errors and handle exception
    CompactionExceptionHandler.handleException(
        COMPACTION_TEST_SG,
        compactionLogFile,
        targetResources,
        seqResources,
        Collections.emptyList(),
        tsFileManager,
        0,
        true,
        true);

    Assert.assertTrue(tsFileManager.isAllowCompaction());

    // all source file should exist
    for (TsFileResource resource : seqResources) {
      Assert.assertTrue(resource.getTsFile().exists());
      Assert.assertTrue(
          new File(resource.getTsFilePath() + TsFileResource.RESOURCE_SUFFIX).exists());
      Assert.assertTrue(resource.getModFile().exists());
      Assert.assertFalse(resource.getCompactionModFile().exists());
    }
    // tmp target file, target file and target resource file should be deleted after compaction
    for (TsFileResource resource : targetResources) {
      if (resource == null) {
        continue;
      }
      Assert.assertFalse(resource.getTsFile().exists());
      Assert.assertFalse(
          new File(
                  resource
                      .getTsFilePath()
                      .replace(
                          IoTDBConstant.INNER_COMPACTION_TMP_FILE_SUFFIX,
                          TsFileConstant.TSFILE_SUFFIX))
              .exists());
      Assert.assertFalse(
          new File(
                  resource
                          .getTsFilePath()
                          .replace(
                              IoTDBConstant.INNER_COMPACTION_TMP_FILE_SUFFIX,
                              TsFileConstant.TSFILE_SUFFIX)
                      + TsFileResource.RESOURCE_SUFFIX)
              .exists());
    }
  }
}<|MERGE_RESOLUTION|>--- conflicted
+++ resolved
@@ -18,23 +18,14 @@
  */
 package org.apache.iotdb.db.engine.compaction.inner;
 
-<<<<<<< HEAD
 import org.apache.iotdb.commons.conf.IoTDBConstant;
 import org.apache.iotdb.commons.exception.IllegalPathException;
-import org.apache.iotdb.db.engine.compaction.CompactionExceptionHandler;
-import org.apache.iotdb.db.engine.compaction.CompactionUtils;
-import org.apache.iotdb.db.engine.compaction.log.CompactionLogger;
-import org.apache.iotdb.db.engine.compaction.performer.ICompactionPerformer;
-import org.apache.iotdb.db.engine.compaction.performer.impl.FastCompactionPerformer;
-import org.apache.iotdb.db.engine.compaction.task.CompactionTaskSummary;
-=======
 import org.apache.iotdb.db.engine.compaction.execute.exception.CompactionExceptionHandler;
 import org.apache.iotdb.db.engine.compaction.execute.performer.ICompactionPerformer;
 import org.apache.iotdb.db.engine.compaction.execute.performer.impl.FastCompactionPerformer;
 import org.apache.iotdb.db.engine.compaction.execute.task.CompactionTaskSummary;
 import org.apache.iotdb.db.engine.compaction.execute.utils.CompactionUtils;
 import org.apache.iotdb.db.engine.compaction.execute.utils.log.CompactionLogger;
->>>>>>> 48002969
 import org.apache.iotdb.db.engine.compaction.utils.CompactionFileGeneratorUtils;
 import org.apache.iotdb.db.engine.modification.Modification;
 import org.apache.iotdb.db.engine.modification.ModificationFile;
@@ -57,8 +48,6 @@
 import java.util.List;
 import java.util.Map;
 
-import static org.apache.iotdb.db.engine.compaction.log.CompactionLogger.STR_SOURCE_FILES;
-import static org.apache.iotdb.db.engine.compaction.log.CompactionLogger.STR_TARGET_FILES;
 import static org.apache.iotdb.tsfile.common.constant.TsFileConstant.PATH_SEPARATOR;
 
 public class InnerSpaceCompactionExceptionTest extends AbstractInnerSpaceCompactionTest {
@@ -490,82 +479,6 @@
 
   @Test
   public void testWhenTargetFileIsDeletedAfterCompactionAndSomeSourceFilesLost() throws Exception {
-    tsFileManager.addAll(seqResources, true);
-    tsFileManager.addAll(unseqResources, false);
-
-    // generate mods file, the target file should be deleted after compaction
-    for (int device = 0; device < deviceNum; device++) {
-      for (int measurement = 0; measurement < measurementNum; measurement++) {
-        Map<String, Pair<Long, Long>> deleteMap = new HashMap<>();
-        deleteMap.put(
-            COMPACTION_TEST_SG
-                + PATH_SEPARATOR
-                + "device"
-                + device
-                + PATH_SEPARATOR
-                + "sensor"
-                + measurement,
-            new Pair(Long.MIN_VALUE, Long.MAX_VALUE));
-        seqResources.forEach(
-            x -> {
-              try {
-                CompactionFileGeneratorUtils.generateMods(deleteMap, x, false);
-              } catch (IllegalPathException | IOException e) {
-                throw new RuntimeException(e);
-              }
-            });
-      }
-    }
-
-    List<TsFileResource> targetResources =
-        CompactionFileGeneratorUtils.getInnerCompactionTargetTsFileResources(seqResources, true);
-    File compactionLogFile =
-        new File(
-            SEQ_DIRS,
-            targetResources.get(0).getTsFile().getName()
-                + CompactionLogger.CROSS_COMPACTION_LOG_NAME_SUFFIX);
-    CompactionLogger compactionLogger = new CompactionLogger(compactionLogFile);
-    compactionLogger.logFiles(targetResources, STR_TARGET_FILES);
-    compactionLogger.logFiles(seqResources, STR_SOURCE_FILES);
-    compactionLogger.close();
-    ICompactionPerformer performer =
-        new FastCompactionPerformer(seqResources, Collections.emptyList(), targetResources);
-    performer.setSummary(new CompactionTaskSummary());
-    performer.perform();
-    CompactionUtils.moveTargetFile(targetResources, true, COMPACTION_TEST_SG);
-    CompactionUtils.combineModsInInnerCompaction(seqResources, targetResources.get(0));
-    seqResources.get(0).remove();
-
-    // meet errors and handle exception
-    CompactionExceptionHandler.handleException(
-        COMPACTION_TEST_SG,
-        compactionLogFile,
-        targetResources,
-        seqResources,
-        Collections.emptyList(),
-        tsFileManager,
-        0,
-        true,
-        true);
-
-    Assert.assertTrue(tsFileManager.isAllowCompaction());
-
-    // all source file should not exist
-    for (TsFileResource resource : seqResources) {
-      Assert.assertFalse(resource.getTsFile().exists());
-      Assert.assertFalse(
-          new File(resource.getTsFilePath() + TsFileResource.RESOURCE_SUFFIX).exists());
-      Assert.assertFalse(resource.getModFile().exists());
-      Assert.assertFalse(resource.getCompactionModFile().exists());
-    }
-    // the target file will be deleted
-    Assert.assertFalse(targetResources.get(0).getTsFile().exists());
-    Assert.assertFalse(targetResources.get(0).resourceFileExists());
-  }
-
-  @Test
-  public void testWhenTargetFileIsDeletedAfterCompactionAndAllSourceFilesExisted()
-      throws Exception {
     tsFileManager.addAll(seqResources, true);
     tsFileManager.addAll(unseqResources, false);
 
@@ -601,8 +514,84 @@
             targetResources.get(0).getTsFile().getName()
                 + CompactionLogger.CROSS_COMPACTION_LOG_NAME_SUFFIX);
     CompactionLogger compactionLogger = new CompactionLogger(compactionLogFile);
-    compactionLogger.logFiles(targetResources, STR_TARGET_FILES);
-    compactionLogger.logFiles(seqResources, STR_SOURCE_FILES);
+    compactionLogger.logFiles(targetResources, CompactionLogger.STR_TARGET_FILES);
+    compactionLogger.logFiles(seqResources, CompactionLogger.STR_SOURCE_FILES);
+    compactionLogger.close();
+    ICompactionPerformer performer =
+        new FastCompactionPerformer(seqResources, Collections.emptyList(), targetResources);
+    performer.setSummary(new CompactionTaskSummary());
+    performer.perform();
+    CompactionUtils.moveTargetFile(targetResources, true, COMPACTION_TEST_SG);
+    CompactionUtils.combineModsInInnerCompaction(seqResources, targetResources.get(0));
+    seqResources.get(0).remove();
+
+    // meet errors and handle exception
+    CompactionExceptionHandler.handleException(
+        COMPACTION_TEST_SG,
+        compactionLogFile,
+        targetResources,
+        seqResources,
+        Collections.emptyList(),
+        tsFileManager,
+        0,
+        true,
+        true);
+
+    Assert.assertTrue(tsFileManager.isAllowCompaction());
+
+    // all source file should not exist
+    for (TsFileResource resource : seqResources) {
+      Assert.assertFalse(resource.getTsFile().exists());
+      Assert.assertFalse(
+          new File(resource.getTsFilePath() + TsFileResource.RESOURCE_SUFFIX).exists());
+      Assert.assertFalse(resource.getModFile().exists());
+      Assert.assertFalse(resource.getCompactionModFile().exists());
+    }
+    // the target file will be deleted
+    Assert.assertFalse(targetResources.get(0).getTsFile().exists());
+    Assert.assertFalse(targetResources.get(0).resourceFileExists());
+  }
+
+  @Test
+  public void testWhenTargetFileIsDeletedAfterCompactionAndAllSourceFilesExisted()
+      throws Exception {
+    tsFileManager.addAll(seqResources, true);
+    tsFileManager.addAll(unseqResources, false);
+
+    // generate mods file, the target file should be deleted after compaction
+    for (int device = 0; device < deviceNum; device++) {
+      for (int measurement = 0; measurement < measurementNum; measurement++) {
+        Map<String, Pair<Long, Long>> deleteMap = new HashMap<>();
+        deleteMap.put(
+            COMPACTION_TEST_SG
+                + PATH_SEPARATOR
+                + "device"
+                + device
+                + PATH_SEPARATOR
+                + "sensor"
+                + measurement,
+            new Pair(Long.MIN_VALUE, Long.MAX_VALUE));
+        seqResources.forEach(
+            x -> {
+              try {
+                CompactionFileGeneratorUtils.generateMods(deleteMap, x, false);
+              } catch (IOException | IllegalPathException e) {
+                throw new RuntimeException(e);
+              }
+            });
+      }
+    }
+
+    List<TsFileResource> targetResources =
+        CompactionFileGeneratorUtils.getInnerCompactionTargetTsFileResources(seqResources, true);
+    File compactionLogFile =
+        new File(
+            SEQ_DIRS,
+            targetResources.get(0).getTsFile().getName()
+                + CompactionLogger.CROSS_COMPACTION_LOG_NAME_SUFFIX);
+    CompactionLogger compactionLogger = new CompactionLogger(compactionLogFile);
+    compactionLogger.logFiles(targetResources, CompactionLogger.STR_TARGET_FILES);
+    compactionLogger.logFiles(seqResources, CompactionLogger.STR_SOURCE_FILES);
     compactionLogger.close();
     ICompactionPerformer performer =
         new FastCompactionPerformer(seqResources, Collections.emptyList(), targetResources);
