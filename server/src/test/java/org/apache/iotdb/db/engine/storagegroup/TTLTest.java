--- conflicted
+++ resolved
@@ -27,7 +27,6 @@
 
 import java.io.File;
 import java.io.IOException;
-import java.lang.reflect.InvocationTargetException;
 import java.util.ArrayList;
 import java.util.Collections;
 import java.util.HashSet;
@@ -356,11 +355,7 @@
   @Test
   public void testShowTTL()
       throws IOException, QueryProcessException, QueryFilterOptimizationException,
-<<<<<<< HEAD
-      StorageEngineException, MetadataException, InvocationTargetException, IllegalAccessException {
-=======
       StorageEngineException, MetadataException, InterruptedException {
->>>>>>> 3da20a70
     IoTDB.metaManager.setTTL(new PartialPath(sg1), ttl);
 
     ShowTTLPlan plan = new ShowTTLPlan(Collections.emptyList());
