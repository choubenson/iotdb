/*
 * Licensed to the Apache Software Foundation (ASF) under one
 * or more contributor license agreements.  See the NOTICE file
 * distributed with this work for additional information
 * regarding copyright ownership.  The ASF licenses this file
 * to you under the Apache License, Version 2.0 (the
 * "License"); you may not use this file except in compliance
 * with the License.  You may obtain a copy of the License at
 *
 *     http://www.apache.org/licenses/LICENSE-2.0
 *
 * Unless required by applicable law or agreed to in writing,
 * software distributed under the License is distributed on an
 * "AS IS" BASIS, WITHOUT WARRANTIES OR CONDITIONS OF ANY
 * KIND, either express or implied.  See the License for the
 * specific language governing permissions and limitations
 * under the License.
 */
package org.apache.iotdb.db.integration;

import static org.junit.Assert.assertEquals;
import static org.junit.Assert.assertTrue;
import static org.junit.Assert.fail;

import java.sql.Connection;
import java.sql.DriverManager;
import java.sql.ResultSet;
import java.sql.Statement;
import java.util.Arrays;
import java.util.HashSet;
import java.util.List;
import java.util.Set;
import org.apache.iotdb.db.utils.EnvironmentUtils;
import org.apache.iotdb.jdbc.Config;
import org.junit.After;
import org.junit.Before;
import org.junit.Test;

public class IoTDBTagIT {

  @Before
  public void setUp() throws Exception {
    EnvironmentUtils.closeStatMonitor();
    EnvironmentUtils.envSetUp();
  }

  @After
  public void tearDown() throws Exception {
    EnvironmentUtils.cleanEnv();
  }


  @Test
  public void createOneTimeseriesTest() throws ClassNotFoundException {
    String[] ret = {"root.turbine.d1.s1,temperature,root.turbine,FLOAT,RLE,SNAPPY,v1,v2,v1,v2"};
    String sql = "create timeseries root.turbine.d1.s1(temperature) with datatype=FLOAT, encoding=RLE, compression=SNAPPY " +
            "tags(tag1=v1, tag2=v2) attributes(attr1=v1, attr2=v2)";
    Class.forName(Config.JDBC_DRIVER_NAME);
    try (Connection connection = DriverManager
            .getConnection(Config.IOTDB_URL_PREFIX + "127.0.0.1:6667/", "root", "root");
         Statement statement = connection.createStatement()) {
      statement.execute(sql);
      boolean hasResult = statement.execute("show timeseries");
      assertTrue(hasResult);
      ResultSet resultSet = statement.getResultSet();
      int count = 0;
      try {
        while (resultSet.next()) {
          String ans = resultSet.getString("timeseries")
                  + "," + resultSet.getString("alias")
                  + "," + resultSet.getString("storage group")
                  + "," + resultSet.getString("dataType")
                  + "," + resultSet.getString("encoding")
                  + "," + resultSet.getString("compression")
                  + "," + resultSet.getString("attr1")
                  + "," + resultSet.getString("attr2")
                  + "," + resultSet.getString("tag1")
                  + "," + resultSet.getString("tag2");
          assertEquals(ret[count], ans);
          count++;
        }
      } finally {
        resultSet.close();
      }
      assertEquals(ret.length, count);
    } catch (Exception e) {
      e.printStackTrace();
      fail();
    }
  }

  @Test
  public void createMultiTimeseriesTest() throws ClassNotFoundException {
    String[] ret = {
            "root.turbine.d2.s1,temperature,root.turbine,FLOAT,RLE,SNAPPY,a1,a2,null,null,t1,t2,null",
            "root.turbine.d2.s2,status,root.turbine,INT32,RLE,SNAPPY,null,null,a3,a4,null,t2,t3"
    };
    String sql1 = "create timeseries root.turbine.d2.s1(temperature) with datatype=FLOAT, encoding=RLE, compression=SNAPPY " +
            "tags(tag1=t1, tag2=t2) attributes(attr1=a1, attr2=a2)";
    String sql2 = "create timeseries root.turbine.d2.s2(status) with datatype=INT32, encoding=RLE " +
            "tags(tag2=t2, tag3=t3) attributes(attr3=a3, attr4=a4)";
    Class.forName(Config.JDBC_DRIVER_NAME);
    try (Connection connection = DriverManager
            .getConnection(Config.IOTDB_URL_PREFIX + "127.0.0.1:6667/", "root", "root");
         Statement statement = connection.createStatement()) {
      statement.execute(sql1);
      statement.execute(sql2);
      boolean hasResult = statement.execute("show timeseries");
      assertTrue(hasResult);
      ResultSet resultSet = statement.getResultSet();
      int count = 0;
      try {
        while (resultSet.next()) {
          String ans = resultSet.getString("timeseries")
                  + "," + resultSet.getString("alias")
                  + "," + resultSet.getString("storage group")
                  + "," + resultSet.getString("dataType")
                  + "," + resultSet.getString("encoding")
                  + "," + resultSet.getString("compression")
                  + "," + resultSet.getString("attr1")
                  + "," + resultSet.getString("attr2")
                  + "," + resultSet.getString("attr3")
                  + "," + resultSet.getString("attr4")
                  + "," + resultSet.getString("tag1")
                  + "," + resultSet.getString("tag2")
                  + "," + resultSet.getString("tag3");

          assertEquals(ret[count], ans);
          count++;
        }
      } finally {
        resultSet.close();
      }
      assertEquals(ret.length, count);
    } catch (Exception e) {
      e.printStackTrace();
      fail();
    }
  }

  @Test
  public void createDuplicateAliasTimeseriesTest1() throws ClassNotFoundException {
    String sql1 = "create timeseries root.turbine.d3.s1(temperature) with datatype=FLOAT, encoding=RLE, compression=SNAPPY " +
            "tags(tag1=t1, tag2=t2) attributes(attr1=a1, attr2=a2)";
    String sql2 = "create timeseries root.turbine.d3.s2(temperature) with datatype=INT32, encoding=RLE " +
            "tags(tag2=t2, tag3=t3) attributes(attr3=a3, attr4=a4)";
    Class.forName(Config.JDBC_DRIVER_NAME);
    try (Connection connection = DriverManager
            .getConnection(Config.IOTDB_URL_PREFIX + "127.0.0.1:6667/", "root", "root");
         Statement statement = connection.createStatement()) {
      statement.execute(sql1);
      try {
        statement.execute(sql2);
        fail();
      } catch (Exception e) {
        assertTrue(e.getMessage().contains("Alias [temperature] for Path [root.turbine.d3.s2] already exist"));
      }
    } catch (Exception e) {
      e.printStackTrace();
      fail();
    }
  }

  @Test
  public void createDuplicateAliasTimeseriesTest2() throws ClassNotFoundException {
    String sql1 = "create timeseries root.turbine.d4.s1(temperature) with datatype=FLOAT, encoding=RLE, compression=SNAPPY " +
            "tags(tag1=t1, tag2=t2) attributes(attr1=a1, attr2=a2)";
    String sql2 = "create timeseries root.turbine.d4.temperature with datatype=INT32, encoding=RLE " +
            "tags(tag2=t2, tag3=t3) attributes(attr3=a3, attr4=a4)";
    Class.forName(Config.JDBC_DRIVER_NAME);
    try (Connection connection = DriverManager
            .getConnection(Config.IOTDB_URL_PREFIX + "127.0.0.1:6667/", "root", "root");
         Statement statement = connection.createStatement()) {
      statement.execute(sql1);
      try {
        statement.execute(sql2);
        fail();
      } catch (Exception e) {
        assertTrue(e.getMessage().contains("Path [root.turbine.d4.temperature] already exist"));
      }
    } catch (Exception e) {
      e.printStackTrace();
      fail();
    }
  }

  @Test
  public void createDuplicateAliasTimeseriesTest3() throws ClassNotFoundException {
    String sql1 = "create timeseries root.turbine.d5.s1(temperature) with datatype=FLOAT, encoding=RLE, compression=SNAPPY " +
            "tags(tag1=t1, tag2=t2) attributes(attr1=a1, attr2=a2)";
    String sql2 = "create timeseries root.turbine.d5.s2(s1) with datatype=INT32, encoding=RLE " +
            "tags(tag2=t2, tag3=t3) attributes(attr3=a3, attr4=a4)";
    Class.forName(Config.JDBC_DRIVER_NAME);
    try (Connection connection = DriverManager
            .getConnection(Config.IOTDB_URL_PREFIX + "127.0.0.1:6667/", "root", "root");
         Statement statement = connection.createStatement()) {
      statement.execute(sql1);
      try {
        statement.execute(sql2);
        fail();
      } catch (Exception e) {
        assertTrue(e.getMessage().contains("Alias [s1] for Path [root.turbine.d5.s2] already exist"));
      }
    } catch (Exception e) {
      e.printStackTrace();
      fail();    }
  }

  @Test
  public void queryWithAliasTest() throws ClassNotFoundException {
    String[] ret = {"root.turbine.d6.s1,temperature,root.turbine,FLOAT,RLE,SNAPPY,v1,v2,v1,v2"};
    String sql = "create timeseries root.turbine.d6.s1(temperature) with datatype=FLOAT, encoding=RLE, compression=SNAPPY " +
            "tags(tag1=v1, tag2=v2) attributes(attr1=v1, attr2=v2)";
    Class.forName(Config.JDBC_DRIVER_NAME);
    try (Connection connection = DriverManager
            .getConnection(Config.IOTDB_URL_PREFIX + "127.0.0.1:6667/", "root", "root");
         Statement statement = connection.createStatement()) {
      statement.execute(sql);
      boolean hasResult = statement.execute("show timeseries root.turbine.d6.temperature");
      assertTrue(hasResult);
      int count = 0;
      try (ResultSet resultSet = statement.getResultSet()) {
        while (resultSet.next()) {
          String ans = resultSet.getString("timeseries")
                  + "," + resultSet.getString("alias")
                  + "," + resultSet.getString("storage group")
                  + "," + resultSet.getString("dataType")
                  + "," + resultSet.getString("encoding")
                  + "," + resultSet.getString("compression")
                  + "," + resultSet.getString("attr1")
                  + "," + resultSet.getString("attr2")
                  + "," + resultSet.getString("tag1")
                  + "," + resultSet.getString("tag2");
          assertEquals(ret[count], ans);
          count++;
        }
      }
      assertEquals(ret.length, count);
    } catch (Exception e) {
      e.printStackTrace();
      fail();
    }
  }


  @Test
  public void queryWithLimitTest() throws ClassNotFoundException {
    String[] ret = {"root.turbine.d1.s2,temperature2,root.turbine,FLOAT,RLE,SNAPPY,v1,v2,v1,v2",
        "root.turbine.d1.s3,temperature3,root.turbine,FLOAT,RLE,SNAPPY,v1,v2,v1,v2"};
    Class.forName(Config.JDBC_DRIVER_NAME);
    try (Connection connection = DriverManager
        .getConnection(Config.IOTDB_URL_PREFIX + "127.0.0.1:6667/", "root", "root");
        Statement statement = connection.createStatement()) {
      statement.execute("create timeseries root.turbine.d1.s1(temperature1) with datatype=FLOAT, encoding=RLE, compression=SNAPPY " +
          "tags(tag1=v1, tag2=v2) attributes(attr1=v1, attr2=v2)");
      statement.execute("create timeseries root.turbine.d1.s2(temperature2) with datatype=FLOAT, encoding=RLE, compression=SNAPPY " +
          "tags(tag1=v1, tag2=v2) attributes(attr1=v1, attr2=v2)");
      statement.execute("create timeseries root.turbine.d1.s3(temperature3) with datatype=FLOAT, encoding=RLE, compression=SNAPPY " +
          "tags(tag1=v1, tag2=v2) attributes(attr1=v1, attr2=v2)");

      boolean hasResult = statement.execute("show timeseries root.turbine.d1 where tag1=v1 limit 2 offset 1");
      assertTrue(hasResult);
      int count = 0;
      try (ResultSet resultSet = statement.getResultSet()) {
        while (resultSet.next()) {
          String ans = resultSet.getString("timeseries")
                  + "," + resultSet.getString("alias")
                  + "," + resultSet.getString("storage group")
                  + "," + resultSet.getString("dataType")
                  + "," + resultSet.getString("encoding")
                  + "," + resultSet.getString("compression")
                  + "," + resultSet.getString("attr1")
                  + "," + resultSet.getString("attr2")
                  + "," + resultSet.getString("tag1")
                  + "," + resultSet.getString("tag2");
          assertEquals(ret[count], ans);
          count++;
        }
      }
      assertEquals(ret.length, count);
    } catch (Exception e) {
      e.printStackTrace();
      fail();
    }
  }

  @Test
  public void deleteTest() throws ClassNotFoundException {
    String[] ret1 = {
            "root.turbine.d7.s1,temperature,root.turbine,FLOAT,RLE,SNAPPY,a1,a2,null,null,t1,t2,null",
            "root.turbine.d7.s2,status,root.turbine,INT32,RLE,SNAPPY,null,null,a3,a4,null,t2,t3"
    };
    String[] ret2 = {"root.turbine.d7.s1,temperature,root.turbine,FLOAT,RLE,SNAPPY,a1,a2,t1,t2"};

    String sql1 = "create timeseries root.turbine.d7.s1(temperature) with datatype=FLOAT, encoding=RLE, compression=SNAPPY " +
            "tags(tag1=t1, tag2=t2) attributes(attr1=a1, attr2=a2)";
    String sql2 = "create timeseries root.turbine.d7.s2(status) with datatype=INT32, encoding=RLE " +
            "tags(tag2=t2, tag3=t3) attributes(attr3=a3, attr4=a4)";
    Class.forName(Config.JDBC_DRIVER_NAME);
    try (Connection connection = DriverManager
            .getConnection(Config.IOTDB_URL_PREFIX + "127.0.0.1:6667/", "root", "root");
         Statement statement = connection.createStatement()) {
      statement.execute(sql1);
      statement.execute(sql2);
      boolean hasResult = statement.execute("show timeseries");
      assertTrue(hasResult);
      int count = 0;
      try (ResultSet resultSet = statement.getResultSet()) {
        while (resultSet.next()) {
          String ans = resultSet.getString("timeseries")
                  + "," + resultSet.getString("alias")
                  + "," + resultSet.getString("storage group")
                  + "," + resultSet.getString("dataType")
                  + "," + resultSet.getString("encoding")
                  + "," + resultSet.getString("compression")
                  + "," + resultSet.getString("attr1")
                  + "," + resultSet.getString("attr2")
                  + "," + resultSet.getString("attr3")
                  + "," + resultSet.getString("attr4")
                  + "," + resultSet.getString("tag1")
                  + "," + resultSet.getString("tag2")
                  + "," + resultSet.getString("tag3");

          assertEquals(ret1[count], ans);
          count++;
        }
      }
      assertEquals(ret1.length, count);

      statement.execute("delete timeseries root.turbine.d7.s2");
      hasResult = statement.execute("show timeseries");
      assertTrue(hasResult);
      count = 0;
      try (ResultSet resultSet = statement.getResultSet()) {
        while (resultSet.next()) {
          String ans = resultSet.getString("timeseries")
                  + "," + resultSet.getString("alias")
                  + "," + resultSet.getString("storage group")
                  + "," + resultSet.getString("dataType")
                  + "," + resultSet.getString("encoding")
                  + "," + resultSet.getString("compression")
                  + "," + resultSet.getString("attr1")
                  + "," + resultSet.getString("attr2")
                  + "," + resultSet.getString("tag1")
                  + "," + resultSet.getString("tag2");

          assertEquals(ret2[count], ans);
          count++;
        }
      }
      assertEquals(ret2.length, count);

    } catch (Exception e) {
      e.printStackTrace();
      fail();
    }
  }

  @Test
  public void deleteWithAliasTest() throws ClassNotFoundException {
    String[] ret1 = {
            "root.turbine.d7.s1,temperature,root.turbine,FLOAT,RLE,SNAPPY,a1,a2,null,null,t1,t2,null",
            "root.turbine.d7.s2,status,root.turbine,INT32,RLE,SNAPPY,null,null,a3,a4,null,t2,t3"
    };
    String[] ret2 = {"root.turbine.d7.s1,temperature,root.turbine,FLOAT,RLE,SNAPPY,a1,a2,t1,t2"};

    String sql1 = "create timeseries root.turbine.d7.s1(temperature) with datatype=FLOAT, encoding=RLE, compression=SNAPPY " +
            "tags(tag1=t1, tag2=t2) attributes(attr1=a1, attr2=a2)";
    String sql2 = "create timeseries root.turbine.d7.s2(status) with datatype=INT32, encoding=RLE " +
            "tags(tag2=t2, tag3=t3) attributes(attr3=a3, attr4=a4)";
    Class.forName(Config.JDBC_DRIVER_NAME);
    try (Connection connection = DriverManager
            .getConnection(Config.IOTDB_URL_PREFIX + "127.0.0.1:6667/", "root", "root");
         Statement statement = connection.createStatement()) {
      statement.execute(sql1);
      statement.execute(sql2);
      boolean hasResult = statement.execute("show timeseries");
      assertTrue(hasResult);
      int count = 0;
      try (ResultSet resultSet = statement.getResultSet()) {
        while (resultSet.next()) {
          String ans = resultSet.getString("timeseries")
                  + "," + resultSet.getString("alias")
                  + "," + resultSet.getString("storage group")
                  + "," + resultSet.getString("dataType")
                  + "," + resultSet.getString("encoding")
                  + "," + resultSet.getString("compression")
                  + "," + resultSet.getString("attr1")
                  + "," + resultSet.getString("attr2")
                  + "," + resultSet.getString("attr3")
                  + "," + resultSet.getString("attr4")
                  + "," + resultSet.getString("tag1")
                  + "," + resultSet.getString("tag2")
                  + "," + resultSet.getString("tag3");

          assertEquals(ret1[count], ans);
          count++;
        }
      }
      assertEquals(ret1.length, count);

      statement.execute("delete timeseries root.turbine.d7.status");
      hasResult = statement.execute("show timeseries");
      assertTrue(hasResult);
      count = 0;
      try (ResultSet resultSet = statement.getResultSet()) {
        while (resultSet.next()) {
          String ans = resultSet.getString("timeseries")
                  + "," + resultSet.getString("alias")
                  + "," + resultSet.getString("storage group")
                  + "," + resultSet.getString("dataType")
                  + "," + resultSet.getString("encoding")
                  + "," + resultSet.getString("compression")
                  + "," + resultSet.getString("attr1")
                  + "," + resultSet.getString("attr2")
                  + "," + resultSet.getString("tag1")
                  + "," + resultSet.getString("tag2");

          assertEquals(ret2[count], ans);
          count++;
        }
      }
      assertEquals(ret2.length, count);

    } catch (Exception e) {
      e.printStackTrace();
      fail();
    }
  }


  @Test
  public void queryWithWhereTest1() throws ClassNotFoundException {
    List<String> ret1 = Arrays.asList(
            "root.turbine.d0.s0,temperature,root.turbine,FLOAT,RLE,SNAPPY,turbine this is a test1,100,50,null,null,f",
            "root.turbine.d0.s1,power,root.turbine,FLOAT,RLE,SNAPPY,turbine this is a test2,99.9,44.4,null,null,kw",
            "root.turbine.d1.s0,status,root.turbine,INT32,RLE,SNAPPY,turbine this is a test3,9,5,null,null,null",
            "root.turbine.d2.s0,temperature,root.turbine,FLOAT,RLE,SNAPPY,turbine d2 this is a test1,null,null,100,1,f",
            "root.turbine.d2.s1,power,root.turbine,FLOAT,RLE,SNAPPY,turbine d2 this is a test2,null,null,99.9,44.4,kw",
            "root.turbine.d2.s3,status,root.turbine,INT32,RLE,SNAPPY,turbine d2 this is a test3,null,null,9,5,null",
            "root.ln.d0.s0,temperature,root.ln,FLOAT,RLE,SNAPPY,ln this is a test1,1000,500,null,null,c",
            "root.ln.d0.s1,power,root.ln,FLOAT,RLE,SNAPPY,ln this is a test2,9.9,4.4,null,null,w",
            "root.ln.d1.s0,status,root.ln,INT32,RLE,SNAPPY,ln this is a test3,90,50,null,null,null"
        );

    Set<String> ret2 = new HashSet<>();
    ret2.add("root.turbine.d0.s0,temperature,root.turbine,FLOAT,RLE,SNAPPY,turbine this is a test1,100,50,null,null,f");
    ret2.add("root.turbine.d2.s0,temperature,root.turbine,FLOAT,RLE,SNAPPY,turbine d2 this is a test1,null,null,100,1,f");

    String[] sqls = {
            "create timeseries root.turbine.d0.s0(temperature) with datatype=FLOAT, encoding=RLE, compression=SNAPPY " +
                    "tags(unit=f, description='turbine this is a test1') attributes(H_Alarm=100, M_Alarm=50)",

            "create timeseries root.turbine.d0.s1(power) with datatype=FLOAT, encoding=RLE, compression=SNAPPY " +
                    "tags(unit=kw, description='turbine this is a test2') attributes(H_Alarm=99.9, M_Alarm=44.4)",

            "create timeseries root.turbine.d1.s0(status) with datatype=INT32, encoding=RLE " +
                    "tags(description='turbine this is a test3') attributes(H_Alarm=9, M_Alarm=5)",

            "create timeseries root.turbine.d2.s0(temperature) with datatype=FLOAT, encoding=RLE, compression=SNAPPY " +
                    "tags(unit=f, description='turbine d2 this is a test1') attributes(MaxValue=100, MinValue=1)",

            "create timeseries root.turbine.d2.s1(power) with datatype=FLOAT, encoding=RLE, compression=SNAPPY " +
                    "tags(unit=kw, description='turbine d2 this is a test2') attributes(MaxValue=99.9, MinValue=44.4)",

            "create timeseries root.turbine.d2.s3(status) with datatype=INT32, encoding=RLE " +
                    "tags(description='turbine d2 this is a test3') attributes(MaxValue=9, MinValue=5)",

            "create timeseries root.ln.d0.s0(temperature) with datatype=FLOAT, encoding=RLE, compression=SNAPPY " +
                    "tags(unit=c, description='ln this is a test1') attributes(H_Alarm=1000, M_Alarm=500)",

            "create timeseries root.ln.d0.s1(power) with datatype=FLOAT, encoding=RLE, compression=SNAPPY " +
                    "tags(unit=w, description='ln this is a test2') attributes(H_Alarm=9.9, M_Alarm=4.4)",

            "create timeseries root.ln.d1.s0(status) with datatype=INT32, encoding=RLE " +
                    "tags(description='ln this is a test3') attributes(H_Alarm=90, M_Alarm=50)",
    };
    Class.forName(Config.JDBC_DRIVER_NAME);
    try (Connection connection = DriverManager
            .getConnection(Config.IOTDB_URL_PREFIX + "127.0.0.1:6667/", "root", "root");
         Statement statement = connection.createStatement()) {
      for (String sql : sqls) {
        statement.execute(sql);
      }
      boolean hasResult = statement.execute("show timeseries");
      assertTrue(hasResult);
      int count = 0;
<<<<<<< HEAD
      while (resultSet.next()) {
        String ans = resultSet.getString("timeseries")
                + "," + resultSet.getString("alias")
                + "," + resultSet.getString("storage group")
                + "," + resultSet.getString("dataType")
                + "," + resultSet.getString("encoding")
                + "," + resultSet.getString("compression")
                + "," + resultSet.getString("description")
                + "," + resultSet.getString("H_Alarm")
                + "," + resultSet.getString("M_Alarm")
                + "," + resultSet.getString("MaxValue")
                + "," + resultSet.getString("MinValue")
                + "," + resultSet.getString("unit");

        assertTrue(ret1.contains(ans));
        count++;
      }
      assertEquals(ret1.size(), count);

=======
      try (ResultSet resultSet = statement.getResultSet()) {
        while (resultSet.next()) {
          String ans = resultSet.getString("timeseries")
                  + "," + resultSet.getString("alias")
                  + "," + resultSet.getString("storage group")
                  + "," + resultSet.getString("dataType")
                  + "," + resultSet.getString("encoding")
                  + "," + resultSet.getString("compression")
                  + "," + resultSet.getString("description")
                  + "," + resultSet.getString("H_Alarm")
                  + "," + resultSet.getString("M_Alarm")
                  + "," + resultSet.getString("MaxValue")
                  + "," + resultSet.getString("MinValue")
                  + "," + resultSet.getString("unit");

          assertEquals(ret1[count], ans);
          count++;
        }
        assertEquals(ret1.length, count);
      }
>>>>>>> b3ea173d
      hasResult = statement.execute("show timeseries where unit=f");
      assertTrue(hasResult);
      count = 0;
      Set<String> res = new HashSet<>();
      try (ResultSet resultSet = statement.getResultSet()) {
        while (resultSet.next()) {
          String ans =
                  resultSet.getString("timeseries")
                          + "," + resultSet.getString("alias")
                          + "," + resultSet.getString("storage group")
                          + "," + resultSet.getString("dataType")
                          + "," + resultSet.getString("encoding")
                          + "," + resultSet.getString("compression")
                          + "," + resultSet.getString("description")
                          + "," + resultSet.getString("H_Alarm")
                          + "," + resultSet.getString("M_Alarm")
                          + "," + resultSet.getString("MaxValue")
                          + "," + resultSet.getString("MinValue")
                          + "," + resultSet.getString("unit");
          res.add(ans);
          count++;
        }
        assertEquals(ret2, res);
        assertEquals(ret2.size(), count);
      }
    } catch (Exception e) {
      e.printStackTrace();
      fail();
    }
  }

  @Test
  public void queryWithWhereTest2() throws ClassNotFoundException {
    Set<String> ret = new HashSet<>();
    ret.add("root.turbine.d0.s0,temperature,root.turbine,FLOAT,RLE,SNAPPY,turbine this is a test1,100,50,null,null,f");
    ret.add("root.turbine.d2.s0,temperature,root.turbine,FLOAT,RLE,SNAPPY,turbine d2 this is a test1,null,null,100,1,f");

    String[] sqls = {
            "create timeseries root.turbine.d0.s0(temperature) with datatype=FLOAT, encoding=RLE, compression=SNAPPY " +
                    "tags(unit=f, description='turbine this is a test1') attributes(H_Alarm=100, M_Alarm=50)",

            "create timeseries root.turbine.d0.s1(power) with datatype=FLOAT, encoding=RLE, compression=SNAPPY " +
                    "tags(unit=kw, description='turbine this is a test2') attributes(H_Alarm=99.9, M_Alarm=44.4)",

            "create timeseries root.turbine.d1.s0(status) with datatype=INT32, encoding=RLE " +
                    "tags(description='turbine this is a test3') attributes(H_Alarm=9, M_Alarm=5)",

            "create timeseries root.turbine.d2.s0(temperature) with datatype=FLOAT, encoding=RLE, compression=SNAPPY " +
                    "tags(unit=f, description='turbine d2 this is a test1') attributes(MaxValue=100, MinValue=1)",

            "create timeseries root.turbine.d2.s1(power) with datatype=FLOAT, encoding=RLE, compression=SNAPPY " +
                    "tags(unit=kw, description='turbine d2 this is a test2') attributes(MaxValue=99.9, MinValue=44.4)",

            "create timeseries root.turbine.d2.s3(status) with datatype=INT32, encoding=RLE " +
                    "tags(description='turbine d2 this is a test3') attributes(MaxValue=9, MinValue=5)",

            "create timeseries root.ln.d0.s0(temperature) with datatype=FLOAT, encoding=RLE, compression=SNAPPY " +
                    "tags(unit=f, description='ln this is a test1') attributes(H_Alarm=1000, M_Alarm=500)",

            "create timeseries root.ln.d0.s1(power) with datatype=FLOAT, encoding=RLE, compression=SNAPPY " +
                    "tags(unit=w, description='ln this is a test2') attributes(H_Alarm=9.9, M_Alarm=4.4)",

            "create timeseries root.ln.d1.s0(status) with datatype=INT32, encoding=RLE " +
                    "tags(description='ln this is a test3') attributes(H_Alarm=90, M_Alarm=50)",
    };
    Class.forName(Config.JDBC_DRIVER_NAME);
    try (Connection connection = DriverManager
            .getConnection(Config.IOTDB_URL_PREFIX + "127.0.0.1:6667/", "root", "root");
         Statement statement = connection.createStatement()) {
      for (String sql : sqls) {
        statement.execute(sql);
      }

      // with *
      boolean hasResult = statement.execute("show timeseries root.turbine.* where unit=f");
      assertTrue(hasResult);
      int count = 0;
      Set<String> res = new HashSet<>();
      try (ResultSet resultSet = statement.getResultSet()) {
        while (resultSet.next()) {
          String ans = resultSet.getString("timeseries")
                  + "," + resultSet.getString("alias")
                  + "," + resultSet.getString("storage group")
                  + "," + resultSet.getString("dataType")
                  + "," + resultSet.getString("encoding")
                  + "," + resultSet.getString("compression")
                  + "," + resultSet.getString("description")
                  + "," + resultSet.getString("H_Alarm")
                  + "," + resultSet.getString("M_Alarm")
                  + "," + resultSet.getString("MaxValue")
                  + "," + resultSet.getString("MinValue")
                  + "," + resultSet.getString("unit");

          res.add(ans);
          count++;
        }
      }
      assertEquals(ret, res);
      assertEquals(ret.size(), count);

      // no *
      hasResult = statement.execute("show timeseries root.turbine where unit=f");
      assertTrue(hasResult);
      count = 0;
      res.clear();
      try (ResultSet resultSet = statement.getResultSet()) {
        while (resultSet.next()) {
          String ans = resultSet.getString("timeseries")
                  + "," + resultSet.getString("alias")
                  + "," + resultSet.getString("storage group")
                  + "," + resultSet.getString("dataType")
                  + "," + resultSet.getString("encoding")
                  + "," + resultSet.getString("compression")
                  + "," + resultSet.getString("description")
                  + "," + resultSet.getString("H_Alarm")
                  + "," + resultSet.getString("M_Alarm")
                  + "," + resultSet.getString("MaxValue")
                  + "," + resultSet.getString("MinValue")
                  + "," + resultSet.getString("unit");

          res.add(ans);
          count++;
        }
        assertEquals(ret, res);
        assertEquals(ret.size(), count);
      }

      statement.execute("show timeseries root.turbine where unit=c");
      count = 0;
      try (ResultSet resultSet = statement.getResultSet()) {
        while (resultSet.next()) {
          count++;
        }
        assertEquals(0, count);
      }

    } catch (Exception e) {
      e.printStackTrace();
      fail();
    }
  }

  @Test
  public void queryWithWhereAndDeleteTest() throws ClassNotFoundException {
    Set<String> ret = new HashSet<>();
    ret.add("root.turbine.d0.s0,temperature,root.turbine,FLOAT,RLE,SNAPPY,turbine this is a test1,100,50,f");
    ret.add("root.ln.d0.s0,temperature,root.ln,FLOAT,RLE,SNAPPY,ln this is a test1,1000,500,f");

    String[] sqls = {
            "create timeseries root.turbine.d0.s0(temperature) with datatype=FLOAT, encoding=RLE, compression=SNAPPY " +
                    "tags(unit=f, description='turbine this is a test1') attributes(H_Alarm=100, M_Alarm=50)",

            "create timeseries root.turbine.d0.s1(power) with datatype=FLOAT, encoding=RLE, compression=SNAPPY " +
                    "tags(unit=kw, description='turbine this is a test2') attributes(H_Alarm=99.9, M_Alarm=44.4)",

            "create timeseries root.turbine.d1.s0(status) with datatype=INT32, encoding=RLE " +
                    "tags(description='turbine this is a test3') attributes(H_Alarm=9, M_Alarm=5)",

            "create timeseries root.turbine.d2.s0(temperature) with datatype=FLOAT, encoding=RLE, compression=SNAPPY " +
                    "tags(unit=f, description='turbine d2 this is a test1') attributes(MaxValue=100, MinValue=1)",

            "create timeseries root.turbine.d2.s1(power) with datatype=FLOAT, encoding=RLE, compression=SNAPPY " +
                    "tags(unit=kw, description='turbine d2 this is a test2') attributes(MaxValue=99.9, MinValue=44.4)",

            "create timeseries root.turbine.d2.s3(status) with datatype=INT32, encoding=RLE " +
                    "tags(description='turbine d2 this is a test3') attributes(MaxValue=9, MinValue=5)",

            "create timeseries root.ln.d0.s0(temperature) with datatype=FLOAT, encoding=RLE, compression=SNAPPY " +
                    "tags(unit=f, description='ln this is a test1') attributes(H_Alarm=1000, M_Alarm=500)",

            "create timeseries root.ln.d0.s1(power) with datatype=FLOAT, encoding=RLE, compression=SNAPPY " +
                    "tags(unit=w, description='ln this is a test2') attributes(H_Alarm=9.9, M_Alarm=4.4)",

            "create timeseries root.ln.d1.s0(status) with datatype=INT32, encoding=RLE " +
                    "tags(description='ln this is a test3') attributes(H_Alarm=90, M_Alarm=50)",
    };
    Class.forName(Config.JDBC_DRIVER_NAME);
    try (Connection connection = DriverManager
            .getConnection(Config.IOTDB_URL_PREFIX + "127.0.0.1:6667/", "root", "root");
         Statement statement = connection.createStatement()) {
      for (String sql : sqls) {
        statement.execute(sql);
      }

      statement.execute("delete timeseries root.turbine.d2.s0");

      // with *
      boolean hasResult = statement.execute("show timeseries where unit=f");
      assertTrue(hasResult);
      int count = 0;
      Set<String> res = new HashSet<>();
      try (ResultSet resultSet = statement.getResultSet()) {
        while (resultSet.next()) {
          String ans = resultSet.getString("timeseries")
                  + "," + resultSet.getString("alias")
                  + "," + resultSet.getString("storage group")
                  + "," + resultSet.getString("dataType")
                  + "," + resultSet.getString("encoding")
                  + "," + resultSet.getString("compression")
                  + "," + resultSet.getString("description")
                  + "," + resultSet.getString("H_Alarm")
                  + "," + resultSet.getString("M_Alarm")
                  + "," + resultSet.getString("unit");

          res.add(ans);
          count++;
        }
      }
      assertEquals(ret, res);
      assertEquals(ret.size(), count);

    } catch (Exception e) {
      e.printStackTrace();
      fail();
    }
  }

  @Test
  public void queryWithWhereContainsTest() throws ClassNotFoundException {
    Set<String> ret = new HashSet<>();
    ret.add("root.turbine.d0.s0,temperature,root.turbine,FLOAT,RLE,SNAPPY,turbine this is a test1,100,50,null,null,f");
    ret.add("root.turbine.d2.s0,temperature,root.turbine,FLOAT,RLE,SNAPPY,turbine d2 this is a test1,null,null,100,1,f");
    ret.add("root.ln.d0.s0,temperature,root.ln,FLOAT,RLE,SNAPPY,ln this is a test1,1000,500,null,null,f");

    Set<String> ret2 = new HashSet<>();
    ret2.add("root.ln.d0.s0,temperature,root.ln,FLOAT,RLE,SNAPPY,ln this is a test1,1000,500,f");

    String[] sqls = {
            "create timeseries root.turbine.d0.s0(temperature) with datatype=FLOAT, encoding=RLE, compression=SNAPPY " +
                    "tags(unit=f, description='turbine this is a test1') attributes(H_Alarm=100, M_Alarm=50)",

            "create timeseries root.turbine.d0.s1(power) with datatype=FLOAT, encoding=RLE, compression=SNAPPY " +
                    "tags(unit=kw, description='turbine this is a test2') attributes(H_Alarm=99.9, M_Alarm=44.4)",

            "create timeseries root.turbine.d1.s0(status) with datatype=INT32, encoding=RLE " +
                    "tags(description='turbine this is a test3') attributes(H_Alarm=9, M_Alarm=5)",

            "create timeseries root.turbine.d2.s0(temperature) with datatype=FLOAT, encoding=RLE, compression=SNAPPY " +
                    "tags(unit=f, description='turbine d2 this is a test1') attributes(MaxValue=100, MinValue=1)",

            "create timeseries root.turbine.d2.s1(power) with datatype=FLOAT, encoding=RLE, compression=SNAPPY " +
                    "tags(unit=kw, description='turbine d2 this is a test2') attributes(MaxValue=99.9, MinValue=44.4)",

            "create timeseries root.turbine.d2.s3(status) with datatype=INT32, encoding=RLE " +
                    "tags(description='turbine d2 this is a test3') attributes(MaxValue=9, MinValue=5)",

            "create timeseries root.ln.d0.s0(temperature) with datatype=FLOAT, encoding=RLE, compression=SNAPPY " +
                    "tags(unit=f, description='ln this is a test1') attributes(H_Alarm=1000, M_Alarm=500)",

            "create timeseries root.ln.d0.s1(power) with datatype=FLOAT, encoding=RLE, compression=SNAPPY " +
                    "tags(unit=w, description='ln this is a test2') attributes(H_Alarm=9.9, M_Alarm=4.4)",

            "create timeseries root.ln.d1.s0(status) with datatype=INT32, encoding=RLE " +
                    "tags(description='ln this is a test3') attributes(H_Alarm=90, M_Alarm=50)",
    };
    Class.forName(Config.JDBC_DRIVER_NAME);
    try (Connection connection = DriverManager
            .getConnection(Config.IOTDB_URL_PREFIX + "127.0.0.1:6667/", "root", "root");
         Statement statement = connection.createStatement()) {
      for (String sql : sqls) {
        statement.execute(sql);
      }

      boolean hasResult = statement.execute("show timeseries where description contains 'test1'");
      assertTrue(hasResult);
      int count = 0;
      Set<String> res = new HashSet<>();
      try (ResultSet resultSet = statement.getResultSet()) {
        while (resultSet.next()) {
          String ans = resultSet.getString("timeseries")
                  + "," + resultSet.getString("alias")
                  + "," + resultSet.getString("storage group")
                  + "," + resultSet.getString("dataType")
                  + "," + resultSet.getString("encoding")
                  + "," + resultSet.getString("compression")
                  + "," + resultSet.getString("description")
                  + "," + resultSet.getString("H_Alarm")
                  + "," + resultSet.getString("M_Alarm")
                  + "," + resultSet.getString("MaxValue")
                  + "," + resultSet.getString("MinValue")
                  + "," + resultSet.getString("unit");

          System.out.println(ans);
          res.add(ans);
          count++;
        }
      }
      assertEquals(ret, res);
      assertEquals(ret.size(), count);

      hasResult = statement.execute("show timeseries root.ln where description contains 'test1'");
      assertTrue(hasResult);
      count = 0;
      res.clear();
      try (ResultSet resultSet = statement.getResultSet()) {
        while (resultSet.next()) {
          String ans = resultSet.getString("timeseries")
                  + "," + resultSet.getString("alias")
                  + "," + resultSet.getString("storage group")
                  + "," + resultSet.getString("dataType")
                  + "," + resultSet.getString("encoding")
                  + "," + resultSet.getString("compression")
                  + "," + resultSet.getString("description")
                  + "," + resultSet.getString("H_Alarm")
                  + "," + resultSet.getString("M_Alarm")
                  + "," + resultSet.getString("unit");

          res.add(ans);
          count++;
        }
      }
      assertEquals(ret2, res);
      assertEquals(ret2.size(), count);

    } catch (Exception e) {
      e.printStackTrace();
      fail();
    }
  }

  @Test
  public void queryWithWhereOnNoneTagTest() throws ClassNotFoundException {
    String[] sqls = {
            "create timeseries root.turbine.d0.s0(temperature) with datatype=FLOAT, encoding=RLE, compression=SNAPPY " +
                    "tags(unit=f, description='turbine this is a test1') attributes(H_Alarm=100, M_Alarm=50)",

            "create timeseries root.turbine.d0.s1(power) with datatype=FLOAT, encoding=RLE, compression=SNAPPY " +
                    "tags(unit=kw, description='turbine this is a test2') attributes(H_Alarm=99.9, M_Alarm=44.4)",

            "create timeseries root.turbine.d1.s0(status) with datatype=INT32, encoding=RLE " +
                    "tags(description='turbine this is a test3') attributes(H_Alarm=9, M_Alarm=5)",

            "create timeseries root.turbine.d2.s0(temperature) with datatype=FLOAT, encoding=RLE, compression=SNAPPY " +
                    "tags(unit=f, description='turbine d2 this is a test1') attributes(MaxValue=100, MinValue=1)",

            "create timeseries root.turbine.d2.s1(power) with datatype=FLOAT, encoding=RLE, compression=SNAPPY " +
                    "tags(unit=kw, description='turbine d2 this is a test2') attributes(MaxValue=99.9, MinValue=44.4)",

            "create timeseries root.turbine.d2.s3(status) with datatype=INT32, encoding=RLE " +
                    "tags(description='turbine d2 this is a test3') attributes(MaxValue=9, MinValue=5)",

            "create timeseries root.ln.d0.s0(temperature) with datatype=FLOAT, encoding=RLE, compression=SNAPPY " +
                    "tags(unit=f, description='ln this is a test1') attributes(H_Alarm=1000, M_Alarm=500)",

            "create timeseries root.ln.d0.s1(power) with datatype=FLOAT, encoding=RLE, compression=SNAPPY " +
                    "tags(unit=w, description='ln this is a test2') attributes(H_Alarm=9.9, M_Alarm=4.4)",

            "create timeseries root.ln.d1.s0(status) with datatype=INT32, encoding=RLE " +
                    "tags(description='ln this is a test3') attributes(H_Alarm=90, M_Alarm=50)",
    };
    Class.forName(Config.JDBC_DRIVER_NAME);
    try (Connection connection = DriverManager
            .getConnection(Config.IOTDB_URL_PREFIX + "127.0.0.1:6667/", "root", "root");
         Statement statement = connection.createStatement()) {
      for (String sql : sqls) {
        statement.execute(sql);
      }

      try {
        statement.execute("show timeseries where H_Alarm=90");
        fail();
      } catch (Exception e) {
        assertTrue(e.getMessage().contains("The key H_Alarm is not a tag"));
      }
    } catch (Exception e) {
      e.printStackTrace();
      fail();
    }
  }

  @Test
  public void sameNameTest() throws ClassNotFoundException {
    String sql = "create timeseries root.turbine.d1.s1(temperature) with datatype=FLOAT, encoding=RLE, compression=SNAPPY " +
            "tags(tag1=v1, tag2=v2) attributes(tag1=v1, attr2=v2)";
    Class.forName(Config.JDBC_DRIVER_NAME);
    try (Connection connection = DriverManager
            .getConnection(Config.IOTDB_URL_PREFIX + "127.0.0.1:6667/", "root", "root");
         Statement statement = connection.createStatement()) {
      statement.execute(sql);
      fail();
    } catch (Exception e) {
      assertTrue(e.getMessage().contains("Tag and attribute shouldn't have the same property key"));
    }
  }

  @Test
  public void deleteStorageGroupTest() throws ClassNotFoundException {
    String[] ret = {"root.turbine.d1.s1,temperature,root.turbine,FLOAT,RLE,SNAPPY,v1,v2,v1,v2"};

    String sql = "create timeseries root.turbine.d1.s1(temperature) with datatype=FLOAT, encoding=RLE, compression=SNAPPY " +
        "tags(tag1=v1, tag2=v2) attributes(attr1=v1, attr2=v2)";
    Class.forName(Config.JDBC_DRIVER_NAME);
    try (Connection connection = DriverManager
        .getConnection(Config.IOTDB_URL_PREFIX + "127.0.0.1:6667/", "root", "root");
        Statement statement = connection.createStatement()) {
      statement.execute(sql);
      boolean hasResult = statement.execute("show timeseries");
      assertTrue(hasResult);
      int count = 0;
      try (ResultSet resultSet = statement.getResultSet()) {
        while (resultSet.next()) {
          String ans = resultSet.getString("timeseries")
                  + "," + resultSet.getString("alias")
                  + "," + resultSet.getString("storage group")
                  + "," + resultSet.getString("dataType")
                  + "," + resultSet.getString("encoding")
                  + "," + resultSet.getString("compression")
                  + "," + resultSet.getString("attr1")
                  + "," + resultSet.getString("attr2")
                  + "," + resultSet.getString("tag1")
                  + "," + resultSet.getString("tag2");
          assertEquals(ret[count], ans);
          count++;
        }
      }
      assertEquals(ret.length, count);

      statement.execute("delete storage group root.turbine");
      try {
        statement.execute("show timeseries where tag1=v1");
        fail();
      } catch (Exception e) {
        assertTrue(e.getMessage().contains("The key tag1 is not a tag"));
      }
    } catch (Exception e) {
      e.printStackTrace();
      fail();
    }
  }

  @Test
  public void insertWithAliasTest() throws ClassNotFoundException {
    String[] ret = {"1,36.5,36.5"};
    String[] sqls = {
        "create timeseries root.turbine.d1.s1(temperature) with datatype=FLOAT, encoding=RLE, compression=SNAPPY",
        "insert into root.turbine.d1(timestamp, temperature) values(1,36.5)"
    };
    Class.forName(Config.JDBC_DRIVER_NAME);
    try (Connection connection = DriverManager
        .getConnection(Config.IOTDB_URL_PREFIX + "127.0.0.1:6667/", "root", "root");
        Statement statement = connection.createStatement()) {
      for (String sql : sqls) {
        statement.execute(sql);
      }
      boolean hasResult = statement.execute("select s1, temperature from root.turbine.d1");
      assertTrue(hasResult);
      ResultSet resultSet = statement.getResultSet();
      int count = 0;
      try {
        while (resultSet.next()) {
          String ans = resultSet.getString("Time")
                  + "," + resultSet.getString("root.turbine.d1.s1")
                  + "," + resultSet.getString("root.turbine.d1.s1");
          assertEquals(ret[count], ans);
          count++;
        }
      } finally {
        resultSet.close();
      }
      assertEquals(ret.length, count);
    } catch (Exception e) {
      e.printStackTrace();
      fail();
    }
  }
}<|MERGE_RESOLUTION|>--- conflicted
+++ resolved
@@ -485,27 +485,6 @@
       boolean hasResult = statement.execute("show timeseries");
       assertTrue(hasResult);
       int count = 0;
-<<<<<<< HEAD
-      while (resultSet.next()) {
-        String ans = resultSet.getString("timeseries")
-                + "," + resultSet.getString("alias")
-                + "," + resultSet.getString("storage group")
-                + "," + resultSet.getString("dataType")
-                + "," + resultSet.getString("encoding")
-                + "," + resultSet.getString("compression")
-                + "," + resultSet.getString("description")
-                + "," + resultSet.getString("H_Alarm")
-                + "," + resultSet.getString("M_Alarm")
-                + "," + resultSet.getString("MaxValue")
-                + "," + resultSet.getString("MinValue")
-                + "," + resultSet.getString("unit");
-
-        assertTrue(ret1.contains(ans));
-        count++;
-      }
-      assertEquals(ret1.size(), count);
-
-=======
       try (ResultSet resultSet = statement.getResultSet()) {
         while (resultSet.next()) {
           String ans = resultSet.getString("timeseries")
@@ -521,12 +500,11 @@
                   + "," + resultSet.getString("MinValue")
                   + "," + resultSet.getString("unit");
 
-          assertEquals(ret1[count], ans);
-          count++;
-        }
-        assertEquals(ret1.length, count);
-      }
->>>>>>> b3ea173d
+          assertTrue(ret1.contains(ans));
+          count++;
+        }
+        assertEquals(ret1.size(), count);
+      }
       hasResult = statement.execute("show timeseries where unit=f");
       assertTrue(hasResult);
       count = 0;
