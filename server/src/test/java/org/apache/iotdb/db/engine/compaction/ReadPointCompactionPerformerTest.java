--- conflicted
+++ resolved
@@ -4642,8 +4642,8 @@
 
     List<TsFileResource> targetResources =
         CompactionFileGeneratorUtils.getCrossCompactionTargetTsFileResources(seqResources);
-    performer.setTargetFiles(targetResources);
-    performer.setSourceFiles(seqResources, unseqResources);
+    ICompactionPerformer performer =
+        new ReadPointCompactionPerformer(seqResources, unseqResources, targetResources);
     performer.setSummary(new CompactionTaskSummary());
     performer.perform();
     CompactionUtils.moveTargetFile(targetResources, false, COMPACTION_TEST_SG);
@@ -4826,8 +4826,8 @@
 
     List<TsFileResource> targetResources =
         CompactionFileGeneratorUtils.getCrossCompactionTargetTsFileResources(seqResources);
-    ICompactionPerformer performer =
-        new ReadPointCompactionPerformer(seqResources, unseqResources, targetResources);
+    performer.setTargetFiles(targetResources);
+    performer.setSourceFiles(seqResources, unseqResources);
     performer.setSummary(new CompactionTaskSummary());
     performer.perform();
     CompactionUtils.moveTargetFile(targetResources, false, COMPACTION_TEST_SG);
@@ -5832,61 +5832,9 @@
           }
         }
       }
-    } catch (MetadataException
-        | IOException
-        | WriteProcessException
-        | StorageEngineException
-        | InterruptedException e) {
+    } catch (Exception e) {
       e.printStackTrace();
       Assert.fail();
-<<<<<<< HEAD
-    } catch (Exception e) {
-      throw new RuntimeException(e);
-=======
-    }
-  }
-
-  /**
-   * Check whether target file contain empty chunk group or not. Assert fail if it contains empty
-   * chunk group whose deviceID is not in the deviceIdList.
-   */
-  public void check(TsFileResource targetResource, List<String> deviceIdList) throws IOException {
-    byte marker;
-    try (TsFileSequenceReader reader =
-        new TsFileSequenceReader(targetResource.getTsFile().getAbsolutePath())) {
-      reader.position((long) TSFileConfig.MAGIC_STRING.getBytes().length + 1);
-      while ((marker = reader.readMarker()) != MetaMarker.SEPARATOR) {
-        switch (marker) {
-          case MetaMarker.CHUNK_HEADER:
-          case MetaMarker.TIME_CHUNK_HEADER:
-          case MetaMarker.VALUE_CHUNK_HEADER:
-          case MetaMarker.ONLY_ONE_PAGE_CHUNK_HEADER:
-          case MetaMarker.ONLY_ONE_PAGE_TIME_CHUNK_HEADER:
-          case MetaMarker.ONLY_ONE_PAGE_VALUE_CHUNK_HEADER:
-            ChunkHeader header = reader.readChunkHeader(marker);
-            int dataSize = header.getDataSize();
-            reader.position(reader.position() + dataSize);
-            break;
-          case MetaMarker.CHUNK_GROUP_HEADER:
-            ChunkGroupHeader chunkGroupHeader = reader.readChunkGroupHeader();
-            String deviceID = chunkGroupHeader.getDeviceID();
-            if (!deviceIdList.contains(deviceID)) {
-              Assert.fail(
-                  "Target file "
-                      + targetResource.getTsFile().getPath()
-                      + " contains empty chunk group "
-                      + deviceID);
-            }
-            break;
-          case MetaMarker.OPERATION_INDEX_RANGE:
-            reader.readPlanIndex();
-            break;
-          default:
-            // the disk file is corrupted, using this file may be dangerous
-            throw new IOException("Unexpected marker " + marker);
-        }
-      }
->>>>>>> 0cf7e521
     }
   }
 }