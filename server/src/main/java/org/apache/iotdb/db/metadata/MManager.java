/*
 * Licensed to the Apache Software Foundation (ASF) under one
 * or more contributor license agreements.  See the NOTICE file
 * distributed with this work for additional information
 * regarding copyright ownership.  The ASF licenses this file
 * to you under the Apache License, Version 2.0 (the
 * "License"); you may not use this file except in compliance
 * with the License.  You may obtain a copy of the License at
 *
 *     http://www.apache.org/licenses/LICENSE-2.0
 *
 * Unless required by applicable law or agreed to in writing,
 * software distributed under the License is distributed on an
 * "AS IS" BASIS, WITHOUT WARRANTIES OR CONDITIONS OF ANY
 * KIND, either express or implied.  See the License for the
 * specific language governing permissions and limitations
 * under the License.
 */
package org.apache.iotdb.db.metadata;

import org.apache.iotdb.db.conf.IoTDBConfig;
import org.apache.iotdb.db.conf.IoTDBDescriptor;
import org.apache.iotdb.db.engine.StorageEngine;
import org.apache.iotdb.db.engine.fileSystem.SystemFileFactory;
import org.apache.iotdb.db.engine.trigger.executor.TriggerEngine;
import org.apache.iotdb.db.exception.metadata.AliasAlreadyExistException;
import org.apache.iotdb.db.exception.metadata.AlignedTimeseriesException;
import org.apache.iotdb.db.exception.metadata.DataTypeMismatchException;
import org.apache.iotdb.db.exception.metadata.DeleteFailedException;
import org.apache.iotdb.db.exception.metadata.MNodeTypeMismatchException;
import org.apache.iotdb.db.exception.metadata.MetadataException;
import org.apache.iotdb.db.exception.metadata.PathAlreadyExistException;
import org.apache.iotdb.db.exception.metadata.PathNotExistException;
import org.apache.iotdb.db.exception.metadata.StorageGroupAlreadySetException;
import org.apache.iotdb.db.exception.metadata.StorageGroupNotSetException;
import org.apache.iotdb.db.metadata.lastCache.LastCacheManager;
import org.apache.iotdb.db.metadata.logfile.MLogReader;
import org.apache.iotdb.db.metadata.logfile.MLogWriter;
import org.apache.iotdb.db.metadata.mnode.IEntityMNode;
import org.apache.iotdb.db.metadata.mnode.IMNode;
import org.apache.iotdb.db.metadata.mnode.IMeasurementMNode;
import org.apache.iotdb.db.metadata.mnode.IStorageGroupMNode;
import org.apache.iotdb.db.metadata.mnode.MeasurementMNode;
import org.apache.iotdb.db.metadata.mnode.MultiMeasurementMNode;
import org.apache.iotdb.db.metadata.mnode.UnaryMeasurementMNode;
import org.apache.iotdb.db.metadata.mtree.MTree;
import org.apache.iotdb.db.metadata.tag.TagManager;
import org.apache.iotdb.db.metadata.template.Template;
import org.apache.iotdb.db.metadata.template.TemplateManager;
import org.apache.iotdb.db.metadata.utils.MetaUtils;
import org.apache.iotdb.db.monitor.MonitorConstants;
import org.apache.iotdb.db.qp.constant.SQLConstant;
import org.apache.iotdb.db.qp.physical.PhysicalPlan;
import org.apache.iotdb.db.qp.physical.crud.CreateTemplatePlan;
import org.apache.iotdb.db.qp.physical.crud.InsertPlan;
import org.apache.iotdb.db.qp.physical.crud.InsertRowPlan;
import org.apache.iotdb.db.qp.physical.crud.InsertTabletPlan;
import org.apache.iotdb.db.qp.physical.crud.SetSchemaTemplatePlan;
import org.apache.iotdb.db.qp.physical.sys.AutoCreateDeviceMNodePlan;
import org.apache.iotdb.db.qp.physical.sys.ChangeAliasPlan;
import org.apache.iotdb.db.qp.physical.sys.ChangeTagOffsetPlan;
import org.apache.iotdb.db.qp.physical.sys.CreateAlignedTimeSeriesPlan;
import org.apache.iotdb.db.qp.physical.sys.CreateContinuousQueryPlan;
import org.apache.iotdb.db.qp.physical.sys.CreateTimeSeriesPlan;
import org.apache.iotdb.db.qp.physical.sys.DeleteStorageGroupPlan;
import org.apache.iotdb.db.qp.physical.sys.DeleteTimeSeriesPlan;
import org.apache.iotdb.db.qp.physical.sys.DropContinuousQueryPlan;
import org.apache.iotdb.db.qp.physical.sys.SetStorageGroupPlan;
import org.apache.iotdb.db.qp.physical.sys.SetTTLPlan;
import org.apache.iotdb.db.qp.physical.sys.SetUsingSchemaTemplatePlan;
import org.apache.iotdb.db.qp.physical.sys.ShowDevicesPlan;
import org.apache.iotdb.db.qp.physical.sys.ShowTimeSeriesPlan;
import org.apache.iotdb.db.query.context.QueryContext;
import org.apache.iotdb.db.query.dataset.ShowDevicesResult;
import org.apache.iotdb.db.query.dataset.ShowTimeSeriesResult;
import org.apache.iotdb.db.rescon.MemTableManager;
import org.apache.iotdb.db.service.IoTDB;
import org.apache.iotdb.db.utils.RandomDeleteCache;
import org.apache.iotdb.db.utils.SchemaUtils;
import org.apache.iotdb.db.utils.TestOnly;
import org.apache.iotdb.db.utils.TypeInferenceUtils;
import org.apache.iotdb.tsfile.common.conf.TSFileDescriptor;
import org.apache.iotdb.tsfile.exception.cache.CacheException;
import org.apache.iotdb.tsfile.file.metadata.enums.CompressionType;
import org.apache.iotdb.tsfile.file.metadata.enums.TSDataType;
import org.apache.iotdb.tsfile.file.metadata.enums.TSEncoding;
import org.apache.iotdb.tsfile.read.TimeValuePair;
import org.apache.iotdb.tsfile.utils.Pair;
import org.apache.iotdb.tsfile.write.schema.IMeasurementSchema;
import org.apache.iotdb.tsfile.write.schema.TimeseriesSchema;
import org.apache.iotdb.tsfile.write.schema.UnaryMeasurementSchema;
import org.apache.iotdb.tsfile.write.schema.VectorMeasurementSchema;

import org.slf4j.Logger;
import org.slf4j.LoggerFactory;

import java.io.File;
import java.io.IOException;
import java.util.ArrayList;
import java.util.Arrays;
import java.util.Collection;
import java.util.Collections;
import java.util.HashMap;
import java.util.HashSet;
import java.util.LinkedHashMap;
import java.util.LinkedList;
import java.util.List;
import java.util.Map;
import java.util.Map.Entry;
import java.util.Set;
import java.util.concurrent.Executors;
import java.util.concurrent.ScheduledExecutorService;
import java.util.concurrent.TimeUnit;
import java.util.concurrent.atomic.AtomicLong;

import static org.apache.iotdb.db.conf.IoTDBConstant.MULTI_LEVEL_PATH_WILDCARD;
import static org.apache.iotdb.db.utils.EncodingInferenceUtils.getDefaultEncoding;
import static org.apache.iotdb.tsfile.common.constant.TsFileConstant.PATH_SEPARATOR;

/**
 * This class takes the responsibility of serialization of all the metadata info and persistent it
 * into files. This class contains all the interfaces to modify the metadata for delta system. All
 * the operations will be insert into the logs temporary in case the downtime of the delta system.
 *
 * <p>Since there are too many interfaces and methods in this class, we use code region to help
 * manage code. The code region starts with //region and ends with //endregion. When using Intellij
 * Idea to develop, it's easy to fold the code region and see code region overview by collapsing
 * all.
 *
 * <p>The codes are divided into the following code regions:
 *
 * <ol>
 *   <li>MManager Singleton
 *   <li>Interfaces and Implementation of MManager initialization、snapshot、recover and clear
 *   <li>Interfaces for CQ
 *   <li>Interfaces and Implementation for Timeseries operation
 *   <li>Interfaces and Implementation for StorageGroup and TTL operation
 *   <li>Interfaces for get and auto create device
 *   <li>Interfaces for metadata info Query
 *       <ol>
 *         <li>Interfaces for metadata count
 *         <li>Interfaces for level Node info Query
 *         <li>Interfaces for StorageGroup and TTL info Query
 *         <li>Interfaces for Entity/Device info Query
 *         <li>Interfaces for timeseries, measurement and schema info Query
 *       </ol>
 *   <li>Interfaces and methods for MNode query
 *   <li>Interfaces for alias and tag/attribute operations
 *   <li>Interfaces only for Cluster module usage
 *   <li>Interfaces for lastCache operations
 *   <li>Interfaces and Implementation for InsertPlan process
 *   <li>Interfaces and Implementation for Template operations
 *   <li>TestOnly Interfaces
 * </ol>
 */
@SuppressWarnings("java:S1135") // ignore todos
public class MManager { //元数据Metadata管理类

  private static final Logger logger = LoggerFactory.getLogger(MManager.class);

  public static final String TIME_SERIES_TREE_HEADER = "===  Timeseries Tree  ===\n\n";

  /** A thread will check whether the MTree is modified lately each such interval. Unit: second */
  private static final long MTREE_SNAPSHOT_THREAD_CHECK_TIME = 600L;

  protected static IoTDBConfig config = IoTDBDescriptor.getInstance().getConfig();
  /** threshold total size of MTree */
  private static final long MTREE_SIZE_THRESHOLD = config.getAllocateMemoryForSchema();

  private static final int ESTIMATED_SERIES_SIZE = config.getEstimatedSeriesSize();

  private boolean isRecovering;
  private boolean initialized;
  private boolean allowToCreateNewSeries = true;

  private AtomicLong totalSeriesNumber = new AtomicLong();

  private final int mtreeSnapshotInterval;
  private final long mtreeSnapshotThresholdTime;
  private ScheduledExecutorService timedCreateMTreeSnapshotThread;
  private ScheduledExecutorService timedForceMLogThread;

  // the log file seriesPath
  private String logFilePath;
  private File logFile;
  private MLogWriter logWriter;

  private MTree mtree;
  // device -> DeviceMNode
  private RandomDeleteCache<PartialPath, IMNode> mNodeCache;
  private TagManager tagManager = TagManager.getInstance();
  private TemplateManager templateManager = TemplateManager.getInstance();

  // region MManager Singleton
  private static class MManagerHolder {

    private MManagerHolder() {
      // allowed to do nothing
    }

    private static final MManager INSTANCE = new MManager();
  }

  /** we should not use this function in other place, but only in IoTDB class */
  public static MManager getInstance() {
    return MManagerHolder.INSTANCE;
  }
  // endregion

  // region Interfaces and Implementation of MManager initialization、snapshot、recover and clear
  protected MManager() {
    mtreeSnapshotInterval = config.getMtreeSnapshotInterval();
    mtreeSnapshotThresholdTime = config.getMtreeSnapshotThresholdTime() * 1000L;
    String schemaDir = config.getSchemaDir();
    File schemaFolder = SystemFileFactory.INSTANCE.getFile(schemaDir);
    if (!schemaFolder.exists()) {
      if (schemaFolder.mkdirs()) {
        logger.info("create system folder {}", schemaFolder.getAbsolutePath());
      } else {
        logger.info("create system folder {} failed.", schemaFolder.getAbsolutePath());
      }
    }
    logFilePath = schemaDir + File.separator + MetadataConstant.METADATA_LOG;

    // do not write log when recover
    isRecovering = true;

    int cacheSize = config.getmManagerCacheSize();
    mNodeCache =
        new RandomDeleteCache<PartialPath, IMNode>(cacheSize) {

          @Override
          public IMNode loadObjectByKey(PartialPath key) throws CacheException {
            try {
              return mtree.getNodeByPathWithStorageGroupCheck(key);
            } catch (MetadataException e) {
              throw new CacheException(e);
            }
          }
        };

    if (config.isEnableMTreeSnapshot()) {
      timedCreateMTreeSnapshotThread =
          Executors.newSingleThreadScheduledExecutor(
              r -> new Thread(r, "timedCreateMTreeSnapshotThread"));
      timedCreateMTreeSnapshotThread.scheduleAtFixedRate(
          this::checkMTreeModified,
          MTREE_SNAPSHOT_THREAD_CHECK_TIME,
          MTREE_SNAPSHOT_THREAD_CHECK_TIME,
          TimeUnit.SECONDS);
    }
  }

  // Because the writer will be used later and should not be closed here.
  @SuppressWarnings("squid:S2093")
  public synchronized void init() { //初始化工作
    if (initialized) {  //若已经初始化过了
      return;
    }
    logFile = SystemFileFactory.INSTANCE.getFile(logFilePath);//根据本地log日志文件获取logFile对象

    try {
      isRecovering = true;

      tagManager.init();
      mtree = new MTree();
      mtree.init();

      int lineNumber = initFromLog(logFile);

      logWriter = new MLogWriter(config.getSchemaDir(), MetadataConstant.METADATA_LOG);
      logWriter.setLogNum(lineNumber);
      isRecovering = false;
    } catch (IOException e) {
      logger.error(
          "Cannot recover all MTree from file, we try to recover as possible as we can", e);
    }
    initialized = true;
  }

  /** @return line number of the logFile */
  @SuppressWarnings("squid:S3776")
  private int initFromLog(File logFile) throws IOException {
    long time = System.currentTimeMillis();
    // init the metadata from the operation log
    if (logFile.exists()) {
      int idx = 0;
      try (MLogReader mLogReader =
          new MLogReader(config.getSchemaDir(), MetadataConstant.METADATA_LOG); ) {
        idx = applyMLog(mLogReader);
        logger.debug(
            "spend {} ms to deserialize mtree from mlog.bin", System.currentTimeMillis() - time);
        return idx;
      } catch (Exception e) {
        throw new IOException("Failed to parser mlog.bin for err:" + e);
      }
    } else {
      return 0;
    }
  }

  private int applyMLog(MLogReader mLogReader) {
    int idx = 0;
    PhysicalPlan plan;
    while (mLogReader.hasNext()) {
      try {
        plan = mLogReader.next();
        idx++;
      } catch (Exception e) {
        logger.error("Parse mlog error at lineNumber {} because:", idx, e);
        break;
      }
      if (plan == null) {
        continue;
      }
      try {
        operation(plan);
      } catch (MetadataException | IOException e) {
        logger.error("Can not operate cmd {} for err:", plan.getOperatorType(), e);
      }
    }

    return idx;
  }

  private void checkMTreeModified() {
    if (logWriter == null || logFile == null) {
      // the logWriter is not initialized now, we skip the check once.
      return;
    }
    if (System.currentTimeMillis() - logFile.lastModified() >= mtreeSnapshotThresholdTime
        || logWriter.getLogNum() >= mtreeSnapshotInterval) {
      logger.info(
          "New mlog line number: {}, time from last modification: {} ms",
          logWriter.getLogNum(),
          System.currentTimeMillis() - logFile.lastModified());
      createMTreeSnapshot();
    }
  }

  public void createMTreeSnapshot() {
    try {
      mtree.createSnapshot();
      logWriter.clear();
    } catch (IOException e) {
      logger.warn("Failed to create MTree snapshot", e);
    }
  }

  /** function for clearing MTree */
  public synchronized void clear() {
    try {
      if (this.mtree != null) {
        this.mtree.clear();
      }
      if (this.mNodeCache != null) {
        this.mNodeCache.clear();
      }
      this.totalSeriesNumber.set(0);
      this.templateManager.clear();
      if (logWriter != null) {
        logWriter.close();
        logWriter = null;
      }
      tagManager.clear();
      initialized = false;
      if (config.isEnableMTreeSnapshot() && timedCreateMTreeSnapshotThread != null) {
        timedCreateMTreeSnapshotThread.shutdownNow();
        timedCreateMTreeSnapshotThread = null;
      }
      if (timedForceMLogThread != null) {
        timedForceMLogThread.shutdownNow();
        timedForceMLogThread = null;
      }
    } catch (IOException e) {
      logger.error("Cannot close metadata log writer, because:", e);
    }
  }

  public void operation(PhysicalPlan plan) throws IOException, MetadataException {
    switch (plan.getOperatorType()) {
      case CREATE_TIMESERIES:
        CreateTimeSeriesPlan createTimeSeriesPlan = (CreateTimeSeriesPlan) plan;
        createTimeseries(createTimeSeriesPlan, createTimeSeriesPlan.getTagOffset());
        break;
      case CREATE_ALIGNED_TIMESERIES:
        CreateAlignedTimeSeriesPlan createAlignedTimeSeriesPlan =
            (CreateAlignedTimeSeriesPlan) plan;
        createAlignedTimeSeries(createAlignedTimeSeriesPlan);
        break;
      case DELETE_TIMESERIES:
        DeleteTimeSeriesPlan deleteTimeSeriesPlan = (DeleteTimeSeriesPlan) plan;
        // cause we only has one path for one DeleteTimeSeriesPlan
        deleteTimeseries(deleteTimeSeriesPlan.getPaths().get(0));
        break;
      case SET_STORAGE_GROUP:
        SetStorageGroupPlan setStorageGroupPlan = (SetStorageGroupPlan) plan;
        setStorageGroup(setStorageGroupPlan.getPath());
        break;
      case DELETE_STORAGE_GROUP:
        DeleteStorageGroupPlan deleteStorageGroupPlan = (DeleteStorageGroupPlan) plan;
        deleteStorageGroups(deleteStorageGroupPlan.getPaths());
        break;
      case TTL:
        SetTTLPlan setTTLPlan = (SetTTLPlan) plan;
        setTTL(setTTLPlan.getStorageGroup(), setTTLPlan.getDataTTL());
        break;
      case CHANGE_ALIAS:
        ChangeAliasPlan changeAliasPlan = (ChangeAliasPlan) plan;
        changeAlias(changeAliasPlan.getPath(), changeAliasPlan.getAlias());
        break;
      case CHANGE_TAG_OFFSET:
        ChangeTagOffsetPlan changeTagOffsetPlan = (ChangeTagOffsetPlan) plan;
        changeOffset(changeTagOffsetPlan.getPath(), changeTagOffsetPlan.getOffset());
        break;
      case CREATE_TEMPLATE:
        CreateTemplatePlan createTemplatePlan = (CreateTemplatePlan) plan;
        createSchemaTemplate(createTemplatePlan);
        break;
      case SET_SCHEMA_TEMPLATE:
        SetSchemaTemplatePlan setSchemaTemplatePlan = (SetSchemaTemplatePlan) plan;
        setSchemaTemplate(setSchemaTemplatePlan);
        break;
      case SET_USING_SCHEMA_TEMPLATE:
        SetUsingSchemaTemplatePlan setUsingSchemaTemplatePlan = (SetUsingSchemaTemplatePlan) plan;
        setUsingSchemaTemplate(setUsingSchemaTemplatePlan);
        break;
      case AUTO_CREATE_DEVICE_MNODE:
        AutoCreateDeviceMNodePlan autoCreateDeviceMNodePlan = (AutoCreateDeviceMNodePlan) plan;
        autoCreateDeviceMNode(autoCreateDeviceMNodePlan);
        break;
      default:
        logger.error("Unrecognizable command {}", plan.getOperatorType());
    }
  }
  // endregion

  // region Interfaces for CQ
  public void createContinuousQuery(CreateContinuousQueryPlan plan) throws IOException {
    logWriter.createContinuousQuery(plan);
  }

  public void dropContinuousQuery(DropContinuousQueryPlan plan) throws IOException {
    logWriter.dropContinuousQuery(plan);
  }
  // endregion

  // region Interfaces and Implementation for Timeseries operation
  // including create and delete

  public void createTimeseries(CreateTimeSeriesPlan plan) throws MetadataException {
    createTimeseries(plan, -1);
  }

  @SuppressWarnings("squid:S3776") // Suppress high Cognitive Complexity warning
  public void createTimeseries(CreateTimeSeriesPlan plan, long offset) throws MetadataException {
    if (!allowToCreateNewSeries) {
      throw new MetadataException(
          "IoTDB system load is too large to create timeseries, "
              + "please increase MAX_HEAP_SIZE in iotdb-env.sh/bat and restart");
    }
    try {
      PartialPath path = plan.getPath();
      SchemaUtils.checkDataTypeWithEncoding(plan.getDataType(), plan.getEncoding());

      ensureStorageGroup(path);

      TSDataType type = plan.getDataType();
      // create time series in MTree
      IMeasurementMNode leafMNode =
          mtree.createTimeseries(
              path,
              type,
              plan.getEncoding(),
              plan.getCompressor(),
              plan.getProps(),
              plan.getAlias());

      // the cached mNode may be replaced by new entityMNode in mtree
      mNodeCache.removeObject(path.getDevicePath());

      // update tag index
      if (plan.getTags() != null) {
        // tag key, tag value
        for (Entry<String, String> entry : plan.getTags().entrySet()) {
          if (entry.getKey() == null || entry.getValue() == null) {
            continue;
          }
          tagManager.addIndex(entry.getKey(), entry.getValue(), leafMNode);
        }
      }

      // update statistics and schemaDataTypeNumMap
      totalSeriesNumber.addAndGet(1);
      if (totalSeriesNumber.get() * ESTIMATED_SERIES_SIZE >= MTREE_SIZE_THRESHOLD) {
        logger.warn("Current series number {} is too large...", totalSeriesNumber);
        allowToCreateNewSeries = false;
      }

      // write log
      if (!isRecovering) {
        // either tags or attributes is not empty
        if ((plan.getTags() != null && !plan.getTags().isEmpty())
            || (plan.getAttributes() != null && !plan.getAttributes().isEmpty())) {
          offset = tagManager.writeTagFile(plan.getTags(), plan.getAttributes());
        }
        plan.setTagOffset(offset);
        logWriter.createTimeseries(plan);
      }
      leafMNode.setOffset(offset);

    } catch (IOException e) {
      throw new MetadataException(e);
    }
  }

  /**
   * Add one timeseries to metadata tree, if the timeseries already exists, throw exception
   *
   * @param path the timeseries path
   * @param dataType the dateType {@code DataType} of the timeseries
   * @param encoding the encoding function {@code Encoding} of the timeseries
   * @param compressor the compressor function {@code Compressor} of the time series
   */
  public void createTimeseries(
      PartialPath path,
      TSDataType dataType,
      TSEncoding encoding,
      CompressionType compressor,
      Map<String, String> props)
      throws MetadataException {
    try {
      createTimeseries(
          new CreateTimeSeriesPlan(path, dataType, encoding, compressor, props, null, null, null));
    } catch (PathAlreadyExistException | AliasAlreadyExistException e) {
      if (logger.isDebugEnabled()) {
        logger.debug(
            "Ignore PathAlreadyExistException and AliasAlreadyExistException when Concurrent inserting"
                + " a non-exist time series {}",
            path);
      }
    }
  }

  public void createAlignedTimeSeries(
      PartialPath prefixPath,
      List<String> measurements,
      List<TSDataType> dataTypes,
      List<TSEncoding> encodings,
      CompressionType compressor)
      throws MetadataException {
    createAlignedTimeSeries(
        new CreateAlignedTimeSeriesPlan(
            prefixPath, measurements, dataTypes, encodings, compressor, null));
  }

  /**
   * create aligned timeseries
   *
   * @param plan CreateAlignedTimeSeriesPlan
   */
  public void createAlignedTimeSeries(CreateAlignedTimeSeriesPlan plan) throws MetadataException {
    if (!allowToCreateNewSeries) {
      throw new MetadataException(
          "IoTDB system load is too large to create timeseries, "
              + "please increase MAX_HEAP_SIZE in iotdb-env.sh/bat and restart");
    }
    try {
      PartialPath prefixPath = plan.getPrefixPath();
      List<String> measurements = plan.getMeasurements();
      List<TSDataType> dataTypes = plan.getDataTypes();
      List<TSEncoding> encodings = plan.getEncodings();

      for (int i = 0; i < measurements.size(); i++) {
        SchemaUtils.checkDataTypeWithEncoding(dataTypes.get(i), encodings.get(i));
      }

      ensureStorageGroup(prefixPath);

      // create time series in MTree
      mtree.createAlignedTimeseries(
          prefixPath, measurements, plan.getDataTypes(), plan.getEncodings(), plan.getCompressor());

      // the cached mNode may be replaced by new entityMNode in mtree
      mNodeCache.removeObject(prefixPath.getDevicePath());

      // update statistics and schemaDataTypeNumMap
      totalSeriesNumber.addAndGet(measurements.size());
      if (totalSeriesNumber.get() * ESTIMATED_SERIES_SIZE >= MTREE_SIZE_THRESHOLD) {
        logger.warn("Current series number {} is too large...", totalSeriesNumber);
        allowToCreateNewSeries = false;
      }
      // write log
      if (!isRecovering) {
        logWriter.createAlignedTimeseries(plan);
      }
    } catch (IOException e) {
      throw new MetadataException(e);
    }
  }

  private void ensureStorageGroup(PartialPath path) throws MetadataException {
    try {
      mtree.getBelongedStorageGroup(path);
    } catch (StorageGroupNotSetException e) {
      if (!config.isAutoCreateSchemaEnabled()) {
        throw e;
      }
      PartialPath storageGroupPath =
          MetaUtils.getStorageGroupPathByLevel(path, config.getDefaultStorageGroupLevel());
      try {
        setStorageGroup(storageGroupPath);
      } catch (StorageGroupAlreadySetException storageGroupAlreadySetException) {
        // do nothing
        // concurrent timeseries creation may result concurrent ensureStorageGroup
        // it's ok that the storageGroup has already been set
      }
    }
  }

  /**
   * Delete all timeseries matching the given path pattern, may cross different storage group
   *
   * @param prefixPath path to be deleted, could be root or a prefix path or a full path
   * @return deletion failed Timeseries
   */
  public String deleteTimeseries(PartialPath prefixPath) throws MetadataException {
    if (isStorageGroup(prefixPath)) {
      mNodeCache.clear();
    }
    try {
      List<PartialPath> allTimeseries = mtree.getAllTimeseriesPath(prefixPath);
      if (allTimeseries.isEmpty()) {
        throw new PathNotExistException(prefixPath.getFullPath());
      }

      // for not support deleting part of aligned timeseies
      // should be removed after partial deletion is supported
      IMNode lastNode = mtree.getNodeByPath(allTimeseries.get(0));
      if (lastNode.isMeasurement()) {
        IMeasurementMNode measurementMNode = lastNode.getAsMeasurementMNode();
        if (measurementMNode.isMultiMeasurement()) {
          if (measurementMNode.getAsMultiMeasurementMNode().getSubMeasurementList().size()
              != allTimeseries.size()) {
            throw new AlignedTimeseriesException(
                "Not support deleting part of aligned timeseies!", prefixPath.getFullPath());
          } else {
            allTimeseries.clear();
            allTimeseries.add(lastNode.getPartialPath());
          }
        }
      }

      // Monitor storage group seriesPath is not allowed to be deleted
      allTimeseries.removeIf(p -> p.startsWith(MonitorConstants.STAT_STORAGE_GROUP_ARRAY));

      Set<String> failedNames = new HashSet<>();
      for (PartialPath p : allTimeseries) {
        deleteSingleTimeseriesInternal(p, failedNames);
      }
      return failedNames.isEmpty() ? null : String.join(",", failedNames);
    } catch (IOException e) {
      throw new MetadataException(e.getMessage());
    }
  }

  private void deleteSingleTimeseriesInternal(PartialPath p, Set<String> failedNames)
      throws MetadataException, IOException {
    DeleteTimeSeriesPlan deleteTimeSeriesPlan = new DeleteTimeSeriesPlan();
    try {
      PartialPath emptyStorageGroup = deleteOneTimeseriesUpdateStatisticsAndDropTrigger(p);
      if (!isRecovering) {
        if (emptyStorageGroup != null) {
          StorageEngine.getInstance().deleteAllDataFilesInOneStorageGroup(emptyStorageGroup);
          StorageEngine.getInstance()
              .releaseWalDirectByteBufferPoolInOneStorageGroup(emptyStorageGroup);
        }
        deleteTimeSeriesPlan.setDeletePathList(Collections.singletonList(p));
        logWriter.deleteTimeseries(deleteTimeSeriesPlan);
      }
    } catch (DeleteFailedException e) {
      failedNames.add(e.getName());
    }
  }

  /**
   * @param path full path from root to leaf node
   * @return After delete if the storage group is empty, return its path, otherwise return null
   */
  private PartialPath deleteOneTimeseriesUpdateStatisticsAndDropTrigger(PartialPath path)
      throws MetadataException, IOException {
    Pair<PartialPath, IMeasurementMNode> pair =
        mtree.deleteTimeseriesAndReturnEmptyStorageGroup(path);
    // if one of the aligned timeseries is deleted, pair.right could be null
    IMeasurementMNode measurementMNode = pair.right;
    int timeseriesNum = 0;
    if (measurementMNode.isUnaryMeasurement()) {
      removeFromTagInvertedIndex(measurementMNode);
      timeseriesNum = 1;
    } else if (measurementMNode.isMultiMeasurement()) {
      timeseriesNum += measurementMNode.getSchema().getSubMeasurementsTSDataTypeList().size();
    }
    PartialPath storageGroupPath = pair.left;

    // drop trigger with no exceptions
    TriggerEngine.drop(pair.right);

    // TODO: delete the path node and all its ancestors
    mNodeCache.clear();
    totalSeriesNumber.addAndGet(-timeseriesNum);
    if (!allowToCreateNewSeries
        && totalSeriesNumber.get() * ESTIMATED_SERIES_SIZE < MTREE_SIZE_THRESHOLD) {
      logger.info("Current series number {} come back to normal level", totalSeriesNumber);
      allowToCreateNewSeries = true;
    }
    return storageGroupPath;
  }
  // endregion

  // region Interfaces and Implementation for StorageGroup and TTL operation
  // including sg set and delete, and ttl set

  /**
   * Set storage group of the given path to MTree.
   *
   * @param storageGroup root.node.(node)*
   */
  public void setStorageGroup(PartialPath storageGroup) throws MetadataException {  //往MTree中加入对应的存储组节点
    try {
      mtree.setStorageGroup(storageGroup);
      if (!config.isEnableMemControl()) {
        MemTableManager.getInstance().addOrDeleteStorageGroup(1);
      }
      if (!isRecovering) {
        logWriter.setStorageGroup(storageGroup);
      }
    } catch (IOException e) {
      throw new MetadataException(e.getMessage());
    }
  }

  /**
   * Delete storage groups of given paths from MTree. Log format: "delete_storage_group,sg1,sg2,sg3"
   *
   * @param storageGroups list of paths to be deleted. Format: root.node
   */
  public void deleteStorageGroups(List<PartialPath> storageGroups) throws MetadataException {
    try {
      for (PartialPath storageGroup : storageGroups) {
        totalSeriesNumber.addAndGet(
            -mtree.getAllTimeseriesCount(storageGroup.concatNode(MULTI_LEVEL_PATH_WILDCARD)));
        // clear cached MNode
        if (!allowToCreateNewSeries
            && totalSeriesNumber.get() * ESTIMATED_SERIES_SIZE < MTREE_SIZE_THRESHOLD) {
          logger.info("Current series number {} come back to normal level", totalSeriesNumber);
          allowToCreateNewSeries = true;
        }
        mNodeCache.clear();

        // try to delete storage group
        List<IMeasurementMNode> leafMNodes = mtree.deleteStorageGroup(storageGroup);
        for (IMeasurementMNode leafMNode : leafMNodes) {
          removeFromTagInvertedIndex(leafMNode);
        }

        // drop triggers with no exceptions
        TriggerEngine.drop(leafMNodes);

        if (!config.isEnableMemControl()) {
          MemTableManager.getInstance().addOrDeleteStorageGroup(-1);
        }

        // if success
        if (!isRecovering) {
          logWriter.deleteStorageGroup(storageGroup);
        }
      }
    } catch (IOException e) {
      throw new MetadataException(e.getMessage());
    }
  }

  public void setTTL(PartialPath storageGroup, long dataTTL) throws MetadataException, IOException {
    getStorageGroupNodeByStorageGroupPath(storageGroup).setDataTTL(dataTTL);
    if (!isRecovering) {
      logWriter.setTTL(storageGroup, dataTTL);
    }
  }
  // endregion

  // region Interfaces for get and auto create device
  /**
   * get device node, if the storage group is not set, create it when autoCreateSchema is true
   *
   * <p>(we develop this method as we need to get the node's lock after we get the lock.writeLock())
   *
   * @param path path
   * @param allowCreateSg The stand-alone version can create an sg at will, but the cluster version
   *     needs to make the Meta group aware of the creation of an SG, so an exception needs to be
   *     thrown here
   */
<<<<<<< HEAD
  public TSDataType getSeriesType(PartialPath path) throws MetadataException {  //根据给定时间序列的全路径获取该序列对应的数据类型
    if (path.equals(SQLConstant.TIME_PATH)) {
      return TSDataType.INT64;
    }

    if (path instanceof VectorPartialPath) {
      if (((VectorPartialPath) path).getSubSensorsPathList().size() != 1) {
        return TSDataType.VECTOR;
      } else {
        path = ((VectorPartialPath) path).getSubSensorsPathList().get(0);
=======
  protected IMNode getDeviceNodeWithAutoCreate(
      PartialPath path, boolean autoCreateSchema, boolean allowCreateSg, int sgLevel)
      throws IOException, MetadataException {
    IMNode node;
    boolean shouldSetStorageGroup;
    try {
      node = mNodeCache.get(path);
      return node;
    } catch (CacheException e) {
      if (!autoCreateSchema) {
        throw new PathNotExistException(path.getFullPath());
>>>>>>> 40397fd7
      }
      shouldSetStorageGroup = e.getCause() instanceof StorageGroupNotSetException;
    }

    try {
      if (shouldSetStorageGroup) {
        if (allowCreateSg) {
          PartialPath storageGroupPath = MetaUtils.getStorageGroupPathByLevel(path, sgLevel);
          setStorageGroup(storageGroupPath);
        } else {
          throw new StorageGroupNotSetException(path.getFullPath());
        }
      }
      node = mtree.getDeviceNodeWithAutoCreating(path, sgLevel);
      if (!(node.isStorageGroup())) {
        logWriter.autoCreateDeviceMNode(new AutoCreateDeviceMNodePlan(node.getPartialPath()));
      }
      return node;
    } catch (StorageGroupAlreadySetException e) {
      if (e.isHasChild()) {
        // if setStorageGroup failure is because of child, the deviceNode should not be created.
        // Timeseries can't be create under a deviceNode without storageGroup.
        throw e;
      }
      // ignore set storage group concurrently
      node = mtree.getDeviceNodeWithAutoCreating(path, sgLevel);
      if (!(node.isStorageGroup())) {
        logWriter.autoCreateDeviceMNode(new AutoCreateDeviceMNodePlan(node.getPartialPath()));
      }
      return node;
    }
  }

  protected IMNode getDeviceNodeWithAutoCreate(PartialPath path)
      throws MetadataException, IOException {
    return getDeviceNodeWithAutoCreate(
        path, config.isAutoCreateSchemaEnabled(), true, config.getDefaultStorageGroupLevel());
  }

  private void autoCreateDeviceMNode(AutoCreateDeviceMNodePlan plan) throws MetadataException {
    mtree.getDeviceNodeWithAutoCreating(plan.getPath(), config.getDefaultStorageGroupLevel());
  }
  // endregion

  // region Interfaces for metadata info Query
  /**
   * Check whether the path exists.
   *
   * @param path a full path or a prefix path
   */
<<<<<<< HEAD
  public Set<PartialPath> getDevices(PartialPath prefixPath) throws MetadataException {//根据给定的 路径返回该路径上的所有设备路径。当该prefixPath是一个前缀路径时，则它下面可能有多个设备，当prefixPath是一个完整的设备路径或时间路径时，则它只有一个设备
    return mtree.getDevices(prefixPath);
=======
  public boolean isPathExist(PartialPath path) {
    return mtree.isPathExist(path);
>>>>>>> 40397fd7
  }

  /** Get metadata in string */
  public String getMetadataInString() {
    return TIME_SERIES_TREE_HEADER + mtree;
  }

  // region Interfaces for metadata count

  public long getTotalSeriesNumber() {
    return totalSeriesNumber.get();
  }

  /**
   * To calculate the count of timeseries matching given path. The path could be a pattern of a full
   * path, may contain wildcard.
   */
  public int getAllTimeseriesCount(PartialPath pathPattern) throws MetadataException {
    return mtree.getAllTimeseriesCount(pathPattern);
  }

  /**
   * To calculate the count of timeseries component matching given path. The path could be a pattern
   * of a full path, may contain wildcard.
   */
  public int getAllTimeseriesFlatCount(PartialPath pathPattern) throws MetadataException {
    return mtree.getAllTimeseriesFlatCount(pathPattern);
  }

  /** To calculate the count of devices for given path pattern. */
  public int getDevicesNum(PartialPath pathPattern) throws MetadataException {
    return mtree.getDevicesNum(pathPattern);
  }

  /** To calculate the count of storage group for given path pattern. */
  public int getStorageGroupNum(PartialPath pathPattern) throws MetadataException {
    return mtree.getStorageGroupNum(pathPattern);
  }

  /**
   * To calculate the count of nodes in the given level for given path pattern.
   *
   * @param pathPattern a path pattern or a full path
   * @param level the level should match the level of the path
   */
  public int getNodesCountInGivenLevel(PartialPath pathPattern, int level)
      throws MetadataException {
    return mtree.getNodesCountInGivenLevel(pathPattern, level);
  }

  // endregion

  // region Interfaces for level Node info Query
  /**
   * Get all nodes matching the given path pattern in the given level. The level of the path should
   * match the nodeLevel. 1. The given level equals the path level with out **, e.g. give path
   * root.*.d.* and the level should be 4. 2. The given level is greater than path level with **,
   * e.g. give path root.** and the level could be 2 or 3.
   *
   * @param pathPattern can be a pattern of a full path.
   * @param nodeLevel the level should match the level of the path
   * @return A List instance which stores all node at given level
   */
  public List<PartialPath> getNodesListInGivenLevel(PartialPath pathPattern, int nodeLevel)
      throws MetadataException {
    return getNodesListInGivenLevel(pathPattern, nodeLevel, null);
  }

  public List<PartialPath> getNodesListInGivenLevel(
      PartialPath pathPattern, int nodeLevel, StorageGroupFilter filter) throws MetadataException {
    return mtree.getNodesListInGivenLevel(pathPattern, nodeLevel, filter);
  }

  /**
   * Get child node path in the next level of the given path pattern.
   *
   * <p>give pathPattern and the child nodes is those matching pathPattern.*
   *
   * <p>e.g., MTree has [root.sg1.d1.s1, root.sg1.d1.s2, root.sg1.d2.s1] given path = root.sg1,
   * return [root.sg1.d1, root.sg1.d2]
   *
   * @param pathPattern The given path
   * @return All child nodes' seriesPath(s) of given seriesPath.
   */
  public Set<String> getChildNodePathInNextLevel(PartialPath pathPattern) throws MetadataException {
    return mtree.getChildNodePathInNextLevel(pathPattern);
  }

  /**
   * Get child node in the next level of the given path pattern.
   *
   * <p>give pathPattern and the child nodes is those matching pathPattern.*
   *
   * <p>e.g., MTree has [root.sg1.d1.s1, root.sg1.d1.s2, root.sg1.d2.s1] given path = root.sg1,
   * return [d1, d2] given path = root.sg.d1 return [s1,s2]
   *
   * @return All child nodes of given seriesPath.
   */
  public Set<String> getChildNodeNameInNextLevel(PartialPath pathPattern) throws MetadataException {
    return mtree.getChildNodeNameInNextLevel(pathPattern);
  }
  // endregion

  // region Interfaces for StorageGroup and TTL info Query
  /**
   * Check if the given path is storage group or not.
   *
   * @param path Format: root.node.(node)*
   * @apiNote :for cluster
   */
  public boolean isStorageGroup(PartialPath path) {
    return mtree.isStorageGroup(path);
  }

  /** Check whether the given path contains a storage group */
  public boolean checkStorageGroupByPath(PartialPath path) {
    return mtree.checkStorageGroupByPath(path);
  }

  /**
   * Get storage group name by path
   *
   * <p>e.g., root.sg1 is a storage group and path = root.sg1.d1, return root.sg1
   *
   * @param path only full path, cannot be path pattern
   * @return storage group in the given path
   */
  public PartialPath getBelongedStorageGroup(PartialPath path) throws StorageGroupNotSetException {
    return mtree.getBelongedStorageGroup(path);
  }

  /**
   * Get the storage group that given path pattern matches or belongs to.
   *
   * <p>Suppose we have (root.sg1.d1.s1, root.sg2.d2.s2), refer the following cases: 1. given path
   * "root.sg1", ("root.sg1") will be returned. 2. given path "root.*", ("root.sg1", "root.sg2")
   * will be returned. 3. given path "root.*.d1.s1", ("root.sg1", "root.sg2") will be returned.
   *
   * @param pathPattern a path pattern or a full path
   * @return a list contains all storage groups related to given path pattern
   */
  public List<PartialPath> getBelongedStorageGroups(PartialPath pathPattern)
      throws MetadataException {
    return mtree.getBelongedStorageGroups(pathPattern);
  }

  /**
   * Get all storage group matching given path pattern.
   *
   * @param pathPattern a pattern of a full path
   * @return A ArrayList instance which stores storage group paths matching given path pattern.
   */
  public List<PartialPath> getMatchedStorageGroups(PartialPath pathPattern)
      throws MetadataException {
    return mtree.getMatchedStorageGroups(pathPattern);
  }

  /** Get all storage group paths */
  public List<PartialPath> getAllStorageGroupPaths() {
    return mtree.getAllStorageGroupPaths();
  }

  /**
   * get all storageGroups ttl
   *
   * @return key-> storageGroupPath, value->ttl
   */
  public Map<PartialPath, Long> getStorageGroupsTTL() {
    Map<PartialPath, Long> storageGroupsTTL = new HashMap<>();
    try {
      List<PartialPath> storageGroups = this.getAllStorageGroupPaths();
      for (PartialPath storageGroup : storageGroups) {
        long ttl = getStorageGroupNodeByStorageGroupPath(storageGroup).getDataTTL();
        storageGroupsTTL.put(storageGroup, ttl);
      }
    } catch (MetadataException e) {
      logger.error("get storage groups ttl failed.", e);
    }
    return storageGroupsTTL;
  }

  // endregion

  // region Interfaces for Entity/Device info Query

  /**
   * Get all devices that one of the timeseries, matching the given timeseries path pattern, belongs
   * to.
   *
   * @param timeseries a path pattern of the target timeseries
   * @return A HashSet instance which stores devices paths.
   */
  public Set<PartialPath> getBelongedDevices(PartialPath timeseries) throws MetadataException {
    return mtree.getDevicesByTimeseries(timeseries);
  }

  /**
   * Get all device paths matching the path pattern.
   *
   * @param pathPattern the pattern of the target devices.
   * @return A HashSet instance which stores devices paths matching the given path pattern.
   */
  public Set<PartialPath> getMatchedDevices(PartialPath pathPattern) throws MetadataException {
    return mtree.getDevices(pathPattern, false);
  }

  /**
   * Get all device paths and according storage group paths as ShowDevicesResult.
   *
   * @param plan ShowDevicesPlan which contains the path pattern and restriction params.
   * @return ShowDevicesResult.
   */
  public List<ShowDevicesResult> getMatchedDevices(ShowDevicesPlan plan) throws MetadataException {
    return mtree.getDevices(plan);
  }
  // endregion

  // region Interfaces for timeseries, measurement and schema info Query

  /**
   * PartialPath of aligned time series will be organized to one VectorPartialPath. BEFORE this
   * method, all the aligned time series is NOT united. For example, given root.sg.d1.vector1[s1]
   * and root.sg.d1.vector1[s2], they will be organized to root.sg.d1.vector1 [s1,s2]
   *
   * @param fullPaths full path list without uniting the sub measurement under the same aligned time
   *     series.
   * @return Size of partial path list could NOT equal to the input list size. For example, the
   *     VectorMeasurementSchema (s1,s2) would be returned once.
   */
  public List<PartialPath> groupVectorPaths(List<PartialPath> fullPaths) throws MetadataException {
    Map<IMNode, PartialPath> nodeToPartialPath = new LinkedHashMap<>();
    for (PartialPath path : fullPaths) {
      IMeasurementMNode node = getMeasurementMNode(path);
      if (!nodeToPartialPath.containsKey(node)) {
        nodeToPartialPath.put(node, path.copy());
      } else {
        // if nodeToPartialPath contains node
        PartialPath existPath = nodeToPartialPath.get(node);
        if (!existPath.equals(path)) {
          // could be VectorPartialPath
          ((VectorPartialPath) existPath)
              .addSubSensor(((VectorPartialPath) path).getSubSensorsList());
        }
      }
    }
    return new ArrayList<>(nodeToPartialPath.values());
  }

  /**
   * Return all paths for given path if the path is abstract. Or return the path itself. Regular
   * expression in this method is formed by the amalgamation of seriesPath and the character '*'.
   *
   * @param pathPattern can be a pattern or a full path of timeseries.
   */
  public List<PartialPath> getAllTimeseriesPath(PartialPath pathPattern) throws MetadataException {
    return mtree.getAllTimeseriesPath(pathPattern);
  }

  /**
   * Similar to method getAllTimeseriesPath(), but return Path with alias and filter the result by
   * limit and offset.
   */
  public Pair<List<PartialPath>, Integer> getAllTimeseriesPathWithAlias(
      PartialPath pathPattern, int limit, int offset) throws MetadataException {
    return mtree.getAllTimeseriesPathWithAlias(pathPattern, limit, offset);
  }

  public List<ShowTimeSeriesResult> showTimeseries(ShowTimeSeriesPlan plan, QueryContext context)
      throws MetadataException {
    // show timeseries with index
    if (plan.getKey() != null && plan.getValue() != null) {
      return showTimeseriesWithIndex(plan, context);
    } else {
      return showTimeseriesWithoutIndex(plan, context);
    }
  }

  @SuppressWarnings("squid:S3776") // Suppress high Cognitive Complexity warning
  private List<ShowTimeSeriesResult> showTimeseriesWithIndex(
      ShowTimeSeriesPlan plan, QueryContext context) throws MetadataException {

    List<IMeasurementMNode> allMatchedNodes = tagManager.getMatchedTimeseriesInIndex(plan, context);

    List<ShowTimeSeriesResult> res = new LinkedList<>();
    PartialPath pathPattern = plan.getPath();
    int curOffset = -1;
    int count = 0;
    int limit = plan.getLimit();
    int offset = plan.getOffset();
    for (IMeasurementMNode leaf : allMatchedNodes) {
      if (pathPattern.matchFullPath(leaf.getPartialPath())) {
        if (limit != 0 || offset != 0) {
          curOffset++;
          if (curOffset < offset || count == limit) {
            continue;
          }
        }
        try {
          Pair<Map<String, String>, Map<String, String>> tagAndAttributePair =
              tagManager.readTagFile(leaf.getOffset());
          IMeasurementSchema measurementSchema = leaf.getSchema();
          res.add(
              new ShowTimeSeriesResult(
                  leaf.getFullPath(),
                  leaf.getAlias(),
                  getBelongedStorageGroup(leaf.getPartialPath()).getFullPath(),
                  measurementSchema.getType(),
                  measurementSchema.getEncodingType(),
                  measurementSchema.getCompressor(),
                  tagAndAttributePair.left,
                  tagAndAttributePair.right));
          if (limit != 0) {
            count++;
          }
        } catch (IOException e) {
          throw new MetadataException(
              "Something went wrong while deserialize tag info of " + leaf.getFullPath(), e);
        }
      }
    }
    return res;
  }

  /**
   * Get the result of ShowTimeseriesPlan
   *
   * @param plan show time series query plan
   */
  private List<ShowTimeSeriesResult> showTimeseriesWithoutIndex(
      ShowTimeSeriesPlan plan, QueryContext context) throws MetadataException {
    List<Pair<PartialPath, String[]>> ans;
    if (plan.isOrderByHeat()) {
      ans = mtree.getAllMeasurementSchemaByHeatOrder(plan, context);
    } else {
      ans = mtree.getAllMeasurementSchema(plan);
    }
    List<ShowTimeSeriesResult> res = new LinkedList<>();
    for (Pair<PartialPath, String[]> ansString : ans) {
      long tagFileOffset = Long.parseLong(ansString.right[5]);
      try {
        Pair<Map<String, String>, Map<String, String>> tagAndAttributePair =
            new Pair<>(Collections.emptyMap(), Collections.emptyMap());
        if (tagFileOffset >= 0) {
          tagAndAttributePair = tagManager.readTagFile(tagFileOffset);
        }
        res.add(
            new ShowTimeSeriesResult(
                ansString.left.getExactFullPath(),
                ansString.right[0],
                ansString.right[1],
                TSDataType.valueOf(ansString.right[2]),
                TSEncoding.valueOf(ansString.right[3]),
                CompressionType.valueOf(ansString.right[4]),
                tagAndAttributePair.left,
                tagAndAttributePair.right));
      } catch (IOException e) {
        throw new MetadataException(
            "Something went wrong while deserialize tag info of " + ansString.left.getFullPath(),
            e);
      }
    }
    return res;
  }

  /**
   * Get series type for given seriesPath.
   *
   * @param fullPath full path
   */
  public TSDataType getSeriesType(PartialPath fullPath) throws MetadataException {
    if (fullPath.equals(SQLConstant.TIME_PATH)) {
      return TSDataType.INT64;
    }

    IMeasurementSchema schema = mtree.getSchema(fullPath);
    if (schema instanceof UnaryMeasurementSchema) {
      return schema.getType();
    } else {
      if (((VectorPartialPath) fullPath).getSubSensorsList().size() != 1) {
        return TSDataType.VECTOR;
      } else {
        String subSensor = ((VectorPartialPath) fullPath).getSubSensor(0);
        List<String> measurements = schema.getSubMeasurementsList();
        return schema.getSubMeasurementsTSDataTypeList().get(measurements.indexOf(subSensor));
      }
    }
  }

  /**
   * get MeasurementSchema or VectorMeasurementSchema which contains the measurement
   *
   * @param device device path
   * @param measurement measurement name, could be vector name
   * @return MeasurementSchema or VectorMeasurementSchema
   */
  public IMeasurementSchema getSeriesSchema(PartialPath device, String measurement)
      throws MetadataException {
    IMNode deviceIMNode = getDeviceNode(device);
    IMeasurementMNode measurementMNode = deviceIMNode.getChild(measurement).getAsMeasurementMNode();
    if (measurementMNode == null) {
      // Just for the initial adaptation of the template functionality and merge functionality
      // The getSeriesSchema interface needs to be cleaned up later
      return getSeriesSchema(device.concatNode(measurement));
    }
    return measurementMNode.getSchema();
  }

  /**
   * Get schema of paritialPath
   *
   * @param fullPath (may be ParitialPath or VectorPartialPath)
   * @return MeasurementSchema or VectorMeasurementSchema
   */
  public IMeasurementSchema getSeriesSchema(PartialPath fullPath) throws MetadataException {
    IMeasurementMNode leaf = mtree.getMeasurementMNode(fullPath);
    return getSeriesSchema(fullPath, leaf);
  }

  protected IMeasurementSchema getSeriesSchema(PartialPath fullPath, IMeasurementMNode leaf) {
    IMeasurementSchema schema = leaf.getSchema();

    if (!(fullPath instanceof VectorPartialPath)
        || schema == null
        || schema.getType() != TSDataType.VECTOR) {
      return schema;
    }
    List<String> measurementsInLeaf = schema.getSubMeasurementsList();
    List<String> subMeasurements = ((VectorPartialPath) fullPath).getSubSensorsList();
    TSDataType[] types = new TSDataType[subMeasurements.size()];
    TSEncoding[] encodings = new TSEncoding[subMeasurements.size()];

    for (int i = 0; i < subMeasurements.size(); i++) {
      int index = measurementsInLeaf.indexOf(subMeasurements.get(i));
      types[i] = schema.getSubMeasurementsTSDataTypeList().get(index);
      encodings[i] = schema.getSubMeasurementsTSEncodingList().get(index);
    }
    String[] array = new String[subMeasurements.size()];
    for (int i = 0; i < array.length; i++) {
      array[i] = subMeasurements.get(i);
    }
    return new VectorMeasurementSchema(
        schema.getMeasurementId(), array, types, encodings, schema.getCompressor());
  }

  // attention: this path must be a device node
  public List<IMeasurementSchema> getAllMeasurementByDevicePath(PartialPath devicePath)
      throws PathNotExistException {
    Set<IMeasurementSchema> res = new HashSet<>();
    try {
      IMNode node = mNodeCache.get(devicePath);
      Template template = node.getUpperTemplate();

      for (IMNode child : node.getChildren().values()) {
        if (child.isMeasurement()) {
          IMeasurementMNode measurementMNode = child.getAsMeasurementMNode();
          res.add(measurementMNode.getSchema());
        }
      }

      // template
      if (node.isUseTemplate() && template != null) {
        res.addAll(template.getSchemaMap().values());
      }
    } catch (CacheException e) {
      throw new PathNotExistException(devicePath.getFullPath());
    }

    return new ArrayList<>(res);
  }

  public Map<PartialPath, IMeasurementSchema> getAllMeasurementSchemaByPrefix(
      PartialPath prefixPath) throws MetadataException {
    return mtree.getAllMeasurementSchemaByPrefix(prefixPath);
  }
  // endregion
  // endregion

  // region Interfaces and methods for MNode query
  /**
   * E.g., root.sg is storage group given [root, sg], return the MNode of root.sg given [root, sg,
   * device], return the MNode of root.sg Get storage group node by path. If storage group is not
   * set, StorageGroupNotSetException will be thrown
   */
  public IStorageGroupMNode getStorageGroupNodeByStorageGroupPath(PartialPath path)
      throws MetadataException {
    return mtree.getStorageGroupNodeByStorageGroupPath(path);
  }

  /** Get storage group node by path. the give path don't need to be storage group path. */
  public IStorageGroupMNode getStorageGroupNodeByPath(PartialPath path) throws MetadataException {
    return mtree.getStorageGroupNodeByPath(path);
  }

<<<<<<< HEAD
  /**
   * get device node, if the storage group is not set, create it when autoCreateSchema is true
   *
   * <p>(we develop this method as we need to get the node's lock after we get the lock.writeLock())
   *
   * @param path path
   * @param allowCreateSg The stand-alone version can create an sg at will, but the cluster version
   *     needs to make the Meta group aware of the creation of an SG, so an exception needs to be
   *     thrown here
   */
  public IMNode getDeviceNodeWithAutoCreate(  //根据路径path对象获取设备节点，如果storageGroup不存在，当allowCreateSg为真时则自动创建该存储组，即元数据节点。
      PartialPath path, boolean autoCreateSchema, boolean allowCreateSg, int sgLevel)
      throws IOException, MetadataException {
=======
  /** Get all storage group MNodes */
  public List<IStorageGroupMNode> getAllStorageGroupNodes() {
    return mtree.getAllStorageGroupNodes();
  }

  IMNode getDeviceNode(PartialPath path) throws MetadataException {
>>>>>>> 40397fd7
    IMNode node;
    try {
      node = mNodeCache.get(path);  //从path对象中获得设备节点（即倒数第二层的那个节点）并返回
      return node;
<<<<<<< HEAD
    } catch (CacheException e) {  //当不存在此存储组，则报错
      if (!autoCreateSchema) {
        throw new PathNotExistException(path.getFullPath());
      }
      shouldSetStorageGroup = e.getCause() instanceof StorageGroupNotSetException;
    }

    try {
      if (shouldSetStorageGroup) {
        if (allowCreateSg) {  //若允许创建存储组
          PartialPath storageGroupPath = MetaUtils.getStorageGroupPathByLevel(path, sgLevel); //获得存储组路径
          setStorageGroup(storageGroupPath);    //
        } else {
          throw new StorageGroupNotSetException(path.getFullPath());
        }
      }
      node = mtree.getDeviceNodeWithAutoCreating(path, sgLevel);
      if (!(node.isStorageGroup())) {
        logWriter.autoCreateDeviceMNode(new AutoCreateDeviceMNodePlan(node.getPartialPath()));
      }
      return node;
    } catch (StorageGroupAlreadySetException e) {
      if (e.isHasChild()) {
        // if setStorageGroup failure is because of child, the deviceNode should not be created.
        // Timeseries can't be create under a deviceNode without storageGroup.
        throw e;
      }
      // ignore set storage group concurrently
      node = mtree.getDeviceNodeWithAutoCreating(path, sgLevel);
      if (!(node.isStorageGroup())) {
        logWriter.autoCreateDeviceMNode(new AutoCreateDeviceMNodePlan(node.getPartialPath()));
      }
      return node;
=======
    } catch (CacheException e) {
      throw new PathNotExistException(path.getFullPath());
>>>>>>> 40397fd7
    }
  }

  public IMeasurementMNode[] getMeasurementMNodes(PartialPath deviceId, String[] measurements)
      throws MetadataException {
    IMeasurementMNode[] mNodes = new IMeasurementMNode[measurements.length];
    for (int i = 0; i < mNodes.length; i++) {
      try {
        mNodes[i] = mtree.getMeasurementMNode(deviceId.concatNode(measurements[i]));
      } catch (PathNotExistException | MNodeTypeMismatchException ignored) {
        logger.warn("MeasurementMNode {} does not exist in {}", measurements[i], deviceId);
      }
      if (mNodes[i] == null && !IoTDBDescriptor.getInstance().getConfig().isEnablePartialInsert()) {
        throw new MetadataException(measurements[i] + " does not exist in " + deviceId);
      }
    }
    return mNodes;
  }

  public IMeasurementMNode getMeasurementMNode(PartialPath fullPath) throws MetadataException {
    return mtree.getMeasurementMNode(fullPath);
  }

  /**
   * Invoked during insertPlan process. Get target MeasurementMNode from given EntityMNode. If the
   * result is not null and is not MeasurementMNode, it means a timeseries with same path cannot be
   * created thus throw PathAlreadyExistException.
   */
  protected IMeasurementMNode getMeasurementMNode(IMNode deviceMNode, String measurementName)
      throws PathAlreadyExistException {
    IMNode result = deviceMNode.getChild(measurementName);
    if (result == null) {
      return null;
    }

    if (result.isMeasurement()) {
      return result.getAsMeasurementMNode();
    } else {
      throw new PathAlreadyExistException(
          deviceMNode.getFullPath() + PATH_SEPARATOR + measurementName);
    }
  }
  // endregion

  // region Interfaces for alias and tag/attribute operations
  /**
   * Check whether the given path contains a storage group change or set the new offset of a
   * timeseries
   *
   * @param path timeseries
   * @param offset offset in the tag file
   */
  public void changeOffset(PartialPath path, long offset) throws MetadataException {
    mtree.getMeasurementMNode(path).setOffset(offset);
  }

  public void changeAlias(PartialPath path, String alias) throws MetadataException {
    IMeasurementMNode leafMNode = mtree.getMeasurementMNode(path);
    if (leafMNode.getAlias() != null) {
      leafMNode.getParent().deleteAliasChild(leafMNode.getAlias());
    }
    leafMNode.getParent().addAlias(alias, leafMNode);
    leafMNode.setAlias(alias);
  }

  /**
   * upsert tags and attributes key-value for the timeseries if the key has existed, just use the
   * new value to update it.
   *
   * @param alias newly added alias
   * @param tagsMap newly added tags map
   * @param attributesMap newly added attributes map
   * @param fullPath timeseries
   */
  @SuppressWarnings("squid:S3776") // Suppress high Cognitive Complexity warning
  public void upsertTagsAndAttributes(
      String alias,
      Map<String, String> tagsMap,
      Map<String, String> attributesMap,
      PartialPath fullPath)
      throws MetadataException, IOException {
    IMeasurementMNode leafMNode = mtree.getMeasurementMNode(fullPath);
    // upsert alias
    upsertAlias(alias, fullPath, leafMNode);

    if (tagsMap == null && attributesMap == null) {
      return;
    }
    // no tag or attribute, we need to add a new record in log
    if (leafMNode.getOffset() < 0) {
      long offset = tagManager.writeTagFile(tagsMap, attributesMap);
      logWriter.changeOffset(fullPath, offset);
      leafMNode.setOffset(offset);
      // update inverted Index map
      tagManager.addIndex(tagsMap, leafMNode);
      return;
    }

    tagManager.updateTagsAndAttributes(tagsMap, attributesMap, leafMNode);
  }

  private void upsertAlias(String alias, PartialPath fullPath, IMeasurementMNode leafMNode)
      throws MetadataException, IOException {
    // upsert alias
    if (alias != null && !alias.equals(leafMNode.getAlias())) {
      if (!leafMNode.getParent().addAlias(alias, leafMNode)) {
        throw new MetadataException("The alias already exists.");
      }

      if (leafMNode.getAlias() != null) {
        leafMNode.getParent().deleteAliasChild(leafMNode.getAlias());
      }

      leafMNode.setAlias(alias);
      // persist to WAL
      logWriter.changeAlias(fullPath, alias);
    }
  }

  /**
   * add new attributes key-value for the timeseries
   *
   * @param attributesMap newly added attributes map
   * @param fullPath timeseries
   */
  public void addAttributes(Map<String, String> attributesMap, PartialPath fullPath)
      throws MetadataException, IOException {
    IMeasurementMNode leafMNode = mtree.getMeasurementMNode(fullPath);
    // no tag or attribute, we need to add a new record in log
    if (leafMNode.getOffset() < 0) {
      long offset = tagManager.writeTagFile(Collections.emptyMap(), attributesMap);
      logWriter.changeOffset(fullPath, offset);
      leafMNode.setOffset(offset);
      return;
    }

    tagManager.addAttributes(attributesMap, fullPath, leafMNode);
  }

  /**
   * add new tags key-value for the timeseries
   *
   * @param tagsMap newly added tags map
   * @param fullPath timeseries
   */
  public void addTags(Map<String, String> tagsMap, PartialPath fullPath)
      throws MetadataException, IOException {
    IMeasurementMNode leafMNode = mtree.getMeasurementMNode(fullPath);
    // no tag or attribute, we need to add a new record in log
    if (leafMNode.getOffset() < 0) {
      long offset = tagManager.writeTagFile(tagsMap, Collections.emptyMap());
      logWriter.changeOffset(fullPath, offset);
      leafMNode.setOffset(offset);
      // update inverted Index map
      tagManager.addIndex(tagsMap, leafMNode);
      return;
    }

    tagManager.addTags(tagsMap, fullPath, leafMNode);
  }

  /**
   * drop tags or attributes of the timeseries
   *
   * @param keySet tags key or attributes key
   * @param fullPath timeseries path
   */
  @SuppressWarnings("squid:S3776") // Suppress high Cognitive Complexity warning
  public void dropTagsOrAttributes(Set<String> keySet, PartialPath fullPath)
      throws MetadataException, IOException {
    IMeasurementMNode leafMNode = mtree.getMeasurementMNode(fullPath);
    // no tag or attribute, just do nothing.
    if (leafMNode.getOffset() < 0) {
      return;
    }
    tagManager.dropTagsOrAttributes(keySet, fullPath, leafMNode);
  }

  /**
   * set/change the values of tags or attributes
   *
   * @param alterMap the new tags or attributes key-value
   * @param fullPath timeseries
   */
  @SuppressWarnings("squid:S3776") // Suppress high Cognitive Complexity warning
  public void setTagsOrAttributesValue(Map<String, String> alterMap, PartialPath fullPath)
      throws MetadataException, IOException {
    IMeasurementMNode leafMNode = mtree.getMeasurementMNode(fullPath);
    if (leafMNode.getOffset() < 0) {
      throw new MetadataException(
          String.format("TimeSeries [%s] does not have any tag/attribute.", fullPath));
    }

    // tags, attributes
    tagManager.setTagsOrAttributesValue(alterMap, fullPath, leafMNode);
  }

  /**
   * rename the tag or attribute's key of the timeseries
   *
   * @param oldKey old key of tag or attribute
   * @param newKey new key of tag or attribute
   * @param fullPath timeseries
   */
  @SuppressWarnings("squid:S3776") // Suppress high Cognitive Complexity warning
  public void renameTagOrAttributeKey(String oldKey, String newKey, PartialPath fullPath)
      throws MetadataException, IOException {
    IMeasurementMNode leafMNode = mtree.getMeasurementMNode(fullPath);
    if (leafMNode.getOffset() < 0) {
      throw new MetadataException(
          String.format("TimeSeries [%s] does not have [%s] tag/attribute.", fullPath, oldKey),
          true);
    }
    // tags, attributes
    tagManager.renameTagOrAttributeKey(oldKey, newKey, fullPath, leafMNode);
  }

  /** remove the node from the tag inverted index */
  @SuppressWarnings("squid:S3776") // Suppress high Cognitive Complexity warning
  private void removeFromTagInvertedIndex(IMeasurementMNode node) throws IOException {
    tagManager.removeFromTagInvertedIndex(node);
  }
  // endregion

  // region Interfaces only for Cluster module usage

  /**
   * Collect the timeseries schemas as IMeasurementSchema under "prefixPath".
   *
   * @apiNote :for cluster
   */
  public void collectMeasurementSchema(
      PartialPath prefixPath, List<IMeasurementSchema> measurementSchemas) {
    try {
      mtree.collectMeasurementSchema(prefixPath, measurementSchemas);
    } catch (MetadataException ignored) {
      // do nothing
    }
  }

  /**
   * Collect the timeseries schemas as TimeseriesSchema under "prefixPath".
   *
   * @apiNote :for cluster
   */
  public void collectTimeseriesSchema(
      PartialPath prefixPath, Collection<TimeseriesSchema> timeseriesSchemas) {
    try {
      mtree.collectTimeseriesSchema(prefixPath, timeseriesSchemas);
    } catch (MetadataException ignored) {
      // do nothing
    }
  }

  /**
   * For a path, infer all storage groups it may belong to. The path can have wildcards. Resolve the
   * path or path pattern into StorageGroupName-FullPath pairs that FullPath matches the given path.
   *
   * <p>Consider the path into two parts: (1) the sub path which can not contain a storage group
   * name and (2) the sub path which is substring that begin after the storage group name.
   *
   * <p>(1) Suppose the part of the path can not contain a storage group name (e.g.,
   * "root".contains("root.sg") == false), then: For each one level wildcard *, only one level will
   * be inferred and the wildcard will be removed. For each multi level wildcard **, then the
   * inference will go on until the storage groups are found and the wildcard will be kept. (2)
   * Suppose the part of the path is a substring that begin after the storage group name. (e.g., For
   * "root.*.sg1.a.*.b.*" and "root.x.sg1" is a storage group, then this part is "a.*.b.*"). For
   * this part, keep what it is.
   *
   * <p>Assuming we have three SGs: root.group1, root.group2, root.area1.group3 Eg1: for input
   * "root.**", returns ("root.group1", "root.group1.**"), ("root.group2", "root.group2.**")
   * ("root.area1.group3", "root.area1.group3.**") Eg2: for input "root.*.s1", returns
   * ("root.group1", "root.group1.s1"), ("root.group2", "root.group2.s1")
   *
   * <p>Eg3: for input "root.area1.**", returns ("root.area1.group3", "root.area1.group3.**")
   *
   * @param path can be a path pattern or a full path.
   * @return StorageGroupName-FullPath pairs
   * @apiNote :for cluster
   */
  public Map<String, String> groupPathByStorageGroup(PartialPath path) throws MetadataException {
    Map<String, String> sgPathMap = mtree.groupPathByStorageGroup(path);
    if (logger.isDebugEnabled()) {
      logger.debug("The storage groups of path {} are {}", path, sgPathMap.keySet());
    }
    return sgPathMap;
  }

  /**
   * if the path is in local mtree, nothing needed to do (because mtree is in the memory); Otherwise
   * cache the path to mRemoteSchemaCache
   */
  public void cacheMeta(
      PartialPath path, IMeasurementMNode measurementMNode, boolean needSetFullPath) {
    // do nothing
  }

  /**
   * StorageGroupFilter filters unsatisfied storage groups in metadata queries to speed up and
   * deduplicate.
   */
  @FunctionalInterface
  public interface StorageGroupFilter {

    boolean satisfy(String storageGroup);
  }
  // endregion

  // region Interfaces for lastCache operations
  /**
   * Update the last cache value of time series of given seriesPath.
   *
   * <p>MManager will use the seriesPath to search the node first and then process the lastCache in
   * the MeasurementMNode
   *
   * <p>Invoking scenario: (1) after executing insertPlan (2) after reading last value from file
   * during last Query
   *
   * @param seriesPath the PartialPath of full path from root to UnaryMeasurement or the
   *     VectorPartialPath contains target subMeasurement
   * @param timeValuePair the latest point value
   * @param highPriorityUpdate the last value from insertPlan is high priority
   * @param latestFlushedTime latest flushed time
   */
  public void updateLastCache(
      PartialPath seriesPath,
      TimeValuePair timeValuePair,
      boolean highPriorityUpdate,
<<<<<<< HEAD
      Long latestFlushedTime,
      IMeasurementMNode node) {
    if (node != null) {
      node.updateCachedLast(timeValuePair, highPriorityUpdate, latestFlushedTime);  //使用该传感器节点对象调用更新上次数据点缓存的方法
    } else {
      try {
        IMeasurementMNode node1 = (IMeasurementMNode) mtree.getNodeByPath(seriesPath);    //获取对应的传感器
        node1.updateCachedLast(timeValuePair, highPriorityUpdate, latestFlushedTime);
      } catch (MetadataException e) {
        logger.warn("failed to update last cache for the {}, err:{}", seriesPath, e.getMessage());
      }
=======
      Long latestFlushedTime) {
    IMeasurementMNode node;
    try {
      node = mtree.getMeasurementMNode(seriesPath);
    } catch (MetadataException e) {
      logger.warn("failed to update last cache for the {}, err:{}", seriesPath, e.getMessage());
      return;
>>>>>>> 40397fd7
    }

    LastCacheManager.updateLastCache(
        seriesPath, timeValuePair, highPriorityUpdate, latestFlushedTime, node);
  }

  /**
   * Update the last cache value in given unary MeasurementMNode. Vector lastCache operation won't
   * work.
   *
   * <p>Invoking scenario: (1) after executing insertPlan (2) after reading last value from file
   * during last Query
   *
   * @param node the measurementMNode holding the lastCache, must be unary measurement
   * @param timeValuePair the latest point value
   * @param highPriorityUpdate the last value from insertPlan is high priority
   * @param latestFlushedTime latest flushed time
   */
  public void updateLastCache(
      UnaryMeasurementMNode node,
      TimeValuePair timeValuePair,
      boolean highPriorityUpdate,
      Long latestFlushedTime) {
    LastCacheManager.updateLastCache(
        node.getPartialPath(), timeValuePair, highPriorityUpdate, latestFlushedTime, node);
  }

  /**
   * Update the last cache value of subMeasurement given Vector MeasurementMNode.
   *
   * <p>Invoking scenario: (1) after executing insertPlan (2) after reading last value from file
   * during last Query
   *
   * @param node the measurementMNode holding the lastCache
   * @param subMeasurement the subMeasurement of aligned timeseries
   * @param timeValuePair the latest point value
   * @param highPriorityUpdate the last value from insertPlan is high priority
   * @param latestFlushedTime latest flushed time
   */
  public void updateLastCache(
      MultiMeasurementMNode node,
      String subMeasurement,
      TimeValuePair timeValuePair,
      boolean highPriorityUpdate,
      Long latestFlushedTime) {
    LastCacheManager.updateLastCache(
        new VectorPartialPath(node.getPartialPath(), subMeasurement),
        timeValuePair,
        highPriorityUpdate,
        latestFlushedTime,
        node);
  }

  /**
   * Get the last cache value of time series of given seriesPath. MManager will use the seriesPath
   * to search the node.
   *
   * <p>Invoking scenario: last cache read during last Query
   *
   * @param seriesPath the PartialPath of full path from root to UnaryMeasurement or the
   *     VectorPartialPath contains target subMeasurement
   * @return the last cache value
   */
  public TimeValuePair getLastCache(PartialPath seriesPath) {
    IMeasurementMNode node;
    try {
      node = mtree.getMeasurementMNode(seriesPath);
    } catch (MetadataException e) {
      logger.warn("failed to get last cache for the {}, err:{}", seriesPath, e.getMessage());
      return null;
    }

    return LastCacheManager.getLastCache(seriesPath, node);
  }

  /**
   * Get the last cache value in given unary MeasurementMNode. Vector case won't work.
   *
   * <p>Invoking scenario: last cache read during last Query
   *
   * @param node the measurementMNode holding the lastCache, must be unary measurement
   * @return the last cache value
   */
  public TimeValuePair getLastCache(UnaryMeasurementMNode node) {
    return LastCacheManager.getLastCache(node.getPartialPath(), node);
  }

  /**
   * Get the last cache value of given subMeasurement of given MeasurementMNode. Must be Vector
   * case.
   *
   * <p>Invoking scenario: last cache read during last Query
   *
   * @param node the measurementMNode holding the lastCache
   * @param subMeasurement the subMeasurement of aligned timeseries
   * @return the last cache value
   */
  public TimeValuePair getLastCache(MultiMeasurementMNode node, String subMeasurement) {
    return LastCacheManager.getLastCache(
        new VectorPartialPath(node.getPartialPath(), subMeasurement), node);
  }

  /**
   * Reset the last cache value of time series of given seriesPath. MManager will use the seriesPath
   * to search the node.
   *
   * @param seriesPath the PartialPath of full path from root to UnaryMeasurement or the
   *     VectorPartialPath contains target subMeasurement
   */
  public void resetLastCache(PartialPath seriesPath) {
    IMeasurementMNode node;
    try {
      node = mtree.getMeasurementMNode(seriesPath);
    } catch (MetadataException e) {
      logger.warn("failed to reset last cache for the {}, err:{}", seriesPath, e.getMessage());
      return;
    }

    LastCacheManager.resetLastCache(seriesPath, node);
  }

  /**
   * delete all the last cache value of any timeseries or aligned timeseries under the device
   *
   * <p>Invoking scenario (1) after upload tsfile
   *
   * @param deviceId path of device
   */
  public void deleteLastCacheByDevice(PartialPath deviceId) throws MetadataException {
    IMNode node = getDeviceNode(deviceId);
    if (node.isEntity()) {
      LastCacheManager.deleteLastCacheByDevice(node.getAsEntityMNode());
    }
  }

  /**
   * delete the last cache value of timeseries or subMeasurement of some aligned timeseries, which
   * is under the device and matching the originalPath
   *
   * <p>Invoking scenario (1) delete timeseries
   *
   * @param deviceId path of device
   * @param originalPath origin timeseries path
   * @param startTime startTime
   * @param endTime endTime
   */
  public void deleteLastCacheByDevice(
      PartialPath deviceId, PartialPath originalPath, long startTime, long endTime)
      throws MetadataException {
    IMNode node = IoTDB.metaManager.getDeviceNode(deviceId);
    if (node.isEntity()) {
      LastCacheManager.deleteLastCacheByDevice(
          node.getAsEntityMNode(), originalPath, startTime, endTime);
    }
  }
  // endregion

  // region Interfaces and Implementation for InsertPlan process
  /** get schema for device. Attention!!! Only support insertPlan */
  @SuppressWarnings("squid:S3776") // Suppress high Cognitive Complexity warning
  public IMNode getSeriesSchemasAndReadLockDevice(InsertPlan plan)
      throws MetadataException, IOException { //给设备获取schema配置，目前只针对insertPlan
    PartialPath prefixPath = plan.getPrefixPath();
    PartialPath deviceId = prefixPath;
    String vectorId = null;
    if (plan.isAligned()) { //该insertPlan是否是对齐的
      deviceId = prefixPath.getDevicePath();
      vectorId = prefixPath.getMeasurement();
    }
    String[] measurementList = plan.getMeasurements();  //获取该insertPlan的所有传感器名
    IMeasurementMNode[] measurementMNodes = plan.getMeasurementMNodes();  //获取该insertPlan的传感器节点对象

    // 1. get device node
    IMNode deviceMNode = getDeviceNodeWithAutoCreate(deviceId); //根据PartialPath路径对象获得设备节点

    // check insert non-aligned InsertPlan for aligned timeseries
    if (deviceMNode.isMeasurement()
<<<<<<< HEAD
        && ((IMeasurementMNode) deviceMNode).getSchema() instanceof VectorMeasurementSchema
        && !plan.isAligned()) { //如果该节点是传感器节点，且是多元序列，并且是不对齐的，则抛出异常
=======
        && deviceMNode.getAsMeasurementMNode().getSchema() instanceof VectorMeasurementSchema
        && !plan.isAligned()) {
>>>>>>> 40397fd7
      throw new MetadataException(
          String.format(
              "Path [%s] is an aligned timeseries, please set InsertPlan.isAligned() = true",
              prefixPath));
    }
    // check insert aligned InsertPlan for non-aligned timeseries
    else if (plan.isAligned()
        && deviceMNode.getChild(vectorId) != null
        && !(deviceMNode.getChild(vectorId).isMeasurement())) {
      throw new MetadataException(
          String.format(
              "Path [%s] is not an aligned timeseries, please set InsertPlan.isAligned() = false",
              prefixPath));
    }

    // 2. get schema of each measurement  获取每个传感器的schema配置
    // if do not have measurement
    IMeasurementMNode measurementMNode;      //用于暂时存放该设备的一个个孩子传感器节点
    for (int i = 0; i < measurementList.length; i++) {
      try {
        String measurement = measurementList[i];
<<<<<<< HEAD
        IMNode child = getMNode(deviceMNode, plan.isAligned() ? vectorId : measurement);  //获取该设备的孩子节点
        if (child != null && child.isMeasurement()) { //如果孩子节点不为空且是传感器节点
          measurementMNode = (IMeasurementMNode) child; //存放孩子节点
        } else if (child != null && child.isStorageGroup()) {
          throw new PathAlreadyExistException(deviceId + PATH_SEPARATOR + measurement);
        } else if ((measurementMNode = findTemplate(deviceMNode, measurement, vectorId)) != null) {
          // empty
        } else {
=======
        measurementMNode =
            getMeasurementMNode(deviceMNode, plan.isAligned() ? vectorId : measurement);
        if (measurementMNode == null) {
          measurementMNode = findTemplate(deviceMNode, measurement, vectorId);
        }
        if (measurementMNode == null) {
>>>>>>> 40397fd7
          if (!config.isAutoCreateSchemaEnabled()) {
            throw new PathNotExistException(deviceId + PATH_SEPARATOR + measurement);
          } else {
            if (plan instanceof InsertRowPlan || plan instanceof InsertTabletPlan) {
              if (!plan.isAligned()) {
                internalCreateTimeseries(
                    prefixPath.concatNode(measurement), plan.getDataTypes()[i]);
                // after creating timeseries, the deviceMNode has been replaced by a new entityMNode
                deviceMNode = mtree.getNodeByPath(deviceId);
                measurementMNode = deviceMNode.getChild(measurement).getAsMeasurementMNode();
              } else {
                internalAlignedCreateTimeseries(
                    prefixPath, Arrays.asList(measurementList), Arrays.asList(plan.getDataTypes()));
                // after creating timeseries, the deviceMNode has been replaced by a new entityMNode
                deviceMNode = mtree.getNodeByPath(deviceId);
                measurementMNode = deviceMNode.getChild(vectorId).getAsMeasurementMNode();
              }
            } else {
              throw new MetadataException(
                  String.format(
                      "Only support insertRow and insertTablet, plan is [%s]",
                      plan.getOperatorType()));
            }
          }
        }

        // check type is match  检查数据类型是否匹配
        TSDataType insertDataType;
        if (plan instanceof InsertRowPlan || plan instanceof InsertTabletPlan) {
          if (plan.isAligned()) { //如果是对齐的
            TSDataType dataTypeInNode =
                measurementMNode.getSchema().getSubMeasurementsTSDataTypeList().get(i);
            insertDataType = plan.getDataTypes()[i];
            if (insertDataType == null) {
              insertDataType = dataTypeInNode;
            }
            if (dataTypeInNode != insertDataType) {
              logger.warn(
                  "DataType mismatch, Insert measurement {} in {} type {}, metadata tree type {}",
                  measurementMNode.getSchema().getSubMeasurementsList().get(i),
                  measurementList[i],
                  insertDataType,
                  dataTypeInNode);
              DataTypeMismatchException mismatchException =
                  new DataTypeMismatchException(measurementList[i], insertDataType, dataTypeInNode);
              if (!config.isEnablePartialInsert()) {
                throw mismatchException;
              } else {
                // mark failed measurement
                plan.markFailedMeasurementAlignedInsertion(mismatchException);
                for (int j = 0; j < i; j++) {
                  // all the measurementMNodes should be null
                  measurementMNodes[j] = null;
                }
                break;
              }
            }
            measurementMNodes[i] = measurementMNode;
          } else {  //如果是非对齐的
            if (plan instanceof InsertRowPlan) {
              if (!((InsertRowPlan) plan).isNeedInferType()) {
                // only when InsertRowPlan's values is object[], we should check type
                insertDataType = getTypeInLoc(plan, i);
              } else {
                insertDataType = measurementMNode.getSchema().getType();
              }
            } else {
              insertDataType = getTypeInLoc(plan, i);
            }
            if (measurementMNode.getSchema().getType() != insertDataType) {
              logger.warn(
                  "DataType mismatch, Insert measurement {} type {}, metadata tree type {}",
                  measurementList[i],
                  insertDataType,
                  measurementMNode.getSchema().getType());
              DataTypeMismatchException mismatchException =
                  new DataTypeMismatchException(
                      measurementList[i], insertDataType, measurementMNode.getSchema().getType());
              if (!config.isEnablePartialInsert()) {
                throw mismatchException;
              } else {
                // mark failed measurement
                plan.markFailedMeasurementInsertion(i, mismatchException);
                continue;
              }
            }
            measurementMNodes[i] = measurementMNode;
            // set measurementName instead of alias
            measurementList[i] = measurementMNode.getName();
          }
        }
      } catch (MetadataException e) {
        if (IoTDB.isClusterMode()) {
          logger.debug(
              "meet error when check {}.{}, message: {}",
              deviceId,
              measurementList[i],
              e.getMessage());
        } else {
          logger.warn(
              "meet error when check {}.{}, message: {}",
              deviceId,
              measurementList[i],
              e.getMessage());
        }
        if (config.isEnablePartialInsert()) {
          // mark failed measurement
          plan.markFailedMeasurementInsertion(i, e);
        } else {
          throw e;
        }
      }
    }

    return deviceMNode;
  }

  /** get dataType of plan, in loc measurements only support InsertRowPlan and InsertTabletPlan */
  private TSDataType getTypeInLoc(InsertPlan plan, int loc) throws MetadataException {
    TSDataType dataType;
    if (plan instanceof InsertRowPlan) {
      InsertRowPlan tPlan = (InsertRowPlan) plan;
      dataType =
          TypeInferenceUtils.getPredictedDataType(tPlan.getValues()[loc], tPlan.isNeedInferType());
    } else if (plan instanceof InsertTabletPlan) {
      dataType = (plan).getDataTypes()[loc];
    } else {
      throw new MetadataException(
          String.format(
              "Only support insert and insertTablet, plan is [%s]", plan.getOperatorType()));
    }
    return dataType;
  }

  private IMeasurementMNode findTemplate(IMNode deviceMNode, String measurement, String vectorId)
      throws MetadataException {
    Template curTemplate = deviceMNode.getUpperTemplate();
    if (curTemplate != null) {
      Map<String, IMeasurementSchema> curTemplateMap = curTemplate.getSchemaMap();

      String schemaName = vectorId != null ? vectorId : measurement;
      IMeasurementSchema schema = curTemplateMap.get(schemaName);
      if (!deviceMNode.isUseTemplate()) {
        deviceMNode = setUsingSchemaTemplate(deviceMNode);
      }

      if (schema != null) {
        if (schema instanceof UnaryMeasurementSchema) {
          return MeasurementMNode.getMeasurementMNode(
              deviceMNode.getAsEntityMNode(), measurement, schema, null);
        } else if (schema instanceof VectorMeasurementSchema) {
          return MeasurementMNode.getMeasurementMNode(
              deviceMNode.getAsEntityMNode(), vectorId, schema, null);
        }
      }
      return null;
    }
    return null;
  }

  /** create timeseries ignoring PathAlreadyExistException */
  private void internalCreateTimeseries(PartialPath path, TSDataType dataType)
      throws MetadataException {
    createTimeseries(
        path,
        dataType,
        getDefaultEncoding(dataType),
        TSFileDescriptor.getInstance().getConfig().getCompressor(),
        Collections.emptyMap());
  }

  /** create aligned timeseries ignoring PathAlreadyExistException */
  private void internalAlignedCreateTimeseries(
      PartialPath prefixPath, List<String> measurements, List<TSDataType> dataTypes)
      throws MetadataException {
    List<TSEncoding> encodings = new ArrayList<>();
    for (TSDataType dataType : dataTypes) {
      encodings.add(getDefaultEncoding(dataType));
    }
    createAlignedTimeSeries(
        prefixPath,
        measurements,
        dataTypes,
        encodings,
        TSFileDescriptor.getInstance().getConfig().getCompressor());
  }
  // endregion

  // region Interfaces and Implementation for Template operations
  public void createSchemaTemplate(CreateTemplatePlan plan) throws MetadataException {
    try {
      templateManager.createSchemaTemplate(plan);
      // write wal
      if (!isRecovering) {
        logWriter.createSchemaTemplate(plan);
      }
    } catch (IOException e) {
      throw new MetadataException(e);
    }
  }

  public synchronized void setSchemaTemplate(SetSchemaTemplatePlan plan) throws MetadataException {
    // get mnode and update template should be atomic
    Template template = templateManager.getTemplate(plan.getTemplateName());

    try {
      PartialPath path = new PartialPath(plan.getPrefixPath());

      mtree.checkTemplateOnPath(path);

      IMNode node = getDeviceNodeWithAutoCreate(path);

      templateManager.checkIsTemplateAndMNodeCompatible(template, node);

      node.setSchemaTemplate(template);

      // write wal
      if (!isRecovering) {
        logWriter.setSchemaTemplate(plan);
      }
    } catch (IOException e) {
      throw new MetadataException(e);
    }
  }

  public void setUsingSchemaTemplate(SetUsingSchemaTemplatePlan plan) throws MetadataException {
    try {
      setUsingSchemaTemplate(getDeviceNode(plan.getPrefixPath()));
    } catch (PathNotExistException e) {
      // the order of SetUsingSchemaTemplatePlan and AutoCreateDeviceMNodePlan cannot be guaranteed
      // when writing concurrently, so we need a auto-create mechanism here
      try {
        getDeviceNodeWithAutoCreate(plan.getPrefixPath());
      } catch (IOException ioException) {
        throw new MetadataException(ioException);
      }
      setUsingSchemaTemplate(getDeviceNode(plan.getPrefixPath()));
    }
  }

  IEntityMNode setUsingSchemaTemplate(IMNode node) throws MetadataException {
    // this operation may change mtree structure and node type
    // invoke mnode.setUseTemplate is invalid
    IEntityMNode entityMNode = mtree.setToEntity(node);
    entityMNode.setUseTemplate(true);
    if (node != entityMNode) {
      mNodeCache.removeObject(entityMNode.getPartialPath());
    }
    if (!isRecovering) {
      try {
        logWriter.setUsingSchemaTemplate(node.getPartialPath());
      } catch (IOException e) {
        throw new MetadataException(e);
      }
    }
    return entityMNode;
  }
  // endregion

  // region TestOnly Interfaces
  /**
   * To reduce the String number in memory, use the deviceId from MManager instead of the deviceId
   * read from disk
   *
   * @param devicePath read from disk
   * @return deviceId
   */
  @TestOnly
  public String getDeviceId(PartialPath devicePath) {
    String device = null;
    try {
      IMNode deviceNode = getDeviceNode(devicePath);
      device = deviceNode.getFullPath();
    } catch (MetadataException | NullPointerException e) {
      // Cannot get deviceId from MManager, return the input deviceId
    }
    return device;
  }

  /**
   * Attention!!!!!, this method could only be used for Tests involving multiple mmanagers. The
   * singleton of templateManager and tagManager will cause interference between mmanagers if one of
   * the mmanagers invoke init method or clear method
   */
  @TestOnly
  public void initForMultiMManagerTest() {
    templateManager = TemplateManager.getNewInstanceForTest();
    tagManager = TagManager.getNewInstanceForTest();
    init();
  }

  @TestOnly
  public void flushAllMlogForTest() throws IOException {
    logWriter.close();
  }
  // endregion
}<|MERGE_RESOLUTION|>--- conflicted
+++ resolved
@@ -154,7 +154,7 @@
  * </ol>
  */
 @SuppressWarnings("java:S1135") // ignore todos
-public class MManager { //元数据Metadata管理类
+public class MManager { // 元数据Metadata管理类
 
   private static final Logger logger = LoggerFactory.getLogger(MManager.class);
 
@@ -253,11 +253,11 @@
 
   // Because the writer will be used later and should not be closed here.
   @SuppressWarnings("squid:S2093")
-  public synchronized void init() { //初始化工作
-    if (initialized) {  //若已经初始化过了
+  public synchronized void init() { // 初始化工作
+    if (initialized) { // 若已经初始化过了
       return;
     }
-    logFile = SystemFileFactory.INSTANCE.getFile(logFilePath);//根据本地log日志文件获取logFile对象
+    logFile = SystemFileFactory.INSTANCE.getFile(logFilePath); // 根据本地log日志文件获取logFile对象
 
     try {
       isRecovering = true;
@@ -725,7 +725,8 @@
    *
    * @param storageGroup root.node.(node)*
    */
-  public void setStorageGroup(PartialPath storageGroup) throws MetadataException {  //往MTree中加入对应的存储组节点
+  public void setStorageGroup(PartialPath storageGroup)
+      throws MetadataException { // 往MTree中加入对应的存储组节点
     try {
       mtree.setStorageGroup(storageGroup);
       if (!config.isEnableMemControl()) {
@@ -799,18 +800,6 @@
    *     needs to make the Meta group aware of the creation of an SG, so an exception needs to be
    *     thrown here
    */
-<<<<<<< HEAD
-  public TSDataType getSeriesType(PartialPath path) throws MetadataException {  //根据给定时间序列的全路径获取该序列对应的数据类型
-    if (path.equals(SQLConstant.TIME_PATH)) {
-      return TSDataType.INT64;
-    }
-
-    if (path instanceof VectorPartialPath) {
-      if (((VectorPartialPath) path).getSubSensorsPathList().size() != 1) {
-        return TSDataType.VECTOR;
-      } else {
-        path = ((VectorPartialPath) path).getSubSensorsPathList().get(0);
-=======
   protected IMNode getDeviceNodeWithAutoCreate(
       PartialPath path, boolean autoCreateSchema, boolean allowCreateSg, int sgLevel)
       throws IOException, MetadataException {
@@ -822,7 +811,6 @@
     } catch (CacheException e) {
       if (!autoCreateSchema) {
         throw new PathNotExistException(path.getFullPath());
->>>>>>> 40397fd7
       }
       shouldSetStorageGroup = e.getCause() instanceof StorageGroupNotSetException;
     }
@@ -867,19 +855,16 @@
   }
   // endregion
 
+  // getDevices根据给定的
+  // 路径返回该路径上的所有设备路径。当该prefixPath是一个前缀路径时，则它下面可能有多个设备，当prefixPath是一个完整的设备路径或时间路径时，则它只有一个设备
   // region Interfaces for metadata info Query
   /**
    * Check whether the path exists.
    *
    * @param path a full path or a prefix path
    */
-<<<<<<< HEAD
-  public Set<PartialPath> getDevices(PartialPath prefixPath) throws MetadataException {//根据给定的 路径返回该路径上的所有设备路径。当该prefixPath是一个前缀路径时，则它下面可能有多个设备，当prefixPath是一个完整的设备路径或时间路径时，则它只有一个设备
-    return mtree.getDevices(prefixPath);
-=======
   public boolean isPathExist(PartialPath path) {
     return mtree.isPathExist(path);
->>>>>>> 40397fd7
   }
 
   /** Get metadata in string */
@@ -1372,71 +1357,20 @@
   public IStorageGroupMNode getStorageGroupNodeByPath(PartialPath path) throws MetadataException {
     return mtree.getStorageGroupNodeByPath(path);
   }
-
-<<<<<<< HEAD
-  /**
-   * get device node, if the storage group is not set, create it when autoCreateSchema is true
-   *
-   * <p>(we develop this method as we need to get the node's lock after we get the lock.writeLock())
-   *
-   * @param path path
-   * @param allowCreateSg The stand-alone version can create an sg at will, but the cluster version
-   *     needs to make the Meta group aware of the creation of an SG, so an exception needs to be
-   *     thrown here
-   */
-  public IMNode getDeviceNodeWithAutoCreate(  //根据路径path对象获取设备节点，如果storageGroup不存在，当allowCreateSg为真时则自动创建该存储组，即元数据节点。
-      PartialPath path, boolean autoCreateSchema, boolean allowCreateSg, int sgLevel)
-      throws IOException, MetadataException {
-=======
+  // getDeviceNodeWithAutoCreate(
+  // //根据路径path对象获取设备节点，如果storageGroup不存在，当allowCreateSg为真时则自动创建该存储组，即元数据节点。
   /** Get all storage group MNodes */
   public List<IStorageGroupMNode> getAllStorageGroupNodes() {
     return mtree.getAllStorageGroupNodes();
   }
 
   IMNode getDeviceNode(PartialPath path) throws MetadataException {
->>>>>>> 40397fd7
     IMNode node;
     try {
-      node = mNodeCache.get(path);  //从path对象中获得设备节点（即倒数第二层的那个节点）并返回
+      node = mNodeCache.get(path); // 从path对象中获得设备节点（即倒数第二层的那个节点）并返回
       return node;
-<<<<<<< HEAD
-    } catch (CacheException e) {  //当不存在此存储组，则报错
-      if (!autoCreateSchema) {
-        throw new PathNotExistException(path.getFullPath());
-      }
-      shouldSetStorageGroup = e.getCause() instanceof StorageGroupNotSetException;
-    }
-
-    try {
-      if (shouldSetStorageGroup) {
-        if (allowCreateSg) {  //若允许创建存储组
-          PartialPath storageGroupPath = MetaUtils.getStorageGroupPathByLevel(path, sgLevel); //获得存储组路径
-          setStorageGroup(storageGroupPath);    //
-        } else {
-          throw new StorageGroupNotSetException(path.getFullPath());
-        }
-      }
-      node = mtree.getDeviceNodeWithAutoCreating(path, sgLevel);
-      if (!(node.isStorageGroup())) {
-        logWriter.autoCreateDeviceMNode(new AutoCreateDeviceMNodePlan(node.getPartialPath()));
-      }
-      return node;
-    } catch (StorageGroupAlreadySetException e) {
-      if (e.isHasChild()) {
-        // if setStorageGroup failure is because of child, the deviceNode should not be created.
-        // Timeseries can't be create under a deviceNode without storageGroup.
-        throw e;
-      }
-      // ignore set storage group concurrently
-      node = mtree.getDeviceNodeWithAutoCreating(path, sgLevel);
-      if (!(node.isStorageGroup())) {
-        logWriter.autoCreateDeviceMNode(new AutoCreateDeviceMNodePlan(node.getPartialPath()));
-      }
-      return node;
-=======
     } catch (CacheException e) {
       throw new PathNotExistException(path.getFullPath());
->>>>>>> 40397fd7
     }
   }
 
@@ -1765,19 +1699,6 @@
       PartialPath seriesPath,
       TimeValuePair timeValuePair,
       boolean highPriorityUpdate,
-<<<<<<< HEAD
-      Long latestFlushedTime,
-      IMeasurementMNode node) {
-    if (node != null) {
-      node.updateCachedLast(timeValuePair, highPriorityUpdate, latestFlushedTime);  //使用该传感器节点对象调用更新上次数据点缓存的方法
-    } else {
-      try {
-        IMeasurementMNode node1 = (IMeasurementMNode) mtree.getNodeByPath(seriesPath);    //获取对应的传感器
-        node1.updateCachedLast(timeValuePair, highPriorityUpdate, latestFlushedTime);
-      } catch (MetadataException e) {
-        logger.warn("failed to update last cache for the {}, err:{}", seriesPath, e.getMessage());
-      }
-=======
       Long latestFlushedTime) {
     IMeasurementMNode node;
     try {
@@ -1785,7 +1706,6 @@
     } catch (MetadataException e) {
       logger.warn("failed to update last cache for the {}, err:{}", seriesPath, e.getMessage());
       return;
->>>>>>> 40397fd7
     }
 
     LastCacheManager.updateLastCache(
@@ -1947,29 +1867,24 @@
   /** get schema for device. Attention!!! Only support insertPlan */
   @SuppressWarnings("squid:S3776") // Suppress high Cognitive Complexity warning
   public IMNode getSeriesSchemasAndReadLockDevice(InsertPlan plan)
-      throws MetadataException, IOException { //给设备获取schema配置，目前只针对insertPlan
+      throws MetadataException, IOException { // 给设备获取schema配置，目前只针对insertPlan
     PartialPath prefixPath = plan.getPrefixPath();
     PartialPath deviceId = prefixPath;
     String vectorId = null;
-    if (plan.isAligned()) { //该insertPlan是否是对齐的
+    if (plan.isAligned()) { // 该insertPlan是否是对齐的
       deviceId = prefixPath.getDevicePath();
       vectorId = prefixPath.getMeasurement();
     }
-    String[] measurementList = plan.getMeasurements();  //获取该insertPlan的所有传感器名
-    IMeasurementMNode[] measurementMNodes = plan.getMeasurementMNodes();  //获取该insertPlan的传感器节点对象
+    String[] measurementList = plan.getMeasurements(); // 获取该insertPlan的所有传感器名
+    IMeasurementMNode[] measurementMNodes = plan.getMeasurementMNodes(); // 获取该insertPlan的传感器节点对象
 
     // 1. get device node
-    IMNode deviceMNode = getDeviceNodeWithAutoCreate(deviceId); //根据PartialPath路径对象获得设备节点
+    IMNode deviceMNode = getDeviceNodeWithAutoCreate(deviceId); // 根据PartialPath路径对象获得设备节点
 
     // check insert non-aligned InsertPlan for aligned timeseries
     if (deviceMNode.isMeasurement()
-<<<<<<< HEAD
-        && ((IMeasurementMNode) deviceMNode).getSchema() instanceof VectorMeasurementSchema
-        && !plan.isAligned()) { //如果该节点是传感器节点，且是多元序列，并且是不对齐的，则抛出异常
-=======
         && deviceMNode.getAsMeasurementMNode().getSchema() instanceof VectorMeasurementSchema
         && !plan.isAligned()) {
->>>>>>> 40397fd7
       throw new MetadataException(
           String.format(
               "Path [%s] is an aligned timeseries, please set InsertPlan.isAligned() = true",
@@ -1987,27 +1902,16 @@
 
     // 2. get schema of each measurement  获取每个传感器的schema配置
     // if do not have measurement
-    IMeasurementMNode measurementMNode;      //用于暂时存放该设备的一个个孩子传感器节点
+    IMeasurementMNode measurementMNode; // 用于暂时存放该设备的一个个孩子传感器节点
     for (int i = 0; i < measurementList.length; i++) {
       try {
         String measurement = measurementList[i];
-<<<<<<< HEAD
-        IMNode child = getMNode(deviceMNode, plan.isAligned() ? vectorId : measurement);  //获取该设备的孩子节点
-        if (child != null && child.isMeasurement()) { //如果孩子节点不为空且是传感器节点
-          measurementMNode = (IMeasurementMNode) child; //存放孩子节点
-        } else if (child != null && child.isStorageGroup()) {
-          throw new PathAlreadyExistException(deviceId + PATH_SEPARATOR + measurement);
-        } else if ((measurementMNode = findTemplate(deviceMNode, measurement, vectorId)) != null) {
-          // empty
-        } else {
-=======
         measurementMNode =
             getMeasurementMNode(deviceMNode, plan.isAligned() ? vectorId : measurement);
         if (measurementMNode == null) {
           measurementMNode = findTemplate(deviceMNode, measurement, vectorId);
         }
         if (measurementMNode == null) {
->>>>>>> 40397fd7
           if (!config.isAutoCreateSchemaEnabled()) {
             throw new PathNotExistException(deviceId + PATH_SEPARATOR + measurement);
           } else {
@@ -2037,7 +1941,7 @@
         // check type is match  检查数据类型是否匹配
         TSDataType insertDataType;
         if (plan instanceof InsertRowPlan || plan instanceof InsertTabletPlan) {
-          if (plan.isAligned()) { //如果是对齐的
+          if (plan.isAligned()) { // 如果是对齐的
             TSDataType dataTypeInNode =
                 measurementMNode.getSchema().getSubMeasurementsTSDataTypeList().get(i);
             insertDataType = plan.getDataTypes()[i];
@@ -2066,7 +1970,7 @@
               }
             }
             measurementMNodes[i] = measurementMNode;
-          } else {  //如果是非对齐的
+          } else { // 如果是非对齐的
             if (plan instanceof InsertRowPlan) {
               if (!((InsertRowPlan) plan).isNeedInferType()) {
                 // only when InsertRowPlan's values is object[], we should check type
