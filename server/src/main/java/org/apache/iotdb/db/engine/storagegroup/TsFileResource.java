/*
 * Licensed to the Apache Software Foundation (ASF) under one
 * or more contributor license agreements.  See the NOTICE file
 * distributed with this work for additional information
 * regarding copyright ownership.  The ASF licenses this file
 * to you under the Apache License, Version 2.0 (the
 * "License"); you may not use this file except in compliance
 * with the License.  You may obtain a copy of the License at
 *
 *      http://www.apache.org/licenses/LICENSE-2.0
 *
 * Unless required by applicable law or agreed to in writing,
 * software distributed under the License is distributed on an
 * "AS IS" BASIS, WITHOUT WARRANTIES OR CONDITIONS OF ANY
 * KIND, either express or implied.  See the License for the
 * specific language governing permissions and limitations
 * under the License.
 */
package org.apache.iotdb.db.engine.storagegroup;

import org.apache.iotdb.db.conf.IoTDBConfig;
import org.apache.iotdb.db.conf.IoTDBDescriptor;
import org.apache.iotdb.db.engine.modification.ModificationFile;
import org.apache.iotdb.db.engine.querycontext.ReadOnlyMemChunk;
import org.apache.iotdb.db.engine.storagegroup.StorageGroupProcessor.UpgradeTsFileResourceCallBack;
import org.apache.iotdb.db.engine.storagegroup.timeindex.DeviceTimeIndex;
import org.apache.iotdb.db.engine.storagegroup.timeindex.ITimeIndex;
import org.apache.iotdb.db.engine.storagegroup.timeindex.TimeIndexLevel;
import org.apache.iotdb.db.engine.upgrade.UpgradeTask;
import org.apache.iotdb.db.exception.PartitionViolationException;
import org.apache.iotdb.db.service.UpgradeSevice;
import org.apache.iotdb.db.utils.FilePathUtils;
import org.apache.iotdb.db.utils.TestOnly;
import org.apache.iotdb.tsfile.common.constant.TsFileConstant;
import org.apache.iotdb.tsfile.file.metadata.IChunkMetadata;
import org.apache.iotdb.tsfile.file.metadata.ITimeSeriesMetadata;
import org.apache.iotdb.tsfile.file.metadata.TimeseriesMetadata;
import org.apache.iotdb.tsfile.file.metadata.VectorChunkMetadata;
import org.apache.iotdb.tsfile.file.metadata.VectorTimeSeriesMetadata;
import org.apache.iotdb.tsfile.file.metadata.enums.TSDataType;
import org.apache.iotdb.tsfile.file.metadata.statistics.Statistics;
import org.apache.iotdb.tsfile.fileSystem.FSFactoryProducer;
import org.apache.iotdb.tsfile.fileSystem.fsFactory.FSFactory;
import org.apache.iotdb.tsfile.read.filter.basic.Filter;
import org.apache.iotdb.tsfile.utils.ReadWriteIOUtils;

import org.slf4j.Logger;
import org.slf4j.LoggerFactory;

import java.io.File;
import java.io.IOException;
import java.io.InputStream;
import java.io.OutputStream;
import java.nio.file.FileAlreadyExistsException;
import java.nio.file.Files;
import java.nio.file.Paths;
import java.util.ArrayList;
import java.util.HashMap;
import java.util.List;
import java.util.Map;
import java.util.Objects;
import java.util.Random;
import java.util.Set;

import static org.apache.iotdb.db.conf.IoTDBConstant.FILE_NAME_SEPARATOR;
import static org.apache.iotdb.db.conf.IoTDBConstant.FILE_NAME_SUFFIX_INDEX;
import static org.apache.iotdb.db.conf.IoTDBConstant.FILE_NAME_SUFFIX_MERGECNT_INDEX;
import static org.apache.iotdb.db.conf.IoTDBConstant.FILE_NAME_SUFFIX_SEPARATOR;
import static org.apache.iotdb.db.conf.IoTDBConstant.FILE_NAME_SUFFIX_TIME_INDEX;
import static org.apache.iotdb.db.conf.IoTDBConstant.FILE_NAME_SUFFIX_UNSEQMERGECNT_INDEX;
import static org.apache.iotdb.db.conf.IoTDBConstant.FILE_NAME_SUFFIX_VERSION_INDEX;
import static org.apache.iotdb.tsfile.common.constant.TsFileConstant.TSFILE_SUFFIX;

@SuppressWarnings("java:S1135") // ignore todos
public class TsFileResource {

  private static final Logger logger = LoggerFactory.getLogger(TsFileResource.class);

  private static final Logger DEBUG_LOGGER = LoggerFactory.getLogger("QUERY_DEBUG");

  private static final IoTDBConfig config = IoTDBDescriptor.getInstance().getConfig();

  /** this tsfile */
  private File file;

  public static final String RESOURCE_SUFFIX = ".resource";
  static final String TEMP_SUFFIX = ".temp";

  /** version number */
  public static final byte VERSION_NUMBER = 1;

<<<<<<< HEAD
  /** Used in {@link TsFileResourceList FileList} */
  protected TsFileResource prev;

=======
  /**
   * Used in {@link TsFileResourceList FileList}
   */
  protected TsFileResource prev;
>>>>>>> d2283b29
  protected TsFileResource next;

  public TsFileProcessor getProcessor() {
    return processor;
  }

  private TsFileProcessor processor;

  /** time index */
  protected ITimeIndex timeIndex;

  /** time index type, fileTimeIndex = 0, deviceTimeIndex = 1 */
  private byte timeIndexType;

  private ModificationFile modFile;

  private volatile boolean closed = false;
  private volatile boolean deleted = false;
  private volatile boolean isMerging = false;

  private TsFileLock tsFileLock = new TsFileLock();

  private Random random = new Random();

  /**
   * Chunk metadata list of unsealed tsfile. Only be set in a temporal TsFileResource in a query
   * process.
   */
  private List<IChunkMetadata> chunkMetadataList;

  /** Mem chunk data. Only be set in a temporal TsFileResource in a query process. */
  private List<ReadOnlyMemChunk> readOnlyMemChunk;

  /** used for unsealed file to get TimeseriesMetadata */
  private ITimeSeriesMetadata timeSeriesMetadata;

  private FSFactory fsFactory = FSFactoryProducer.getFSFactory();

  /** generated upgraded TsFile ResourceList used for upgrading v0.11.x/v2 -> 0.12/v3 */
  private List<TsFileResource> upgradedResources;

  /**
   * load upgraded TsFile Resources to storage group processor used for upgrading v0.11.x/v2 ->
   * 0.12/v3
   */
  private UpgradeTsFileResourceCallBack upgradeTsFileResourceCallBack;

  /**
   * indicate if this tsfile resource belongs to a sequence tsfile or not used for upgrading
   * v0.9.x/v1 -> 0.10/v2
   */
  private boolean isSeq;

  /**
   * If it is not null, it indicates that the current tsfile resource is a snapshot of the
   * originTsFileResource, and if so, when we want to used the lock, we should try to acquire the
   * lock of originTsFileResource
   */
  private TsFileResource originTsFileResource;

  /** Maximum index of plans executed within this TsFile. */
  protected long maxPlanIndex = Long.MIN_VALUE;

  /** Minimum index of plans executed within this TsFile. */
  protected long minPlanIndex = Long.MAX_VALUE;

  private long version = 0;

  public TsFileResource() {}

  public TsFileResource(TsFileResource other) throws IOException {
    this.file = other.file;
    this.processor = other.processor;
    this.timeIndex = other.timeIndex;
    this.timeIndexType = other.timeIndexType;
    this.modFile = other.modFile;
    this.closed = other.closed;
    this.deleted = other.deleted;
    this.isMerging = other.isMerging;
    this.chunkMetadataList = other.chunkMetadataList;
    this.readOnlyMemChunk = other.readOnlyMemChunk;
    generateTimeSeriesMetadata();
    this.tsFileLock = other.tsFileLock;
    this.fsFactory = other.fsFactory;
    this.maxPlanIndex = other.maxPlanIndex;
    this.minPlanIndex = other.minPlanIndex;
    this.version = FilePathUtils.splitAndGetTsFileVersion(this.file.getName());
  }

  /** for sealed TsFile, call setClosed to close TsFileResource */
  public TsFileResource(File file) {
    this.file = file;
    this.version = FilePathUtils.splitAndGetTsFileVersion(this.file.getName());
    this.timeIndex = config.getTimeIndexLevel().getTimeIndex();
    this.timeIndexType = (byte) config.getTimeIndexLevel().ordinal();
  }

  /** unsealed TsFile */
  public TsFileResource(File file, TsFileProcessor processor, int deviceNumInLastClosedTsFile) {
    this.file = file;
    this.version = FilePathUtils.splitAndGetTsFileVersion(this.file.getName());
    this.timeIndex = config.getTimeIndexLevel().getTimeIndex(deviceNumInLastClosedTsFile);
    this.timeIndexType = (byte) config.getTimeIndexLevel().ordinal();
    this.processor = processor;
  }

  /** unsealed TsFile */
  public TsFileResource(
      List<ReadOnlyMemChunk> readOnlyMemChunk,
      List<IChunkMetadata> chunkMetadataList,
      TsFileResource originTsFileResource)
      throws IOException {
    this.file = originTsFileResource.file;
    this.timeIndex = originTsFileResource.timeIndex;
    this.timeIndexType = originTsFileResource.timeIndexType;
    this.chunkMetadataList = chunkMetadataList;
    this.readOnlyMemChunk = readOnlyMemChunk;
    this.originTsFileResource = originTsFileResource;
    this.version = originTsFileResource.version;
    generateTimeSeriesMetadata();
  }

  @TestOnly
  public TsFileResource(
      File file, Map<String, Integer> deviceToIndex, long[] startTimes, long[] endTimes) {
    this.file = file;
    this.timeIndex = new DeviceTimeIndex(deviceToIndex, startTimes, endTimes);
    this.timeIndexType = 1;
  }

  /**
   * Because the unclosed tsfile don't have TimeSeriesMetadata and memtables in the memory don't
   * have chunkMetadata, but query will use these, so we need to generate it for them.
   */
  @SuppressWarnings("squid:S3776") // high Cognitive Complexity
  private void generateTimeSeriesMetadata() throws IOException {
    TimeseriesMetadata timeTimeSeriesMetadata = new TimeseriesMetadata();
    timeTimeSeriesMetadata.setOffsetOfChunkMetaDataList(-1);
    timeTimeSeriesMetadata.setDataSizeOfChunkMetaDataList(-1);

    if (!(chunkMetadataList == null || chunkMetadataList.isEmpty())) {
      timeTimeSeriesMetadata.setMeasurementId(chunkMetadataList.get(0).getMeasurementUid());
      TSDataType dataType = chunkMetadataList.get(0).getDataType();
      timeTimeSeriesMetadata.setTSDataType(dataType);
    } else if (!(readOnlyMemChunk == null || readOnlyMemChunk.isEmpty())) {
      timeTimeSeriesMetadata.setMeasurementId(readOnlyMemChunk.get(0).getMeasurementUid());
      TSDataType dataType = readOnlyMemChunk.get(0).getDataType();
      timeTimeSeriesMetadata.setTSDataType(dataType);
    }
    if (timeTimeSeriesMetadata.getTSDataType() != null) {
      if (timeTimeSeriesMetadata.getTSDataType() == TSDataType.VECTOR) {
        Statistics<?> timeStatistics =
            Statistics.getStatsByType(timeTimeSeriesMetadata.getTSDataType());

        List<TimeseriesMetadata> valueTimeSeriesMetadataList = new ArrayList<>();

        if (!(chunkMetadataList == null || chunkMetadataList.isEmpty())) {
          VectorChunkMetadata vectorChunkMetadata = (VectorChunkMetadata) chunkMetadataList.get(0);
          for (IChunkMetadata valueChunkMetadata :
              vectorChunkMetadata.getValueChunkMetadataList()) {
            TimeseriesMetadata valueMetadata = new TimeseriesMetadata();
            valueMetadata.setOffsetOfChunkMetaDataList(-1);
            valueMetadata.setDataSizeOfChunkMetaDataList(-1);
            valueMetadata.setMeasurementId(valueChunkMetadata.getMeasurementUid());
            valueMetadata.setTSDataType(valueChunkMetadata.getDataType());
            valueTimeSeriesMetadataList.add(valueMetadata);
            valueMetadata.setStatistics(
                Statistics.getStatsByType(valueChunkMetadata.getDataType()));
          }
        } else if (!(readOnlyMemChunk == null || readOnlyMemChunk.isEmpty())) {
          VectorChunkMetadata vectorChunkMetadata =
              (VectorChunkMetadata) readOnlyMemChunk.get(0).getChunkMetaData();
          for (IChunkMetadata valueChunkMetadata :
              vectorChunkMetadata.getValueChunkMetadataList()) {
            TimeseriesMetadata valueMetadata = new TimeseriesMetadata();
            valueMetadata.setOffsetOfChunkMetaDataList(-1);
            valueMetadata.setDataSizeOfChunkMetaDataList(-1);
            valueMetadata.setMeasurementId(valueChunkMetadata.getMeasurementUid());
            valueMetadata.setTSDataType(valueChunkMetadata.getDataType());
            valueTimeSeriesMetadataList.add(valueMetadata);
            valueMetadata.setStatistics(
                Statistics.getStatsByType(valueChunkMetadata.getDataType()));
          }
        }

        for (IChunkMetadata chunkMetadata : chunkMetadataList) {
          VectorChunkMetadata vectorChunkMetadata = (VectorChunkMetadata) chunkMetadata;
          timeStatistics.mergeStatistics(
              vectorChunkMetadata.getTimeChunkMetadata().getStatistics());
          for (int i = 0; i < valueTimeSeriesMetadataList.size(); i++) {
            valueTimeSeriesMetadataList
                .get(i)
                .getStatistics()
                .mergeStatistics(
                    vectorChunkMetadata.getValueChunkMetadataList().get(i).getStatistics());
          }
        }

        for (ReadOnlyMemChunk memChunk : readOnlyMemChunk) {
          if (!memChunk.isEmpty()) {
            VectorChunkMetadata vectorChunkMetadata =
                (VectorChunkMetadata) memChunk.getChunkMetaData();
            timeStatistics.mergeStatistics(
                vectorChunkMetadata.getTimeChunkMetadata().getStatistics());
            for (int i = 0; i < valueTimeSeriesMetadataList.size(); i++) {
              valueTimeSeriesMetadataList
                  .get(i)
                  .getStatistics()
                  .mergeStatistics(
                      vectorChunkMetadata.getValueChunkMetadataList().get(i).getStatistics());
            }
          }
        }
        timeTimeSeriesMetadata.setStatistics(timeStatistics);
        timeSeriesMetadata =
            new VectorTimeSeriesMetadata(timeTimeSeriesMetadata, valueTimeSeriesMetadataList);
      } else {
        Statistics<?> seriesStatistics =
            Statistics.getStatsByType(timeTimeSeriesMetadata.getTSDataType());
        // flush chunkMetadataList one by one
        for (IChunkMetadata chunkMetadata : chunkMetadataList) {
          seriesStatistics.mergeStatistics(chunkMetadata.getStatistics());
        }

        for (ReadOnlyMemChunk memChunk : readOnlyMemChunk) {
          if (!memChunk.isEmpty()) {
            seriesStatistics.mergeStatistics(memChunk.getChunkMetaData().getStatistics());
          }
        }
        timeTimeSeriesMetadata.setStatistics(seriesStatistics);
        this.timeSeriesMetadata = timeTimeSeriesMetadata;
      }
    } else {
      this.timeSeriesMetadata = null;
    }
  }

  public synchronized void serialize() throws IOException {
    try (OutputStream outputStream =
        fsFactory.getBufferedOutputStream(file + RESOURCE_SUFFIX + TEMP_SUFFIX)) {
      ReadWriteIOUtils.write(VERSION_NUMBER, outputStream);
      ReadWriteIOUtils.write(timeIndexType, outputStream);
      timeIndex.serialize(outputStream);

      ReadWriteIOUtils.write(maxPlanIndex, outputStream);
      ReadWriteIOUtils.write(minPlanIndex, outputStream);

      if (modFile != null && modFile.exists()) {
        String modFileName = new File(modFile.getFilePath()).getName();
        ReadWriteIOUtils.write(modFileName, outputStream);
      }
    }
    File src = fsFactory.getFile(file + RESOURCE_SUFFIX + TEMP_SUFFIX);
    File dest = fsFactory.getFile(file + RESOURCE_SUFFIX);
    fsFactory.deleteIfExists(dest);
    fsFactory.moveFile(src, dest);
  }

  /** deserialize from disk */
  public void deserialize() throws IOException {
    try (InputStream inputStream = fsFactory.getBufferedInputStream(file + RESOURCE_SUFFIX)) {
      readVersionNumber(inputStream);
      timeIndexType = ReadWriteIOUtils.readBytes(inputStream, 1)[0];
      timeIndex = TimeIndexLevel.valueOf(timeIndexType).getTimeIndex().deserialize(inputStream);
      maxPlanIndex = ReadWriteIOUtils.readLong(inputStream);
      minPlanIndex = ReadWriteIOUtils.readLong(inputStream);
      if (inputStream.available() > 0) {
        String modFileName = ReadWriteIOUtils.readString(inputStream);
        if (modFileName != null) {
          File modF = new File(file.getParentFile(), modFileName);
          modFile = new ModificationFile(modF.getPath());
        }
      }
    }
  }

  /** deserialize tsfile resource from old file */
  public void deserializeFromOldFile() throws IOException {
    try (InputStream inputStream = fsFactory.getBufferedInputStream(file + RESOURCE_SUFFIX)) {
      // deserialize old TsfileResource
      int size = ReadWriteIOUtils.readInt(inputStream);
      Map<String, Integer> deviceMap = new HashMap<>();
      long[] startTimesArray = new long[size];
      long[] endTimesArray = new long[size];
      for (int i = 0; i < size; i++) {
        String path = ReadWriteIOUtils.readString(inputStream);
        long time = ReadWriteIOUtils.readLong(inputStream);
        deviceMap.put(path, i);
        startTimesArray[i] = time;
      }
      size = ReadWriteIOUtils.readInt(inputStream);
      for (int i = 0; i < size; i++) {
        ReadWriteIOUtils.readString(inputStream); // String path
        long time = ReadWriteIOUtils.readLong(inputStream);
        endTimesArray[i] = time;
      }
      timeIndexType = (byte) 1;
      timeIndex = new DeviceTimeIndex(deviceMap, startTimesArray, endTimesArray);
      if (inputStream.available() > 0) {
        int versionSize = ReadWriteIOUtils.readInt(inputStream);
        for (int i = 0; i < versionSize; i++) {
          // historicalVersions
          ReadWriteIOUtils.readLong(inputStream);
        }
      }
      if (inputStream.available() > 0) {
        String modFileName = ReadWriteIOUtils.readString(inputStream);
        if (modFileName != null) {
          File modF = new File(file.getParentFile(), modFileName);
          modFile = new ModificationFile(modF.getPath());
        }
      }
    }
  }

  /** read version number, used for checking compatibility of TsFileResource in the future */
  private byte readVersionNumber(InputStream inputStream) throws IOException {
    return ReadWriteIOUtils.readBytes(inputStream, 1)[0];
  }

  public void updateStartTime(String device, long time) {
    timeIndex.updateStartTime(device, time);
  }

  // used in merge, refresh all start time
  public void putStartTime(String device, long time) {
    timeIndex.putStartTime(device, time);
  }

  public void updateEndTime(String device, long time) {
    timeIndex.updateEndTime(device, time);
  }

  // used in merge, refresh all end time
  public void putEndTime(String device, long time) {
    timeIndex.putEndTime(device, time);
  }

  public boolean resourceFileExists() {
    return fsFactory.getFile(file + RESOURCE_SUFFIX).exists();
  }

  public List<IChunkMetadata> getChunkMetadataList() {
    return new ArrayList<>(chunkMetadataList);
  }

  public List<ReadOnlyMemChunk> getReadOnlyMemChunk() {
    return readOnlyMemChunk;
  }

  public synchronized ModificationFile getModFile() {
    if (modFile == null) {
      modFile = new ModificationFile(file.getPath() + ModificationFile.FILE_SUFFIX);
    }
    return modFile;
  }

  public void setFile(File file) {
    this.file = file;
  }

  public File getTsFile() {
    return file;
  }

  public String getTsFilePath() {
    return file.getPath();
  }

  public long getTsFileSize() {
    return file.length();
  }

  public long getStartTime(String deviceId) {
    return timeIndex.getStartTime(deviceId);
  }

  /** open file's end time is Long.MIN_VALUE */
  public long getEndTime(String deviceId) {
    return timeIndex.getEndTime(deviceId);
  }

  public Set<String> getDevices() {
    return timeIndex.getDevices();
  }

  public boolean endTimeEmpty() {
    return timeIndex.endTimeEmpty();
  }

  public boolean isClosed() {
    return closed;
  }

  public void close() throws IOException {
    closed = true;
    if (modFile != null) {
      modFile.close();
      modFile = null;
    }
    processor = null;
    chunkMetadataList = null;
    timeIndex.close();
  }

  TsFileProcessor getUnsealedFileProcessor() {
    return processor;
  }

  public void writeLock() {
    if (originTsFileResource == null) {
      tsFileLock.writeLock();
    } else {
      originTsFileResource.writeLock();
    }
  }

  public void writeUnlock() {
    if (originTsFileResource == null) {
      tsFileLock.writeUnlock();
    } else {
      originTsFileResource.writeUnlock();
    }
  }

  /**
   * If originTsFileResource is not null, we should acquire the read lock of originTsFileResource
   * before construct the current TsFileResource
   */
  public void readLock() {
    if (originTsFileResource == null) {
      tsFileLock.readLock();
    } else {
      originTsFileResource.readLock();
    }
  }

  public void readUnlock() {
    if (originTsFileResource == null) {
      tsFileLock.readUnlock();
    } else {
      originTsFileResource.readUnlock();
    }
  }

  public boolean tryWriteLock() {
    return tsFileLock.tryWriteLock();
  }

  void doUpgrade() {
    UpgradeSevice.getINSTANCE().submitUpgradeTask(new UpgradeTask(this));
  }

  public void removeModFile() throws IOException {
    getModFile().remove();
    modFile = null;
  }

  /** Remove the data file, its resource file, and its modification file physically. */
  public void remove() {
    try {
      fsFactory.deleteIfExists(file);
    } catch (IOException e) {
      logger.error("TsFile {} cannot be deleted: {}", file, e.getMessage());
    }
    removeResourceFile();
    try {
      fsFactory.deleteIfExists(fsFactory.getFile(file.getPath() + ModificationFile.FILE_SUFFIX));
    } catch (IOException e) {
      logger.error("ModificationFile {} cannot be deleted: {}", file, e.getMessage());
    }
  }

  public void removeResourceFile() {
    try {
      fsFactory.deleteIfExists(fsFactory.getFile(file.getPath() + RESOURCE_SUFFIX));
    } catch (IOException e) {
      logger.error("TsFileResource {} cannot be deleted: {}", file, e.getMessage());
    }
  }

  void moveTo(File targetDir) {
    fsFactory.moveFile(file, fsFactory.getFile(targetDir, file.getName()));
    fsFactory.moveFile(
        fsFactory.getFile(file.getPath() + RESOURCE_SUFFIX),
        fsFactory.getFile(targetDir, file.getName() + RESOURCE_SUFFIX));
    File originModFile = fsFactory.getFile(file.getPath() + ModificationFile.FILE_SUFFIX);
    if (originModFile.exists()) {
      fsFactory.moveFile(
          originModFile,
          fsFactory.getFile(targetDir, file.getName() + ModificationFile.FILE_SUFFIX));
    }
  }

  @Override
  public String toString() {
    return file.toString();
  }

  @Override
  public boolean equals(Object o) {
    if (this == o) {
      return true;
    }
    if (o == null || getClass() != o.getClass()) {
      return false;
    }
    TsFileResource that = (TsFileResource) o;
    return Objects.equals(file, that.file);
  }

  @Override
  public int hashCode() {
    return Objects.hash(file);
  }

  public void setClosed(boolean closed) {
    this.closed = closed;
  }

  public boolean isDeleted() {
    return deleted;
  }

  public void setDeleted(boolean deleted) {
    this.deleted = deleted;
  }

  boolean isMerging() {
    return isMerging;
  }

  public void setMerging(boolean merging) {
    isMerging = merging;
  }

  /** check if any of the device lives over the given time bound */
  public boolean stillLives(long timeLowerBound) {
    return timeIndex.stillLives(timeLowerBound);
  }

  /** @return true if the device is contained in the TsFile and it lives beyond TTL */
  public boolean isSatisfied(
      String deviceId, Filter timeFilter, boolean isSeq, long ttl, boolean debug) {
    if (!getDevices().contains(deviceId)) {
      if (debug) {
        DEBUG_LOGGER.info(
            "Path: {} file {} is not satisfied because of no device!", deviceId, file);
      }
      return false;
    }

    long startTime = getStartTime(deviceId);
    long endTime = closed || !isSeq ? getEndTime(deviceId) : Long.MAX_VALUE;

    if (!isAlive(endTime, ttl)) {
      if (debug) {
        DEBUG_LOGGER.info("Path: {} file {} is not satisfied because of ttl!", deviceId, file);
      }
      return false;
    }

    if (timeFilter != null) {
      boolean res = timeFilter.satisfyStartEndTime(startTime, endTime);
      if (debug && !res) {
        DEBUG_LOGGER.info(
            "Path: {} file {} is not satisfied because of time filter!", deviceId, fsFactory);
      }
      return res;
    }
    return true;
  }

  /** @return whether the given time falls in ttl */
  private boolean isAlive(long time, long dataTTL) {
    return dataTTL == Long.MAX_VALUE || (System.currentTimeMillis() - time) <= dataTTL;
  }

  public void setProcessor(TsFileProcessor processor) {
    this.processor = processor;
  }

  /**
   * Get a timeseriesMetadata.
   *
   * @return TimeseriesMetadata or the first ValueTimeseriesMetadata in VectorTimeseriesMetadata
   */
  public ITimeSeriesMetadata getTimeSeriesMetadata() {
    return timeSeriesMetadata;
  }

  public void setUpgradedResources(List<TsFileResource> upgradedResources) {
    this.upgradedResources = upgradedResources;
  }

  public List<TsFileResource> getUpgradedResources() {
    return upgradedResources;
  }

  public void setSeq(boolean isSeq) {
    this.isSeq = isSeq;
  }

  public boolean isSeq() {
    return isSeq;
  }

  public void setUpgradeTsFileResourceCallBack(
      UpgradeTsFileResourceCallBack upgradeTsFileResourceCallBack) {
    this.upgradeTsFileResourceCallBack = upgradeTsFileResourceCallBack;
  }

  public UpgradeTsFileResourceCallBack getUpgradeTsFileResourceCallBack() {
    return upgradeTsFileResourceCallBack;
  }

  /** make sure Either the deviceToIndex is not empty Or the path contains a partition folder */
  public long getTimePartition() {
    return timeIndex.getTimePartition(file.getAbsolutePath());
  }

  /**
   * Used when load new TsFiles not generated by the server Check and get the time partition
   *
   * @throws PartitionViolationException if the data of the file spans partitions or it is empty
   */
  public long getTimePartitionWithCheck() throws PartitionViolationException {
    return timeIndex.getTimePartitionWithCheck(file.toString());
  }

  /** Check whether the tsFile spans multiple time partitions. */
  public boolean isSpanMultiTimePartitions() {
    return timeIndex.isSpanMultiTimePartitions();
  }

  /**
   * Create a hardlink for the TsFile and modification file (if exists) The hardlink will have a
   * suffix like ".{sysTime}_{randomLong}"
   *
   * @return a new TsFileResource with its file changed to the hardlink or null the hardlink cannot
   *     be created.
   */
  public TsFileResource createHardlink() {
    if (!file.exists()) {
      return null;
    }

    TsFileResource newResource;
    try {
      newResource = new TsFileResource(this);
    } catch (IOException e) {
      logger.error("Cannot create hardlink for {}", file, e);
      return null;
    }

    while (true) {
      String hardlinkSuffix =
          TsFileConstant.PATH_SEPARATOR + System.currentTimeMillis() + "_" + random.nextLong();
      File hardlink = new File(file.getAbsolutePath() + hardlinkSuffix);

      try {
        Files.createLink(Paths.get(hardlink.getAbsolutePath()), Paths.get(file.getAbsolutePath()));
        newResource.setFile(hardlink);
        if (modFile != null && modFile.exists()) {
          newResource.setModFile(modFile.createHardlink());
        }
        break;
      } catch (FileAlreadyExistsException e) {
        // retry a different name if the file is already created
      } catch (IOException e) {
        logger.error("Cannot create hardlink for {}", file, e);
        return null;
      }
    }
    return newResource;
  }

  public synchronized void setModFile(ModificationFile modFile) {
    this.modFile = modFile;
  }

  /** @return resource map size */
  public long calculateRamSize() {
    return timeIndex.calculateRamSize();
  }

  public void delete() throws IOException {
    if (file.exists()) {
      Files.delete(file.toPath());
      Files.delete(
          FSFactoryProducer.getFSFactory()
              .getFile(file.toPath() + TsFileResource.RESOURCE_SUFFIX)
              .toPath());
    }
  }

  public long getMaxPlanIndex() {
    return maxPlanIndex;
  }

  public long getMinPlanIndex() {
    return minPlanIndex;
  }

  public void updatePlanIndexes(long planIndex) {
    if (planIndex == Long.MIN_VALUE || planIndex == Long.MAX_VALUE) {
      return;
    }
    maxPlanIndex = Math.max(maxPlanIndex, planIndex);
    minPlanIndex = Math.min(minPlanIndex, planIndex);
    if (closed) {
      try {
        serialize();
      } catch (IOException e) {
        logger.error(
            "Cannot serialize TsFileResource {} when updating plan index {}-{}",
            this,
            maxPlanIndex,
            planIndex);
      }
    }
  }

  /** For merge, the index range of the new file should be the union of all files' in this merge. */
  public void updatePlanIndexes(TsFileResource another) {
    maxPlanIndex = Math.max(maxPlanIndex, another.maxPlanIndex);
    minPlanIndex = Math.min(minPlanIndex, another.minPlanIndex);
  }

  public boolean isPlanIndexOverlap(TsFileResource another) {
    return another.maxPlanIndex >= this.minPlanIndex && another.minPlanIndex <= this.maxPlanIndex;
  }

  public boolean isPlanRangeCovers(TsFileResource another) {
    return this.minPlanIndex <= another.minPlanIndex && another.maxPlanIndex <= this.maxPlanIndex;
  }

  public void setMaxPlanIndex(long maxPlanIndex) {
    this.maxPlanIndex = maxPlanIndex;
  }

  public void setMinPlanIndex(long minPlanIndex) {
    this.minPlanIndex = minPlanIndex;
  }

  public void setVersion(long version) {
    this.version = version;
  }

  public long getVersion() {
    return version;
  }

  public void setTimeIndex(ITimeIndex timeIndex) {
    this.timeIndex = timeIndex;
  }

  // change tsFile name

  public static String getNewTsFileName(long time, long version, int mergeCnt, int unSeqMergeCnt) {
    return time
        + FILE_NAME_SEPARATOR
        + version
        + FILE_NAME_SEPARATOR
        + mergeCnt
        + FILE_NAME_SEPARATOR
        + unSeqMergeCnt
        + TSFILE_SUFFIX;
  }

  public static TsFileName getTsFileName(String fileName) throws IOException {
    String[] fileNameParts =
        fileName.split(FILE_NAME_SUFFIX_SEPARATOR)[FILE_NAME_SUFFIX_INDEX].split(
            FILE_NAME_SEPARATOR);
    if (fileNameParts.length != 4) {
      throw new IOException("tsfile file name format is incorrect:" + fileName);
    }
    try {
      TsFileName tsFileName =
          new TsFileName(
              Long.parseLong(fileNameParts[FILE_NAME_SUFFIX_TIME_INDEX]),
              Long.parseLong(fileNameParts[FILE_NAME_SUFFIX_VERSION_INDEX]),
              Integer.parseInt(fileNameParts[FILE_NAME_SUFFIX_MERGECNT_INDEX]),
              Integer.parseInt(fileNameParts[FILE_NAME_SUFFIX_UNSEQMERGECNT_INDEX]));
      return tsFileName;
    } catch (NumberFormatException e) {
      throw new IOException("tsfile file name format is incorrect:" + fileName);
    }
  }

  public static TsFileResource modifyTsFileNameUnseqMergCnt(TsFileResource tsFileResource)
      throws IOException {
    File tsFile = tsFileResource.getTsFile();
    String path = tsFile.getParent();
    TsFileName tsFileName = getTsFileName(tsFileResource.getTsFile().getName());
    tsFileName.setUnSeqMergeCnt(tsFileName.getUnSeqMergeCnt() + 1);
    tsFileResource.setFile(
        new File(
            path,
            tsFileName.time
                + FILE_NAME_SEPARATOR
                + tsFileName.version
                + FILE_NAME_SEPARATOR
                + tsFileName.mergeCnt
                + FILE_NAME_SEPARATOR
                + tsFileName.unSeqMergeCnt
                + TSFILE_SUFFIX));
    return tsFileResource;
  }

  public static File modifyTsFileNameUnseqMergCnt(File tsFile) throws IOException {
    String path = tsFile.getParent();
    TsFileName tsFileName = getTsFileName(tsFile.getName());
    tsFileName.setUnSeqMergeCnt(tsFileName.getUnSeqMergeCnt() + 1);
    return new File(
        path,
        tsFileName.time
            + FILE_NAME_SEPARATOR
            + tsFileName.version
            + FILE_NAME_SEPARATOR
            + tsFileName.mergeCnt
            + FILE_NAME_SEPARATOR
            + tsFileName.unSeqMergeCnt
            + TSFILE_SUFFIX);
  }

  public static File modifyTsFileNameMergeCnt(File tsFile) throws IOException {
    String path = tsFile.getParent();
    TsFileName tsFileName = getTsFileName(tsFile.getName());
    tsFileName.setMergeCnt(tsFileName.getMergeCnt() + 1);
    return new File(
        path,
        tsFileName.time
            + FILE_NAME_SEPARATOR
            + tsFileName.version
            + FILE_NAME_SEPARATOR
            + tsFileName.mergeCnt
            + FILE_NAME_SEPARATOR
            + tsFileName.unSeqMergeCnt
            + TSFILE_SUFFIX);
  }

  public static class TsFileName {

    private long time;
    private long version;
    private int mergeCnt;
    private int unSeqMergeCnt;

    public TsFileName(long time, long version, int mergeCnt, int unSeqMergeCnt) {
      this.time = time;
      this.version = version;
      this.mergeCnt = mergeCnt;
      this.unSeqMergeCnt = unSeqMergeCnt;
    }

    public long getTime() {
      return time;
    }

    public long getVersion() {
      return version;
    }

    public int getMergeCnt() {
      return mergeCnt;
    }

    public int getUnSeqMergeCnt() {
      return unSeqMergeCnt;
    }

    public void setTime(long time) {
      this.time = time;
    }

    public void setVersion(long version) {
      this.version = version;
    }

    public void setMergeCnt(int mergeCnt) {
      this.mergeCnt = mergeCnt;
    }

    public void setUnSeqMergeCnt(int unSeqMergeCnt) {
      this.unSeqMergeCnt = unSeqMergeCnt;
    }
  }
}<|MERGE_RESOLUTION|>--- conflicted
+++ resolved
@@ -89,16 +89,10 @@
   /** version number */
   public static final byte VERSION_NUMBER = 1;
 
-<<<<<<< HEAD
-  /** Used in {@link TsFileResourceList FileList} */
-  protected TsFileResource prev;
-
-=======
   /**
-   * Used in {@link TsFileResourceList FileList}
+   * Used in {@link TsFileResourceList TsFileResourceList}
    */
   protected TsFileResource prev;
->>>>>>> d2283b29
   protected TsFileResource next;
 
   public TsFileProcessor getProcessor() {
