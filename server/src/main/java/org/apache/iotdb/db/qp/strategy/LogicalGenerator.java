--- conflicted
+++ resolved
@@ -202,18 +202,8 @@
       initializedOperator = new CountOperator(SQLConstant.TOK_COUNT_NODE_TIMESERIES,
               path, Integer.parseInt(ctx.INT().getText()));
     } else {
-<<<<<<< HEAD
-      if (ctx.prefixPath() != null) {
-        initializedOperator = new CountOperator(SQLConstant.TOK_COUNT_TIMESERIES,
-            parsePrefixPath(ctx.prefixPath()));
-      } else {
-        initializedOperator = new CountOperator(SQLConstant.TOK_COUNT_TIMESERIES,
-            new Path(SQLConstant.ROOT));
-      }
-=======
       initializedOperator = new CountOperator(SQLConstant.TOK_COUNT_TIMESERIES,
               path);
->>>>>>> 4f98a511
     }
   }
 
