/*
 * Licensed to the Apache Software Foundation (ASF) under one
 * or more contributor license agreements.  See the NOTICE file
 * distributed with this work for additional information
 * regarding copyright ownership.  The ASF licenses this file
 * to you under the Apache License, Version 2.0 (the
 * "License"); you may not use this file except in compliance
 * with the License.  You may obtain a copy of the License at
 *
 *     http://www.apache.org/licenses/LICENSE-2.0
 *
 * Unless required by applicable law or agreed to in writing,
 * software distributed under the License is distributed on an
 * "AS IS" BASIS, WITHOUT WARRANTIES OR CONDITIONS OF ANY
 * KIND, either express or implied.  See the License for the
 * specific language governing permissions and limitations
 * under the License.
 */
package org.apache.iotdb.db.query.reader.series;

import java.io.IOException;
import java.util.Comparator;
import java.util.LinkedList;
import java.util.List;
import java.util.PriorityQueue;
import java.util.Set;
import java.util.stream.Collectors;
import org.apache.iotdb.db.conf.IoTDBDescriptor;
import org.apache.iotdb.db.engine.querycontext.QueryDataSource;
import org.apache.iotdb.db.engine.storagegroup.TsFileResource;
import org.apache.iotdb.db.query.context.QueryContext;
import org.apache.iotdb.db.query.control.QueryResourceManager;
import org.apache.iotdb.db.query.filter.TsFileFilter;
import org.apache.iotdb.db.query.reader.universal.PriorityMergeReader;
import org.apache.iotdb.db.utils.FileLoaderUtils;
import org.apache.iotdb.db.utils.QueryUtils;
import org.apache.iotdb.db.utils.TestOnly;
import org.apache.iotdb.tsfile.file.metadata.ChunkMetadata;
import org.apache.iotdb.tsfile.file.metadata.TimeseriesMetadata;
import org.apache.iotdb.tsfile.file.metadata.enums.TSDataType;
import org.apache.iotdb.tsfile.file.metadata.statistics.Statistics;
import org.apache.iotdb.tsfile.read.TimeValuePair;
import org.apache.iotdb.tsfile.read.common.BatchData;
import org.apache.iotdb.tsfile.read.common.Path;
import org.apache.iotdb.tsfile.read.filter.basic.Filter;
import org.apache.iotdb.tsfile.read.filter.basic.UnaryFilter;
import org.apache.iotdb.tsfile.read.reader.IPageReader;

public class SeriesReader {

  private final Path seriesPath;

  // all the sensors in this device;
  private final Set<String> allSensors;
  private final TSDataType dataType;
  private final QueryContext context;

  /*
   * There is at most one is not null between timeFilter and valueFilter
   *
   * timeFilter is pushed down to all pages (seq, unseq) without correctness problem
   *
   * valueFilter is pushed down to non-overlapped page only
   */
  private final Filter timeFilter;
  private final Filter valueFilter;

  /*
   * file cache
   */
  private final List<TsFileResource> seqFileResource;
  private final List<TsFileResource> unseqFileResource;

  /*
   * TimeSeriesMetadata cache
   */
  private TimeseriesMetadata firstTimeSeriesMetadata;
  private final List<TimeseriesMetadata> seqTimeSeriesMetadata = new LinkedList<>();
  private final PriorityQueue<TimeseriesMetadata> unSeqTimeSeriesMetadata =
      new PriorityQueue<>(Comparator.comparingLong(
          timeSeriesMetadata -> timeSeriesMetadata.getStatistics().getStartTime()));

  /*
   * chunk cache
   */
  private ChunkMetadata firstChunkMetadata;
  private final PriorityQueue<ChunkMetadata> cachedChunkMetadata =
      new PriorityQueue<>(Comparator.comparingLong(ChunkMetadata::getStartTime));

  /*
   * page cache
   */
  private VersionPageReader firstPageReader;
  private PriorityQueue<VersionPageReader> cachedPageReaders =
      new PriorityQueue<>(Comparator.comparingLong(VersionPageReader::getStartTime));

  /*
   * point cache
   */
  private PriorityMergeReader mergeReader = new PriorityMergeReader();

  /*
   * result cache
   */
  private boolean hasCachedNextOverlappedPage;
  private BatchData cachedBatchData;

  public SeriesReader(Path seriesPath, Set<String> allSensors, TSDataType dataType,
      QueryContext context,
      QueryDataSource dataSource, Filter timeFilter, Filter valueFilter, TsFileFilter fileFilter) {
    this.seriesPath = seriesPath;
    this.allSensors = allSensors;
    this.dataType = dataType;
    this.context = context;
    QueryUtils.filterQueryDataSource(dataSource, fileFilter);
    this.seqFileResource = new LinkedList<>(dataSource.getSeqResources());
    this.unseqFileResource = sortUnSeqFileResources(dataSource.getUnseqResources());
    this.timeFilter = timeFilter;
    this.valueFilter = valueFilter;
  }

  @TestOnly
  SeriesReader(Path seriesPath, Set<String> allSensors, TSDataType dataType, QueryContext context,
      List<TsFileResource> seqFileResource, List<TsFileResource> unseqFileResource,
      Filter timeFilter, Filter valueFilter) {
    this.seriesPath = seriesPath;
    this.allSensors = allSensors;
    this.dataType = dataType;
    this.context = context;
    this.seqFileResource = new LinkedList<>(seqFileResource);
    this.unseqFileResource = sortUnSeqFileResources(unseqFileResource);
    this.timeFilter = timeFilter;
    this.valueFilter = valueFilter;
  }

  public boolean isEmpty() {
    return seqFileResource.isEmpty() && unseqFileResource.isEmpty();
  }

  boolean hasNextFile() throws IOException {

    if (!cachedPageReaders.isEmpty()
        || firstPageReader != null
        || mergeReader.hasNextTimeValuePair()) {
      throw new IOException(
          "all cached pages should be consumed first cachedPageReaders.isEmpty() is "
              + cachedPageReaders.isEmpty()
              + " firstPageReader != null is "
              + (firstPageReader != null)
              + " mergeReader.hasNextTimeValuePair() = "
              + mergeReader.hasNextTimeValuePair());
    }

    if (firstChunkMetadata != null || !cachedChunkMetadata.isEmpty()) {
      throw new IOException("all cached chunks should be consumed first");
    }

    if (firstTimeSeriesMetadata != null) {
      return true;
    }

    // init first time series metadata whose startTime is minimum
    tryToUnpackAllOverlappedFilesToTimeSeriesMetadata();

    return firstTimeSeriesMetadata != null;
  }

  boolean isFileOverlapped() throws IOException {
    if (firstTimeSeriesMetadata == null) {
      throw new IOException("no first file");
    }

    Statistics fileStatistics = firstTimeSeriesMetadata.getStatistics();
    return !seqTimeSeriesMetadata.isEmpty()
        && fileStatistics.getEndTime()
        >= seqTimeSeriesMetadata.get(0).getStatistics().getStartTime()
        || !unSeqTimeSeriesMetadata.isEmpty()
        && fileStatistics.getEndTime()
        >= unSeqTimeSeriesMetadata.peek().getStatistics().getStartTime();
  }

  Statistics currentFileStatistics() {
    return firstTimeSeriesMetadata.getStatistics();
  }

  boolean currentFileModified() throws IOException {
    if (firstTimeSeriesMetadata == null) {
      throw new IOException("no first file");
    }
    return firstTimeSeriesMetadata.isModified();
  }

  void skipCurrentFile() {
    firstTimeSeriesMetadata = null;
  }

  /**
   * This method should be called after hasNextFile() until no next chunk, make sure that all
   * overlapped chunks are consumed
   */
  boolean hasNextChunk() throws IOException {
    if (!cachedPageReaders.isEmpty()
        || firstPageReader != null
        || mergeReader.hasNextTimeValuePair()) {
      throw new IOException(
          "all cached pages should be consumed first cachedPageReaders.isEmpty() is "
              + cachedPageReaders.isEmpty()
              + " firstPageReader != null is "
              + (firstPageReader != null)
              + " mergeReader.hasNextTimeValuePair() = "
              + mergeReader.hasNextTimeValuePair());
    }

    if (firstChunkMetadata != null) {
      return true;
    }

    /*
     * construct first chunk metadata
     */
    if (firstTimeSeriesMetadata != null) {
      /*
       * try to unpack all overlapped TimeSeriesMetadata to cachedChunkMetadata
       */
      unpackAllOverlappedTsFilesToTimeSeriesMetadata(
          firstTimeSeriesMetadata.getStatistics().getEndTime());
      unpackAllOverlappedTimeSeriesMetadataToCachedChunkMetadata(
          firstTimeSeriesMetadata.getStatistics().getEndTime(), true);
    } else {
      /*
       * first time series metadata is already unpacked, consume cached ChunkMetadata
       */
      if (!cachedChunkMetadata.isEmpty()) {
        firstChunkMetadata = cachedChunkMetadata.poll();
        unpackAllOverlappedTsFilesToTimeSeriesMetadata(firstChunkMetadata.getEndTime());
        unpackAllOverlappedTimeSeriesMetadataToCachedChunkMetadata(
            firstChunkMetadata.getEndTime(), false);
      }
    }

    return firstChunkMetadata != null;
  }

  private void unpackAllOverlappedTimeSeriesMetadataToCachedChunkMetadata(
      long endTime, boolean init) throws IOException {
    while (!seqTimeSeriesMetadata.isEmpty()
        && endTime >= seqTimeSeriesMetadata.get(0).getStatistics().getStartTime()) {
      unpackOneTimeSeriesMetadata(seqTimeSeriesMetadata.remove(0));
    }
    while (!unSeqTimeSeriesMetadata.isEmpty()
        && endTime >= unSeqTimeSeriesMetadata.peek().getStatistics().getStartTime()) {
      unpackOneTimeSeriesMetadata(unSeqTimeSeriesMetadata.poll());
    }

    if (firstTimeSeriesMetadata != null
        && endTime >= firstTimeSeriesMetadata.getStatistics().getStartTime()) {
      unpackOneTimeSeriesMetadata(firstTimeSeriesMetadata);
      firstTimeSeriesMetadata = null;
    }

    if (init && firstChunkMetadata == null && !cachedChunkMetadata.isEmpty()) {
      firstChunkMetadata = cachedChunkMetadata.poll();
    }
  }

  private void unpackOneTimeSeriesMetadata(TimeseriesMetadata timeSeriesMetadata)
      throws IOException {
    List<ChunkMetadata> chunkMetadataList = FileLoaderUtils
        .loadChunkMetadataList(timeSeriesMetadata);
    // try to calculate the total number of chunk and time-value points in chunk
    if (IoTDBDescriptor.getInstance().getConfig().isEnablePerformanceTracing()) {
      QueryResourceManager queryResourceManager = QueryResourceManager.getInstance();
      queryResourceManager.getChunkNumMap()
          .compute(context.getQueryId(),
              (k, v) -> v == null ? chunkMetadataList.size() : v + chunkMetadataList.size());

      long totalChunkSize = chunkMetadataList.stream()
          .mapToLong(chunkMetadata -> chunkMetadata.getStatistics().getCount()).sum();
      queryResourceManager.getChunkSizeMap()
          .compute(context.getQueryId(), (k, v) -> v == null ? totalChunkSize : v + totalChunkSize);
    }

    cachedChunkMetadata.addAll(chunkMetadataList);
  }

  boolean isChunkOverlapped() throws IOException {
    if (firstChunkMetadata == null) {
      throw new IOException("no first chunk");
    }

    Statistics chunkStatistics = firstChunkMetadata.getStatistics();
    return !cachedChunkMetadata.isEmpty()
        && chunkStatistics.getEndTime() >= cachedChunkMetadata.peek().getStartTime();
  }

  Statistics currentChunkStatistics() {
    return firstChunkMetadata.getStatistics();
  }

  boolean currentChunkModified() throws IOException {
    if (firstChunkMetadata == null) {
      throw new IOException("no first chunk");
    }
    return firstChunkMetadata.isModified();
  }

  void skipCurrentChunk() {
    firstChunkMetadata = null;
  }

  /**
   * This method should be called after hasNextChunk() until no next page, make sure that all
   * overlapped pages are consumed
   */
  boolean hasNextPage() throws IOException {

    /*
     * has overlapped data before
     */
    if (hasCachedNextOverlappedPage) {
      return true;
    } else if (mergeReader.hasNextTimeValuePair()) {
      if (hasNextOverlappedPage()) {
        cachedBatchData = nextOverlappedPage();
        if (cachedBatchData != null && cachedBatchData.hasCurrent()) {
          hasCachedNextOverlappedPage = true;
          return true;
        }
      }
    }

    if (firstPageReader != null) {
      return true;
    }

    /*
     * construct first page reader
     */
    if (firstChunkMetadata != null) {
      /*
       * try to unpack all overlapped ChunkMetadata to cachedPageReaders
       */
      unpackAllOverlappedChunkMetadataToCachedPageReaders(firstChunkMetadata.getEndTime(), true);
    } else {
      /*
       * first chunk metadata is already unpacked, consume cached pages
       */
      if (!cachedPageReaders.isEmpty()) {
        firstPageReader = cachedPageReaders.poll();
        long endTime = firstPageReader.getEndTime();
        unpackAllOverlappedTsFilesToTimeSeriesMetadata(endTime);
        unpackAllOverlappedTimeSeriesMetadataToCachedChunkMetadata(endTime, false);
        unpackAllOverlappedChunkMetadataToCachedPageReaders(endTime, false);
      }
    }

    if (firstPageReader != null
        && !cachedPageReaders.isEmpty()
        && firstPageReader.getEndTime() >= cachedPageReaders.peek().getStartTime()) {
      /*
       * next page is overlapped, read overlapped data and cache it
       */
      if (hasNextOverlappedPage()) {
        cachedBatchData = nextOverlappedPage();
        if (cachedBatchData != null && cachedBatchData.hasCurrent()) {
          hasCachedNextOverlappedPage = true;
          return true;
        }
      }
    }

    // make sure firstPageReader won't be null while cachedPageReaders has more cached page readers
    while (firstPageReader == null && !cachedPageReaders.isEmpty()) {
      firstPageReader = cachedPageReaders.poll();
      if (!cachedPageReaders.isEmpty()
          && firstPageReader.getEndTime() >= cachedPageReaders.peek().getStartTime()) {
        /*
         * next page is overlapped, read overlapped data and cache it
         */
        if (hasNextOverlappedPage()) {
          cachedBatchData = nextOverlappedPage();
          if (cachedBatchData != null && cachedBatchData.hasCurrent()) {
            hasCachedNextOverlappedPage = true;
            return true;
          }
        }
      }
    }
    return firstPageReader != null;
  }

  private void unpackAllOverlappedChunkMetadataToCachedPageReaders(long endTime, boolean init)
      throws IOException {
    while (!cachedChunkMetadata.isEmpty() && endTime >= cachedChunkMetadata.peek().getStartTime()) {
      unpackOneChunkMetaData(cachedChunkMetadata.poll());
    }
    if (firstChunkMetadata != null && endTime >= firstChunkMetadata.getStartTime()) {
      unpackOneChunkMetaData(firstChunkMetadata);
      firstChunkMetadata = null;
    }
    if (init && firstPageReader == null && !cachedPageReaders.isEmpty()) {
      firstPageReader = cachedPageReaders.poll();
    }
  }

  private void unpackOneChunkMetaData(ChunkMetadata chunkMetaData) throws IOException {
    FileLoaderUtils.loadPageReaderList(chunkMetaData, timeFilter)
        .forEach(
            pageReader ->
                cachedPageReaders.add(
                    new VersionPageReader(chunkMetaData.getVersion(), pageReader)));
  }

  /**
   * This method should be called after calling hasNextPage.
   *
   * <p>hasNextPage may cache firstPageReader if it is not overlapped or cached a BatchData if the
   * first page is overlapped
   */
  boolean isPageOverlapped() throws IOException {

    /*
     * has an overlapped page
     */
    if (hasCachedNextOverlappedPage) {
      return true;
    }

    /*
     * has a non-overlapped page in firstPageReader
     */
    if (mergeReader.hasNextTimeValuePair()) {
      throw new IOException("overlapped data should be consumed first");
    }

    Statistics firstPageStatistics = firstPageReader.getStatistics();

    return !cachedPageReaders.isEmpty()
        && firstPageStatistics.getEndTime() >= cachedPageReaders.peek().getStartTime();
  }

  Statistics currentPageStatistics() {
    if (firstPageReader == null) {
      return null;
    }
    return firstPageReader.getStatistics();
  }

  boolean currentPageModified() throws IOException {
    if (firstPageReader == null) {
      throw new IOException("no first page");
    }
    return firstPageReader.isModified();
  }

  void skipCurrentPage() {
    firstPageReader = null;
  }

  /**
   * This method should only be used when the method isPageOverlapped() return true.
   */
  BatchData nextPage() throws IOException {

    if (!hasNextPage()) {
      throw new IOException("no next page, neither non-overlapped nor overlapped");
    }

    if (hasCachedNextOverlappedPage) {
      hasCachedNextOverlappedPage = false;
      return cachedBatchData;
    } else {

      /*
       * next page is not overlapped, push down value filter if it exists
       */
      if (valueFilter != null) {
        firstPageReader.setFilter(valueFilter);
      }
      BatchData batchData = firstPageReader.getAllSatisfiedPageData();
      firstPageReader = null;

      return batchData;
    }
  }

  /**
   * read overlapped data till currentLargestEndTime in mergeReader, if current batch does not
   * contain data, read till next currentLargestEndTime again
   */
  private boolean hasNextOverlappedPage() throws IOException {

    if (hasCachedNextOverlappedPage) {
      return true;
    }

    tryToPutAllDirectlyOverlappedPageReadersIntoMergeReader();

    while (true) {

      if (mergeReader.hasNextTimeValuePair()) {

        cachedBatchData = new BatchData(dataType);
        long currentPageEndTime = mergeReader.getCurrentLargestEndTime();

        while (mergeReader.hasNextTimeValuePair()) {

          /*
           * get current first point in mergeReader, this maybe overlapped latter
           */
          TimeValuePair timeValuePair = mergeReader.currentTimeValuePair();

          if (timeValuePair.getTimestamp() > currentPageEndTime) {
            break;
          }

          unpackAllOverlappedTsFilesToTimeSeriesMetadata(timeValuePair.getTimestamp());
          unpackAllOverlappedTimeSeriesMetadataToCachedChunkMetadata(
              timeValuePair.getTimestamp(), false);
          unpackAllOverlappedChunkMetadataToCachedPageReaders(timeValuePair.getTimestamp(), false);
          unpackAllOverlappedCachedPageReadersToMergeReader(timeValuePair.getTimestamp());

          /*
           * get the latest first point in mergeReader
           */
          timeValuePair = mergeReader.nextTimeValuePair();

          if (valueFilter == null
              || valueFilter.satisfy(
              timeValuePair.getTimestamp(), timeValuePair.getValue().getValue())) {
            cachedBatchData.putAnObject(
                timeValuePair.getTimestamp(), timeValuePair.getValue().getValue());
          }
        }
        hasCachedNextOverlappedPage = cachedBatchData.hasCurrent();
        /*
         * if current overlapped page has valid data, return, otherwise read next overlapped page
         */
        if (hasCachedNextOverlappedPage) {
          return true;
        }
      } else {
        return false;
      }
    }
  }

  private void tryToPutAllDirectlyOverlappedPageReadersIntoMergeReader() throws IOException {

    /*
     * no cached page readers
     */
    if (firstPageReader == null && cachedPageReaders.isEmpty()) {
      return;
    }

    /*
     * init firstPageReader
     */
    if (firstPageReader == null) {
      firstPageReader = cachedPageReaders.poll();
    }

    long currentPageEndTime;
    if (mergeReader.hasNextTimeValuePair()) {
      currentPageEndTime = mergeReader.getCurrentLargestEndTime();
    } else {
      // put the first page into merge reader
      currentPageEndTime = firstPageReader.getEndTime();
    }

    /*
     * put all currently directly overlapped page reader to merge reader
     */
    unpackAllOverlappedCachedPageReadersToMergeReader(currentPageEndTime);
  }

  private void unpackAllOverlappedCachedPageReadersToMergeReader(long endTime) throws IOException {
    while (!cachedPageReaders.isEmpty()
        && endTime >= cachedPageReaders.peek().data.getStatistics().getStartTime()) {
      putPageReaderToMergeReader(cachedPageReaders.poll());
    }
    if (firstPageReader != null && endTime >= firstPageReader.getStartTime()) {
      putPageReaderToMergeReader(firstPageReader);
      firstPageReader = null;
    }
  }

  private void putPageReaderToMergeReader(VersionPageReader pageReader) throws IOException {
    mergeReader.addReader(
        pageReader.getAllSatisfiedPageData().getBatchDataIterator(),
        pageReader.version,
        pageReader.getEndTime());
  }

  private BatchData nextOverlappedPage() throws IOException {
    if (hasCachedNextOverlappedPage || hasNextOverlappedPage()) {
      hasCachedNextOverlappedPage = false;
      return cachedBatchData;
    }
    throw new IOException("No more batch data");
  }

  private LinkedList<TsFileResource> sortUnSeqFileResources(List<TsFileResource> tsFileResources) {
    return tsFileResources.stream()
        .sorted(
            Comparator.comparingLong(
                tsFileResource -> tsFileResource.getStartTime(seriesPath.getDevice())))
        .collect(Collectors.toCollection(LinkedList::new));
  }

  /**
   * unpack all overlapped seq/unseq files and find the first TimeSeriesMetadata
   *
   * <p>Because there may be too many files in the scenario used by the user, we cannot open all
<<<<<<< HEAD
   * the
   * chunks at once, which may cause OOM, so we can only unpack one file at a time when needed. This
   * approach is likely to be ubiquitous, but it keeps the system running smoothly
=======
   * the chunks at once, which may cause OOM, so we can only unpack one file at a time when needed.
   * This approach is likely to be ubiquitous, but it keeps the system running smoothly
>>>>>>> ab5f7ccd
   */
  private void tryToUnpackAllOverlappedFilesToTimeSeriesMetadata() throws IOException {
    /*
     * Fill sequence TimeSeriesMetadata List until it is not empty
     */
    while (seqTimeSeriesMetadata.isEmpty() && !seqFileResource.isEmpty()) {
      TimeseriesMetadata timeseriesMetadata =
          FileLoaderUtils.loadTimeSeriesMetadata(
              seqFileResource.remove(0), seriesPath, context, getAnyFilter(), allSensors);
      if (timeseriesMetadata != null) {
        seqTimeSeriesMetadata.add(timeseriesMetadata);
      }
    }

    /*
     * Fill unSequence TimeSeriesMetadata Priority Queue until it is not empty
     */
    while (unSeqTimeSeriesMetadata.isEmpty() && !unseqFileResource.isEmpty()) {
      TimeseriesMetadata timeseriesMetadata =
          FileLoaderUtils.loadTimeSeriesMetadata(
              unseqFileResource.remove(0), seriesPath, context, getAnyFilter(), allSensors);
      if (timeseriesMetadata != null) {
        timeseriesMetadata.setModified(true);
        unSeqTimeSeriesMetadata.add(timeseriesMetadata);
      }
    }

    /*
     * find end time of the first TimeSeriesMetadata
     */
    long endTime = -1L;
    if (!seqTimeSeriesMetadata.isEmpty() && unSeqTimeSeriesMetadata.isEmpty()) {
      // only has seq
      endTime = seqTimeSeriesMetadata.get(0).getStatistics().getEndTime();
    } else if (seqTimeSeriesMetadata.isEmpty() && !unSeqTimeSeriesMetadata.isEmpty()) {
      // only has unseq
      endTime = unSeqTimeSeriesMetadata.peek().getStatistics().getEndTime();
    } else if (!seqTimeSeriesMetadata.isEmpty()) {
      // has seq and unseq
      if (seqTimeSeriesMetadata.get(0).getStatistics().getStartTime()
          <= unSeqTimeSeriesMetadata.peek().getStatistics().getStartTime()) {
        endTime = seqTimeSeriesMetadata.get(0).getStatistics().getEndTime();
      } else {
        endTime = unSeqTimeSeriesMetadata.peek().getStatistics().getEndTime();
      }
    }

    /*
     * unpack all directly overlapped seq/unseq files with first TimeSeriesMetadata
     */
    if (endTime != -1) {
      unpackAllOverlappedTsFilesToTimeSeriesMetadata(endTime);
    }

    /*
     * update the first TimeSeriesMetadata
     */
    if (!seqTimeSeriesMetadata.isEmpty() && unSeqTimeSeriesMetadata.isEmpty()) {
      // only has seq
      firstTimeSeriesMetadata = seqTimeSeriesMetadata.remove(0);
    } else if (seqTimeSeriesMetadata.isEmpty() && !unSeqTimeSeriesMetadata.isEmpty()) {
      // only has unseq
      firstTimeSeriesMetadata = unSeqTimeSeriesMetadata.poll();
    } else if (!seqTimeSeriesMetadata.isEmpty()) {
      // has seq and unseq
      // has seq and unseq
      if (seqTimeSeriesMetadata.get(0).getStatistics().getStartTime()
          <= unSeqTimeSeriesMetadata.peek().getStatistics().getStartTime()) {
        firstTimeSeriesMetadata = seqTimeSeriesMetadata.remove(0);
      } else {
        firstTimeSeriesMetadata = unSeqTimeSeriesMetadata.poll();
      }
    }
  }

  private void unpackAllOverlappedTsFilesToTimeSeriesMetadata(long endTime) throws IOException {
    while (!unseqFileResource.isEmpty()
        && endTime >= unseqFileResource.get(0).getStartTime(seriesPath.getDevice())) {
      TimeseriesMetadata timeseriesMetadata =
          FileLoaderUtils.loadTimeSeriesMetadata(
              unseqFileResource.remove(0), seriesPath, context, getAnyFilter(), allSensors);
      if (timeseriesMetadata != null) {
        timeseriesMetadata.setModified(true);
        unSeqTimeSeriesMetadata.add(timeseriesMetadata);
      }
    }
    while (!seqFileResource.isEmpty()
        && endTime >= seqFileResource.get(0).getStartTime(seriesPath.getDevice())) {
      TimeseriesMetadata timeseriesMetadata =
          FileLoaderUtils.loadTimeSeriesMetadata(
              seqFileResource.remove(0), seriesPath, context, getAnyFilter(), allSensors);
      if (timeseriesMetadata != null) {
        seqTimeSeriesMetadata.add(timeseriesMetadata);
      }
    }
  }

  private Filter getAnyFilter() {
    return timeFilter != null ? timeFilter : valueFilter;
  }

  void setTimeFilter(long timestamp) {
    ((UnaryFilter) timeFilter).setValue(timestamp);
  }

  Filter getTimeFilter() {
    return timeFilter;
  }

  private class VersionPageReader {

    protected long version;
    protected IPageReader data;

    VersionPageReader(long version, IPageReader data) {
      this.version = version;
      this.data = data;
    }

    Statistics getStatistics() {
      return data.getStatistics();
    }

    long getStartTime() {
      return data.getStatistics().getStartTime();
    }

    long getEndTime() {
      return data.getStatistics().getEndTime();
    }

    BatchData getAllSatisfiedPageData() throws IOException {
      return data.getAllSatisfiedPageData();
    }

    void setFilter(Filter filter) {
      data.setFilter(filter);
    }

    boolean isModified() {
      return data.isModified();
    }
  }
}<|MERGE_RESOLUTION|>--- conflicted
+++ resolved
@@ -613,14 +613,8 @@
    * unpack all overlapped seq/unseq files and find the first TimeSeriesMetadata
    *
    * <p>Because there may be too many files in the scenario used by the user, we cannot open all
-<<<<<<< HEAD
-   * the
-   * chunks at once, which may cause OOM, so we can only unpack one file at a time when needed. This
-   * approach is likely to be ubiquitous, but it keeps the system running smoothly
-=======
    * the chunks at once, which may cause OOM, so we can only unpack one file at a time when needed.
    * This approach is likely to be ubiquitous, but it keeps the system running smoothly
->>>>>>> ab5f7ccd
    */
   private void tryToUnpackAllOverlappedFilesToTimeSeriesMetadata() throws IOException {
     /*
