/*
 * Licensed to the Apache Software Foundation (ASF) under one
 * or more contributor license agreements.  See the NOTICE file
 * distributed with this work for additional information
 * regarding copyright ownership.  The ASF licenses this file
 * to you under the Apache License, Version 2.0 (the
 * "License"); you may not use this file except in compliance
 * with the License.  You may obtain a copy of the License at
 *
 *     http://www.apache.org/licenses/LICENSE-2.0
 *
 * Unless required by applicable law or agreed to in writing,
 * software distributed under the License is distributed on an
 * "AS IS" BASIS, WITHOUT WARRANTIES OR CONDITIONS OF ANY
 * KIND, either express or implied.  See the License for the
 * specific language governing permissions and limitations
 * under the License.
 */
package org.apache.iotdb.db.query.reader.series;

import org.apache.iotdb.db.engine.querycontext.QueryDataSource;
import org.apache.iotdb.db.engine.storagegroup.TsFileResource;
import org.apache.iotdb.db.metadata.idtable.IDTable;
import org.apache.iotdb.db.metadata.path.PartialPath;
import org.apache.iotdb.db.query.context.QueryContext;
import org.apache.iotdb.db.query.control.QueryTimeManager;
import org.apache.iotdb.db.query.control.tracing.TracingManager;
import org.apache.iotdb.db.query.filter.TsFileFilter;
import org.apache.iotdb.db.query.reader.universal.DescPriorityMergeReader;
import org.apache.iotdb.db.query.reader.universal.PriorityMergeReader;
import org.apache.iotdb.db.query.reader.universal.PriorityMergeReader.MergeReaderPriority;
import org.apache.iotdb.db.utils.FileLoaderUtils;
import org.apache.iotdb.db.utils.QueryUtils;
import org.apache.iotdb.db.utils.TestOnly;
import org.apache.iotdb.tsfile.file.metadata.AlignedChunkMetadata;
import org.apache.iotdb.tsfile.file.metadata.AlignedTimeSeriesMetadata;
import org.apache.iotdb.tsfile.file.metadata.IChunkMetadata;
import org.apache.iotdb.tsfile.file.metadata.ITimeSeriesMetadata;
import org.apache.iotdb.tsfile.file.metadata.enums.TSDataType;
import org.apache.iotdb.tsfile.file.metadata.statistics.Statistics;
import org.apache.iotdb.tsfile.read.TimeValuePair;
import org.apache.iotdb.tsfile.read.common.BatchData;
import org.apache.iotdb.tsfile.read.common.BatchDataFactory;
import org.apache.iotdb.tsfile.read.filter.basic.Filter;
import org.apache.iotdb.tsfile.read.filter.basic.UnaryFilter;
import org.apache.iotdb.tsfile.read.reader.IAlignedPageReader;
import org.apache.iotdb.tsfile.read.reader.IPageReader;
import org.apache.iotdb.tsfile.utils.TsPrimitiveType;

import java.io.IOException;
import java.io.Serializable;
import java.util.Comparator;
import java.util.LinkedList;
import java.util.List;
import java.util.Objects;
import java.util.PriorityQueue;
import java.util.Set;
import java.util.function.ToLongFunction;
import java.util.stream.Collectors;

public class SeriesReader {

  // inner class of SeriesReader for order purpose
  protected TimeOrderUtils orderUtils;

  protected final PartialPath seriesPath;

  // all the sensors in this device;
  protected final Set<String> allSensors;
  protected final TSDataType dataType;
  protected final QueryContext context;

  /*
   * There is at most one is not null between timeFilter and valueFilter
   *
   * timeFilter is pushed down to all pages (seq, unseq) without correctness problem
   *
   * valueFilter is pushed down to non-overlapped page only
   */
  protected final Filter timeFilter;
  protected final Filter valueFilter;
  /*
   * file cache
   */
  protected final List<TsFileResource> seqFileResource;
  protected final List<TsFileResource> unseqFileResource;

  /*
   * TimeSeriesMetadata cache
   */
  protected ITimeSeriesMetadata firstTimeSeriesMetadata;
  protected final List<ITimeSeriesMetadata> seqTimeSeriesMetadata = new LinkedList<>();
  protected final PriorityQueue<ITimeSeriesMetadata> unSeqTimeSeriesMetadata;

  /*
   * chunk cache
   */
  protected IChunkMetadata firstChunkMetadata;
  protected final PriorityQueue<IChunkMetadata> cachedChunkMetadata;

  /*
   * page cache
   */
  protected VersionPageReader firstPageReader;
  protected final List<VersionPageReader> seqPageReaders = new LinkedList<>();
  protected final PriorityQueue<VersionPageReader> unSeqPageReaders;

  /*
   * point cache
   */
  protected final PriorityMergeReader mergeReader;

  /*
   * result cache
   */
  protected boolean hasCachedNextOverlappedPage;
  protected BatchData cachedBatchData;

  /**
   * @param seriesPath For querying aligned series, the seriesPath should be AlignedPath. All
   *     selected series belonging to one aligned device should be all in this one AlignedPath's
   *     measurementList.
   * @param allSensors For querying aligned series, allSensors are not used.
   */
  public SeriesReader(
      PartialPath seriesPath,
      Set<String> allSensors,
      TSDataType dataType,
      QueryContext context,
      QueryDataSource dataSource,
      Filter timeFilter,
      Filter valueFilter,
      TsFileFilter fileFilter,
      boolean ascending) {
    this.seriesPath = IDTable.translateQueryPath(seriesPath);
    this.allSensors = allSensors;
    this.dataType = dataType;
    this.context = context;
    QueryUtils.filterQueryDataSource(dataSource, fileFilter);
    this.timeFilter = timeFilter;
    this.valueFilter = valueFilter;
    if (ascending) {
      this.orderUtils = new AscTimeOrderUtils();
      mergeReader = getPriorityMergeReader();
    } else {
      this.orderUtils = new DescTimeOrderUtils();
      mergeReader = getDescPriorityMergeReader();
    }

    this.seqFileResource = new LinkedList<>(dataSource.getSeqResources());
    this.unseqFileResource = sortUnSeqFileResources(dataSource.getUnseqResources());
    unSeqTimeSeriesMetadata =
        new PriorityQueue<>(
            orderUtils.comparingLong(
                timeSeriesMetadata -> orderUtils.getOrderTime(timeSeriesMetadata.getStatistics())));
    cachedChunkMetadata =
        new PriorityQueue<>(
            orderUtils.comparingLong(
                chunkMetadata -> orderUtils.getOrderTime(chunkMetadata.getStatistics())));
    unSeqPageReaders =
        new PriorityQueue<>(
            orderUtils.comparingLong(
                versionPageReader -> orderUtils.getOrderTime(versionPageReader.getStatistics())));
  }

  @TestOnly
  @SuppressWarnings("squid:S107")
  public SeriesReader(
      PartialPath seriesPath,
      Set<String> allSensors,
      TSDataType dataType,
      QueryContext context,
      List<TsFileResource> seqFileResource,
      List<TsFileResource> unseqFileResource,
      Filter timeFilter,
      Filter valueFilter,
      boolean ascending) {
    this.seriesPath = IDTable.translateQueryPath(seriesPath);
    this.allSensors = allSensors;
<<<<<<< HEAD
    // this.allSensors.add(seriesPath.getMeasurement());
=======
>>>>>>> 99600d25
    this.dataType = dataType;
    this.context = context;
    this.timeFilter = timeFilter;
    this.valueFilter = valueFilter;
    if (ascending) {
      this.orderUtils = new AscTimeOrderUtils();
      mergeReader = getPriorityMergeReader();
    } else {
      this.orderUtils = new DescTimeOrderUtils();
      mergeReader = getDescPriorityMergeReader();
    }

    this.seqFileResource = new LinkedList<>(seqFileResource);
    this.unseqFileResource = sortUnSeqFileResources(unseqFileResource);
    unSeqTimeSeriesMetadata =
        new PriorityQueue<>(
            orderUtils.comparingLong(
                timeSeriesMetadata -> orderUtils.getOrderTime(timeSeriesMetadata.getStatistics())));
    cachedChunkMetadata =
        new PriorityQueue<>(
            orderUtils.comparingLong(
                chunkMetadata -> orderUtils.getOrderTime(chunkMetadata.getStatistics())));
    unSeqPageReaders =
        new PriorityQueue<>(
            orderUtils.comparingLong(
                versionPageReader -> orderUtils.getOrderTime(versionPageReader.getStatistics())));
  }

  protected PriorityMergeReader getPriorityMergeReader() {
    return new PriorityMergeReader();
  }

  protected DescPriorityMergeReader getDescPriorityMergeReader() {
    return new DescPriorityMergeReader();
  }

  public boolean isEmpty() throws IOException {
    return !(hasNextPage() || hasNextChunk() || hasNextFile());
  }

  boolean hasNextFile() throws IOException {
    if (!QueryTimeManager.checkQueryAlive(context.getQueryId())) {
      return false;
    }

    if (!unSeqPageReaders.isEmpty()
        || firstPageReader != null
        || mergeReader.hasNextTimeValuePair()) {
      throw new IOException(
          "all cached pages should be consumed first unSeqPageReaders.isEmpty() is "
              + unSeqPageReaders.isEmpty()
              + " firstPageReader != null is "
              + (firstPageReader != null)
              + " mergeReader.hasNextTimeValuePair() = "
              + mergeReader.hasNextTimeValuePair());
    }

    if (firstChunkMetadata != null || !cachedChunkMetadata.isEmpty()) {
      throw new IOException("all cached chunks should be consumed first");
    }

    if (firstTimeSeriesMetadata != null) {
      return true;
    }

    while (firstTimeSeriesMetadata == null
        && (!seqFileResource.isEmpty()
            || !unseqFileResource.isEmpty()
            || !seqTimeSeriesMetadata.isEmpty()
            || !unSeqTimeSeriesMetadata.isEmpty())) {
      // init first time series metadata whose startTime is minimum
      tryToUnpackAllOverlappedFilesToTimeSeriesMetadata();
    }

    return firstTimeSeriesMetadata != null;
  }

  boolean isFileOverlapped() throws IOException {
    if (firstTimeSeriesMetadata == null) {
      throw new IOException("no first file");
    }

    Statistics fileStatistics = firstTimeSeriesMetadata.getStatistics();
    return !seqTimeSeriesMetadata.isEmpty()
            && orderUtils.isOverlapped(fileStatistics, seqTimeSeriesMetadata.get(0).getStatistics())
        || !unSeqTimeSeriesMetadata.isEmpty()
            && orderUtils.isOverlapped(
                fileStatistics, unSeqTimeSeriesMetadata.peek().getStatistics());
  }

  Statistics currentFileStatistics() {
    return firstTimeSeriesMetadata.getStatistics();
  }

  Statistics currentFileStatistics(int index) throws IOException {
    if (!(firstTimeSeriesMetadata instanceof AlignedTimeSeriesMetadata)) {
      throw new IOException("Can only get statistics by index from alignedTimeSeriesMetaData");
    }
    return ((AlignedTimeSeriesMetadata) firstTimeSeriesMetadata).getStatistics(index);
  }

  public Statistics currentFileTimeStatistics() throws IOException {
    if (!(firstTimeSeriesMetadata instanceof AlignedTimeSeriesMetadata)) {
      throw new IOException("Can only get statistics of time column from alignedChunkMetaData");
    }
    return ((AlignedTimeSeriesMetadata) firstTimeSeriesMetadata).getTimeStatistics();
  }

  boolean currentFileModified() throws IOException {
    if (firstTimeSeriesMetadata == null) {
      throw new IOException("no first file");
    }
    return firstTimeSeriesMetadata.isModified();
  }

  void skipCurrentFile() {
    firstTimeSeriesMetadata = null;
  }

  /**
   * This method should be called after hasNextFile() until no next chunk, make sure that all
   * overlapped chunks are consumed
   */
  boolean hasNextChunk() throws IOException {
    if (!QueryTimeManager.checkQueryAlive(context.getQueryId())) {
      return false;
    }

    if (!unSeqPageReaders.isEmpty()
        || firstPageReader != null
        || mergeReader.hasNextTimeValuePair()) {
      throw new IOException(
          "all cached pages should be consumed first unSeqPageReaders.isEmpty() is "
              + unSeqPageReaders.isEmpty()
              + " firstPageReader != null is "
              + (firstPageReader != null)
              + " mergeReader.hasNextTimeValuePair() = "
              + mergeReader.hasNextTimeValuePair());
    }

    if (firstChunkMetadata != null) {
      return true;
    }

    while (firstChunkMetadata == null && (!cachedChunkMetadata.isEmpty() || hasNextFile())) {
      initFirstChunkMetadata();
    }
    return firstChunkMetadata != null;
  }

  /** construct first chunk metadata */
  private void initFirstChunkMetadata() throws IOException {
    if (firstTimeSeriesMetadata != null) {
      /*
       * try to unpack all overlapped TimeSeriesMetadata to cachedChunkMetadata
       */
      unpackAllOverlappedTsFilesToTimeSeriesMetadata(
          orderUtils.getOverlapCheckTime(firstTimeSeriesMetadata.getStatistics()));
      unpackAllOverlappedTimeSeriesMetadataToCachedChunkMetadata(
          orderUtils.getOverlapCheckTime(firstTimeSeriesMetadata.getStatistics()), true);
    } else {
      /*
       * first time series metadata is already unpacked, consume cached ChunkMetadata
       */
      while (!cachedChunkMetadata.isEmpty()) {
        firstChunkMetadata = cachedChunkMetadata.peek();
        unpackAllOverlappedTsFilesToTimeSeriesMetadata(
            orderUtils.getOverlapCheckTime(firstChunkMetadata.getStatistics()));
        unpackAllOverlappedTimeSeriesMetadataToCachedChunkMetadata(
            orderUtils.getOverlapCheckTime(firstChunkMetadata.getStatistics()), false);
        if (firstChunkMetadata.equals(cachedChunkMetadata.peek())) {
          firstChunkMetadata = cachedChunkMetadata.poll();
          break;
        }
      }
    }
    if (valueFilter != null
        && firstChunkMetadata != null
        && !isChunkOverlapped()
        && !valueFilter.satisfy(firstChunkMetadata.getStatistics())) {
      skipCurrentChunk();
    }
  }

  private void unpackAllOverlappedTimeSeriesMetadataToCachedChunkMetadata(
      long endpointTime, boolean init) throws IOException {
    while (!seqTimeSeriesMetadata.isEmpty()
        && orderUtils.isOverlapped(endpointTime, seqTimeSeriesMetadata.get(0).getStatistics())) {
      unpackOneTimeSeriesMetadata(seqTimeSeriesMetadata.remove(0));
    }
    while (!unSeqTimeSeriesMetadata.isEmpty()
        && orderUtils.isOverlapped(endpointTime, unSeqTimeSeriesMetadata.peek().getStatistics())) {
      unpackOneTimeSeriesMetadata(unSeqTimeSeriesMetadata.poll());
    }

    if (firstTimeSeriesMetadata != null
        && orderUtils.isOverlapped(endpointTime, firstTimeSeriesMetadata.getStatistics())) {
      unpackOneTimeSeriesMetadata(firstTimeSeriesMetadata);
      firstTimeSeriesMetadata = null;
    }

    if (init && firstChunkMetadata == null && !cachedChunkMetadata.isEmpty()) {
      firstChunkMetadata = cachedChunkMetadata.poll();
    }
  }

  protected void unpackOneTimeSeriesMetadata(ITimeSeriesMetadata timeSeriesMetadata)
      throws IOException {
    List<IChunkMetadata> chunkMetadataList =
        FileLoaderUtils.loadChunkMetadataList(timeSeriesMetadata);
    chunkMetadataList.forEach(chunkMetadata -> chunkMetadata.setSeq(timeSeriesMetadata.isSeq()));

    // for tracing: try to calculate the number of chunk and time-value points in chunk
    if (context.isEnableTracing()) {
      long totalChunkPointsNum =
          chunkMetadataList.stream()
              .mapToLong(chunkMetadata -> chunkMetadata.getStatistics().getCount())
              .sum();
      TracingManager.getInstance()
          .addChunkInfo(
              context.getQueryId(),
              chunkMetadataList.size(),
              totalChunkPointsNum,
              timeSeriesMetadata.isSeq());
    }

    cachedChunkMetadata.addAll(chunkMetadataList);
  }

  boolean isChunkOverlapped() throws IOException {
    if (firstChunkMetadata == null) {
      throw new IOException("no first chunk");
    }

    Statistics chunkStatistics = firstChunkMetadata.getStatistics();
    return !cachedChunkMetadata.isEmpty()
        && orderUtils.isOverlapped(chunkStatistics, cachedChunkMetadata.peek().getStatistics());
  }

  Statistics currentChunkStatistics() {
    return firstChunkMetadata.getStatistics();
  }

  Statistics currentChunkStatistics(int index) throws IOException {
    if (!(firstChunkMetadata instanceof AlignedChunkMetadata)) {
      throw new IOException("Can only get statistics by index from vectorChunkMetaData");
    }
    return ((AlignedChunkMetadata) firstChunkMetadata).getStatistics(index);
  }

  Statistics currentChunkTimeStatistics() throws IOException {
    if (!(firstChunkMetadata instanceof AlignedChunkMetadata)) {
      throw new IOException("Can only get statistics of time column from alignedChunkMetaData");
    }
    return ((AlignedChunkMetadata) firstChunkMetadata).getTimeStatistics();
  }

  boolean currentChunkModified() throws IOException {
    if (firstChunkMetadata == null) {
      throw new IOException("no first chunk");
    }
    return firstChunkMetadata.isModified();
  }

  void skipCurrentChunk() {
    firstChunkMetadata = null;
  }

  /**
   * This method should be called after hasNextChunk() until no next page, make sure that all
   * overlapped pages are consumed
   */
  @SuppressWarnings("squid:S3776")
  // Suppress high Cognitive Complexity warning
  boolean hasNextPage() throws IOException {
    if (!QueryTimeManager.checkQueryAlive(context.getQueryId())) {
      return false;
    }

    /*
     * has overlapped data before
     */
    if (hasCachedNextOverlappedPage) {
      return true;
    } else if (mergeReader.hasNextTimeValuePair()) {
      if (hasNextOverlappedPage()) {
        cachedBatchData = nextOverlappedPage();
        if (cachedBatchData != null && cachedBatchData.hasCurrent()) {
          hasCachedNextOverlappedPage = true;
          return true;
        }
      }
    }

    if (firstPageReader != null) {
      return true;
    }

    /*
     * construct first page reader
     */
    if (firstChunkMetadata != null) {
      /*
       * try to unpack all overlapped ChunkMetadata to cachedPageReaders
       */
      unpackAllOverlappedChunkMetadataToPageReaders(
          orderUtils.getOverlapCheckTime(firstChunkMetadata.getStatistics()), true);
    } else {
      /*
       * first chunk metadata is already unpacked, consume cached pages
       */
      unpackFirstPageReader();
    }

    if (isExistOverlappedPage()) {
      return true;
    }

    // make sure firstPageReader won't be null while the unSeqPageReaders has more cached page
    // readers
    while (firstPageReader == null && (!seqPageReaders.isEmpty() || !unSeqPageReaders.isEmpty())) {

      unpackFirstPageReader();

      if (isExistOverlappedPage()) {
        return true;
      }
    }
    return firstPageReader != null;
  }

  private void unpackFirstPageReader() throws IOException {
    initFirstPageReader();
    if (firstPageReader != null) {
      long endpointTime = orderUtils.getOverlapCheckTime(firstPageReader.getStatistics());
      unpackAllOverlappedTsFilesToTimeSeriesMetadata(endpointTime);
      unpackAllOverlappedTimeSeriesMetadataToCachedChunkMetadata(endpointTime, false);
      unpackAllOverlappedChunkMetadataToPageReaders(endpointTime, false);
    }
  }

  private boolean isExistOverlappedPage() throws IOException {
    if (firstPageOverlapped()) {
      /*
       * next page is overlapped, read overlapped data and cache it
       */
      if (hasNextOverlappedPage()) {
        cachedBatchData = nextOverlappedPage();
        if (cachedBatchData != null && cachedBatchData.hasCurrent()) {
          hasCachedNextOverlappedPage = true;
          return true;
        }
      }
    }

    return false;
  }

  private boolean firstPageOverlapped() throws IOException {
    if (firstPageReader == null) {
      return false;
    }
    return (!seqPageReaders.isEmpty()
            && orderUtils.isOverlapped(
                firstPageReader.getStatistics(), seqPageReaders.get(0).getStatistics()))
        || (!unSeqPageReaders.isEmpty()
                && orderUtils.isOverlapped(
                    firstPageReader.getStatistics(), unSeqPageReaders.peek().getStatistics())
            || (mergeReader.hasNextTimeValuePair()
                && mergeReader.currentTimeValuePair().getTimestamp()
                    >= firstPageReader.getStatistics().getStartTime()));
  }

  private void unpackAllOverlappedChunkMetadataToPageReaders(long endpointTime, boolean init)
      throws IOException {
    if (firstChunkMetadata != null
        && orderUtils.isOverlapped(endpointTime, firstChunkMetadata.getStatistics())) {
      unpackOneChunkMetaData(firstChunkMetadata);
      firstChunkMetadata = null;
    }
    // In case unpacking too many sequence chunks
    boolean hasMeetSeq = false;
    while (!cachedChunkMetadata.isEmpty()
        && orderUtils.isOverlapped(endpointTime, cachedChunkMetadata.peek().getStatistics())) {
      if (cachedChunkMetadata.peek().isSeq() && hasMeetSeq) {
        break;
      } else if (cachedChunkMetadata.peek().isSeq()) {
        hasMeetSeq = true;
      }
      unpackOneChunkMetaData(cachedChunkMetadata.poll());
    }
    if (init
        && firstPageReader == null
        && (!seqPageReaders.isEmpty() || !unSeqPageReaders.isEmpty())) {
      initFirstPageReader();
    }
  }

  private void unpackOneChunkMetaData(IChunkMetadata chunkMetaData) throws IOException {
    List<IPageReader> pageReaderList =
        FileLoaderUtils.loadPageReaderList(chunkMetaData, timeFilter);

    // for tracing: try to calculate the number of pages
    if (context.isEnableTracing()) {
      addTotalPageNumInTracing(context.getQueryId(), pageReaderList.size());
    }

    pageReaderList.forEach(
        pageReader -> {
          if (chunkMetaData.isSeq()) {
            // addLast for asc; addFirst for desc
            if (orderUtils.getAscending()) {
              seqPageReaders.add(
                  new VersionPageReader(
                      chunkMetaData.getVersion(),
                      chunkMetaData.getOffsetOfChunkHeader(),
                      pageReader,
                      true));
            } else {
              seqPageReaders.add(
                  0,
                  new VersionPageReader(
                      chunkMetaData.getVersion(),
                      chunkMetaData.getOffsetOfChunkHeader(),
                      pageReader,
                      true));
            }
          } else {
            unSeqPageReaders.add(
                new VersionPageReader(
                    chunkMetaData.getVersion(),
                    chunkMetaData.getOffsetOfChunkHeader(),
                    pageReader,
                    false));
          }
        });
  }

  private void addTotalPageNumInTracing(long queryId, int pageNum) {
    TracingManager.getInstance().addTotalPageNum(queryId, pageNum);
  }

  /**
   * This method should be called after calling hasNextPage.
   *
   * <p>hasNextPage may cache firstPageReader if it is not overlapped or cached a BatchData if the
   * first page is overlapped
   */
  boolean isPageOverlapped() throws IOException {

    /*
     * has an overlapped page
     */
    if (hasCachedNextOverlappedPage) {
      return true;
    }

    /*
     * has a non-overlapped page in firstPageReader
     */
    if (mergeReader.hasNextTimeValuePair()
        && ((orderUtils.getAscending()
                && mergeReader.currentTimeValuePair().getTimestamp()
                    <= firstPageReader.getStatistics().getEndTime())
            || (!orderUtils.getAscending()
                && mergeReader.currentTimeValuePair().getTimestamp()
                    >= firstPageReader.getStatistics().getStartTime()))) {
      throw new IOException("overlapped data should be consumed first");
    }

    Statistics firstPageStatistics = firstPageReader.getStatistics();

    return !unSeqPageReaders.isEmpty()
        && orderUtils.isOverlapped(firstPageStatistics, unSeqPageReaders.peek().getStatistics());
  }

  Statistics currentPageStatistics() {
    if (firstPageReader == null) {
      return null;
    }
    return firstPageReader.getStatistics();
  }

  Statistics currentPageStatistics(int index) throws IOException {
    if (firstPageReader == null) {
      return null;
    }
    if (!(firstPageReader.isAlignedPageReader())) {
      throw new IOException("Can only get statistics by index from AlignedPageReader");
    }
    return firstPageReader.getStatistics(index);
  }

  Statistics currentPageTimeStatistics() throws IOException {
    if (firstPageReader == null) {
      return null;
    }
    if (!(firstPageReader.isAlignedPageReader())) {
      throw new IOException("Can only get statistics of time column from AlignedPageReader");
    }
    return firstPageReader.getTimeStatistics();
  }

  boolean currentPageModified() throws IOException {
    if (firstPageReader == null) {
      throw new IOException("no first page");
    }
    return firstPageReader.isModified();
  }

  void skipCurrentPage() {
    firstPageReader = null;
  }

  /** This method should only be used when the method isPageOverlapped() return true. */
  BatchData nextPage() throws IOException {

    if (!hasNextPage() && QueryTimeManager.checkQueryAlive(context.getQueryId())) {
      throw new IOException("no next page, neither non-overlapped nor overlapped");
    }

    if (hasCachedNextOverlappedPage) {
      hasCachedNextOverlappedPage = false;
      return cachedBatchData;
    } else {

      /*
       * next page is not overlapped, push down value filter if it exists
       */
      if (valueFilter != null) {
        firstPageReader.setFilter(valueFilter);
      }
      BatchData batchData = firstPageReader.getAllSatisfiedPageData(orderUtils.getAscending());
      firstPageReader = null;

      return batchData;
    }
  }

  /**
   * read overlapped data till currentLargestEndTime in mergeReader, if current batch does not
   * contain data, read till next currentLargestEndTime again
   */
  @SuppressWarnings("squid:S3776") // Suppress high Cognitive Complexity warning
  private boolean hasNextOverlappedPage() throws IOException {

    if (hasCachedNextOverlappedPage) {
      return true;
    }

    tryToPutAllDirectlyOverlappedUnseqPageReadersIntoMergeReader();

    while (true) {

      // may has overlapped data
      if (mergeReader.hasNextTimeValuePair()) {

        cachedBatchData =
            BatchDataFactory.createBatchData(dataType, orderUtils.getAscending(), true);
        long currentPageEndPointTime = mergeReader.getCurrentReadStopTime();
        // get data as small as possible
        if (firstPageReader != null) {
          currentPageEndPointTime =
              orderUtils.getCurrentEndPoint(
                  currentPageEndPointTime, firstPageReader.getStatistics());
        }
        if (!seqPageReaders.isEmpty()) {
          currentPageEndPointTime =
              orderUtils.getCurrentEndPoint(
                  currentPageEndPointTime, seqPageReaders.get(0).getStatistics());
        }
        while (mergeReader.hasNextTimeValuePair()) {

          /*
           * get current first point in mergeReader, this maybe overlapped later
           */
          TimeValuePair timeValuePair = mergeReader.currentTimeValuePair();

          if (orderUtils.isExcessEndpoint(timeValuePair.getTimestamp(), currentPageEndPointTime)) {
            /*
             * when the merged point excesses the currentPageEndPointTime, we have read all overlapped data before currentPageEndPointTime
             * 1. has cached batch data, we don't need to read more data, just use the cached data later
             * 2. has first page reader, which means first page reader last endTime < currentTimeValuePair.getTimestamp(),
             * we could just use the first page reader later
             * 3. sequence page reader is not empty, which means first page reader last endTime < currentTimeValuePair.getTimestamp(),
             * we could use the first sequence page reader later
             */
            if (cachedBatchData.hasCurrent()
                || firstPageReader != null
                || !seqPageReaders.isEmpty()) {
              break;
            }
            // so, we don't have other data except mergeReader
            currentPageEndPointTime = mergeReader.getCurrentReadStopTime();
          }

          // unpack all overlapped data for the first timeValuePair
          unpackAllOverlappedTsFilesToTimeSeriesMetadata(timeValuePair.getTimestamp());
          unpackAllOverlappedTimeSeriesMetadataToCachedChunkMetadata(
              timeValuePair.getTimestamp(), false);
          unpackAllOverlappedChunkMetadataToPageReaders(timeValuePair.getTimestamp(), false);
          unpackAllOverlappedUnseqPageReadersToMergeReader(timeValuePair.getTimestamp());

          // update if there are unpacked unSeqPageReaders
          timeValuePair = mergeReader.currentTimeValuePair();

          // from now, the unsequence reader is all unpacked, so we don't need to consider it
          // we has first page reader now
          if (firstPageReader != null) {
            // if current timeValuePair excesses the first page reader's end time, we just use the
            // cached data
            if ((orderUtils.getAscending()
                    && timeValuePair.getTimestamp() > firstPageReader.getStatistics().getEndTime())
                || (!orderUtils.getAscending()
                    && timeValuePair.getTimestamp()
                        < firstPageReader.getStatistics().getStartTime())) {
              cachedBatchData.flip();
              hasCachedNextOverlappedPage = cachedBatchData.hasCurrent();
              return hasCachedNextOverlappedPage;
            } else {
              // current timeValuePair is overlapped with firstPageReader, add it to merged reader
              // and update endTime to the max end time
              mergeReader.addReader(
                  firstPageReader
                      .getAllSatisfiedPageData(orderUtils.getAscending())
                      .getBatchDataIterator(),
                  firstPageReader.version,
                  orderUtils.getOverlapCheckTime(firstPageReader.getStatistics()),
                  context);
              currentPageEndPointTime =
                  updateEndPointTime(currentPageEndPointTime, firstPageReader);
              firstPageReader = null;
            }
          }

          // the seq page readers is not empty, just like first page reader
          if (!seqPageReaders.isEmpty()) {
            if ((orderUtils.getAscending()
                    && timeValuePair.getTimestamp()
                        > seqPageReaders.get(0).getStatistics().getEndTime())
                || (!orderUtils.getAscending()
                    && timeValuePair.getTimestamp()
                        < seqPageReaders.get(0).getStatistics().getStartTime())) {
              cachedBatchData.flip();
              hasCachedNextOverlappedPage = cachedBatchData.hasCurrent();
              return hasCachedNextOverlappedPage;
            } else {
              VersionPageReader pageReader = seqPageReaders.remove(0);
              mergeReader.addReader(
                  pageReader
                      .getAllSatisfiedPageData(orderUtils.getAscending())
                      .getBatchDataIterator(),
                  pageReader.version,
                  orderUtils.getOverlapCheckTime(pageReader.getStatistics()),
                  context);
              currentPageEndPointTime = updateEndPointTime(currentPageEndPointTime, pageReader);
            }
          }

          /*
           * get the latest first point in mergeReader
           */
          timeValuePair = mergeReader.nextTimeValuePair();

          Object valueForFilter = timeValuePair.getValue().getValue();

          // TODO fix value filter firstNotNullObject, currently, if it's a value filter, it will
          // only accept AlignedPath with only one sub sensor
          if (timeValuePair.getValue().getDataType() == TSDataType.VECTOR) {
            for (TsPrimitiveType tsPrimitiveType : timeValuePair.getValue().getVector()) {
              if (tsPrimitiveType != null) {
                valueForFilter = tsPrimitiveType.getValue();
                break;
              }
            }
          }

          if (valueFilter == null
              || valueFilter.satisfy(timeValuePair.getTimestamp(), valueForFilter)) {
            cachedBatchData.putAnObject(
                timeValuePair.getTimestamp(), timeValuePair.getValue().getValue());
          }
        }
        cachedBatchData.flip();
        hasCachedNextOverlappedPage = cachedBatchData.hasCurrent();
        /*
         * if current overlapped page has valid data, return, otherwise read next overlapped page
         */
        if (hasCachedNextOverlappedPage) {
          return true;
        } else if (mergeReader.hasNextTimeValuePair()) {
          // condition: seqPage.endTime < mergeReader.currentTime
          return false;
        }
      } else {
        return false;
      }
    }
  }

  private long updateEndPointTime(long currentPageEndPointTime, VersionPageReader pageReader) {
    if (orderUtils.getAscending()) {
      return Math.min(currentPageEndPointTime, pageReader.getStatistics().getEndTime());
    } else {
      return Math.max(currentPageEndPointTime, pageReader.getStatistics().getStartTime());
    }
  }

  private void tryToPutAllDirectlyOverlappedUnseqPageReadersIntoMergeReader() throws IOException {

    /*
     * no cached page readers
     */
    if (firstPageReader == null && unSeqPageReaders.isEmpty() && seqPageReaders.isEmpty()) {
      return;
    }

    /*
     * init firstPageReader
     */
    if (firstPageReader == null) {
      initFirstPageReader();
    }

    long currentPageEndpointTime;
    if (mergeReader.hasNextTimeValuePair()) {
      currentPageEndpointTime = mergeReader.getCurrentReadStopTime();
    } else {
      currentPageEndpointTime = orderUtils.getOverlapCheckTime(firstPageReader.getStatistics());
    }

    /*
     * put all currently directly overlapped unseq page reader to merge reader
     */
    unpackAllOverlappedUnseqPageReadersToMergeReader(currentPageEndpointTime);
  }

  private void initFirstPageReader() {
    if (!seqPageReaders.isEmpty() && !unSeqPageReaders.isEmpty()) {
      if (orderUtils.isTakeSeqAsFirst(
          seqPageReaders.get(0).getStatistics(), unSeqPageReaders.peek().getStatistics())) {
        firstPageReader = seqPageReaders.remove(0);
      } else {
        firstPageReader = unSeqPageReaders.poll();
      }
    } else if (!seqPageReaders.isEmpty()) {
      firstPageReader = seqPageReaders.remove(0);
    } else if (!unSeqPageReaders.isEmpty()) {
      firstPageReader = unSeqPageReaders.poll();
    }
  }

  private void unpackAllOverlappedUnseqPageReadersToMergeReader(long endpointTime)
      throws IOException {
    while (!unSeqPageReaders.isEmpty()
        && orderUtils.isOverlapped(endpointTime, unSeqPageReaders.peek().data.getStatistics())) {
      putPageReaderToMergeReader(unSeqPageReaders.poll());
    }
    if (firstPageReader != null
        && !firstPageReader.isSeq()
        && orderUtils.isOverlapped(endpointTime, firstPageReader.getStatistics())) {
      putPageReaderToMergeReader(firstPageReader);
      firstPageReader = null;
    }
  }

  private void putPageReaderToMergeReader(VersionPageReader pageReader) throws IOException {
    mergeReader.addReader(
        pageReader.getAllSatisfiedPageData(orderUtils.getAscending()).getBatchDataIterator(),
        pageReader.version,
        orderUtils.getOverlapCheckTime(pageReader.getStatistics()),
        context);
  }

  private BatchData nextOverlappedPage() throws IOException {
    if (hasCachedNextOverlappedPage || hasNextOverlappedPage()) {
      hasCachedNextOverlappedPage = false;
      return cachedBatchData;
    }
    throw new IOException("No more batch data");
  }

  private LinkedList<TsFileResource> sortUnSeqFileResources(List<TsFileResource> tsFileResources) {
    return tsFileResources.stream()
        .sorted(orderUtils.comparingLong(tsFileResource -> orderUtils.getOrderTime(tsFileResource)))
        .collect(Collectors.toCollection(LinkedList::new));
  }

  /**
   * unpack all overlapped seq/unseq files and find the first TimeSeriesMetadata
   *
   * <p>Because there may be too many files in the scenario used by the user, we cannot open all the
   * chunks at once, which may cause OOM, so we can only unpack one file at a time when needed. This
   * approach is likely to be ubiquitous, but it keeps the system running smoothly
   */
  @SuppressWarnings("squid:S3776") // Suppress high Cognitive Complexity warning
  protected void tryToUnpackAllOverlappedFilesToTimeSeriesMetadata() throws IOException {
    /*
     * Fill sequence TimeSeriesMetadata List until it is not empty
     */
    while (seqTimeSeriesMetadata.isEmpty() && !seqFileResource.isEmpty()) {
      unpackSeqTsFileResource();
    }

    /*
     * Fill unSequence TimeSeriesMetadata Priority Queue until it is not empty
     */
    while (unSeqTimeSeriesMetadata.isEmpty() && !unseqFileResource.isEmpty()) {
      unpackUnseqTsFileResource();
    }

    /*
     * find end time of the first TimeSeriesMetadata
     */
    long endTime = -1L;
    if (!seqTimeSeriesMetadata.isEmpty() && unSeqTimeSeriesMetadata.isEmpty()) {
      // only has seq
      endTime = orderUtils.getOverlapCheckTime(seqTimeSeriesMetadata.get(0).getStatistics());
    } else if (seqTimeSeriesMetadata.isEmpty() && !unSeqTimeSeriesMetadata.isEmpty()) {
      // only has unseq
      endTime = orderUtils.getOverlapCheckTime(unSeqTimeSeriesMetadata.peek().getStatistics());
    } else if (!seqTimeSeriesMetadata.isEmpty()) {
      // has seq and unseq
      endTime =
          orderUtils.getCurrentEndPoint(
              seqTimeSeriesMetadata.get(0).getStatistics(),
              unSeqTimeSeriesMetadata.peek().getStatistics());
    }

    /*
     * unpack all directly overlapped seq/unseq files with first TimeSeriesMetadata
     */
    if (endTime != -1) {
      unpackAllOverlappedTsFilesToTimeSeriesMetadata(endTime);
    }

    /*
     * update the first TimeSeriesMetadata
     */
    if (!seqTimeSeriesMetadata.isEmpty() && unSeqTimeSeriesMetadata.isEmpty()) {
      // only has seq
      firstTimeSeriesMetadata = seqTimeSeriesMetadata.remove(0);
    } else if (seqTimeSeriesMetadata.isEmpty() && !unSeqTimeSeriesMetadata.isEmpty()) {
      // only has unseq
      firstTimeSeriesMetadata = unSeqTimeSeriesMetadata.poll();
    } else if (!seqTimeSeriesMetadata.isEmpty()) {
      // has seq and unseq
      if (orderUtils.isTakeSeqAsFirst(
          seqTimeSeriesMetadata.get(0).getStatistics(),
          unSeqTimeSeriesMetadata.peek().getStatistics())) {
        firstTimeSeriesMetadata = seqTimeSeriesMetadata.remove(0);
      } else {
        firstTimeSeriesMetadata = unSeqTimeSeriesMetadata.poll();
      }
    }
    if (valueFilter != null
        && firstTimeSeriesMetadata != null
        && !isFileOverlapped()
        && !valueFilter.satisfy(firstTimeSeriesMetadata.getStatistics())) {
      firstTimeSeriesMetadata = null;
    }
  }

  protected void unpackAllOverlappedTsFilesToTimeSeriesMetadata(long endpointTime)
      throws IOException {
    while (!unseqFileResource.isEmpty()
        && orderUtils.isOverlapped(endpointTime, unseqFileResource.get(0))) {
      unpackUnseqTsFileResource();
    }
    while (!seqFileResource.isEmpty()
        && orderUtils.isOverlapped(
            endpointTime, orderUtils.getNextSeqFileResource(seqFileResource, false))) {
      unpackSeqTsFileResource();
    }
  }

  protected void unpackSeqTsFileResource() throws IOException {
    ITimeSeriesMetadata timeseriesMetadata =
        loadTimeSeriesMetadata(
            orderUtils.getNextSeqFileResource(seqFileResource, true),
            seriesPath,
            context,
            getAnyFilter(),
            allSensors);
    if (timeseriesMetadata != null) {
      timeseriesMetadata.setSeq(true);
      seqTimeSeriesMetadata.add(timeseriesMetadata);
    }
  }

  protected void unpackUnseqTsFileResource() throws IOException {
    ITimeSeriesMetadata timeseriesMetadata =
        loadTimeSeriesMetadata(
            unseqFileResource.remove(0), seriesPath, context, getAnyFilter(), allSensors);
    if (timeseriesMetadata != null) {
      timeseriesMetadata.setModified(true);
      timeseriesMetadata.setSeq(false);
      unSeqTimeSeriesMetadata.add(timeseriesMetadata);
    }
  }

  protected ITimeSeriesMetadata loadTimeSeriesMetadata(
      TsFileResource resource,
      PartialPath seriesPath,
      QueryContext context,
      Filter filter,
      Set<String> allSensors)
      throws IOException {
    return FileLoaderUtils.loadTimeSeriesMetadata(
        resource, seriesPath, context, filter, allSensors);
  }

  protected Filter getAnyFilter() {
    return timeFilter != null ? timeFilter : valueFilter;
  }

  void setTimeFilter(long timestamp) {
    ((UnaryFilter) timeFilter).setValue(timestamp);
  }

  Filter getTimeFilter() {
    return timeFilter;
  }

  private class VersionPageReader {

    protected PriorityMergeReader.MergeReaderPriority version;
    protected IPageReader data;

    protected boolean isSeq;

    VersionPageReader(long version, long offset, IPageReader data, boolean isSeq) {
      this.version = new MergeReaderPriority(version, offset);
      this.data = data;
      this.isSeq = isSeq;
    }

    public boolean isAlignedPageReader() {
      return data instanceof IAlignedPageReader;
    }

    Statistics getStatistics() {
      return data.getStatistics();
    }

    Statistics getStatistics(int index) throws IOException {
      if (!(data instanceof IAlignedPageReader)) {
        throw new IOException("Can only get statistics by index from AlignedPageReader");
      }
      return ((IAlignedPageReader) data).getStatistics(index);
    }

    Statistics getTimeStatistics() throws IOException {
      if (!(data instanceof IAlignedPageReader)) {
        throw new IOException("Can only get statistics of time column from AlignedPageReader");
      }
      return ((IAlignedPageReader) data).getTimeStatistics();
    }

    BatchData getAllSatisfiedPageData(boolean ascending) throws IOException {
      return data.getAllSatisfiedPageData(ascending);
    }

    void setFilter(Filter filter) {
      data.setFilter(filter);
    }

    boolean isModified() {
      return data.isModified();
    }

    public boolean isSeq() {
      return isSeq;
    }
  }

  public interface TimeOrderUtils {

    long getOrderTime(Statistics<? extends Object> statistics);

    long getOrderTime(TsFileResource fileResource);

    long getOverlapCheckTime(Statistics<? extends Object> range);

    boolean isOverlapped(Statistics<? extends Object> left, Statistics<? extends Object> right);

    boolean isOverlapped(long time, Statistics<? extends Object> right);

    boolean isOverlapped(long time, TsFileResource right);

    TsFileResource getNextSeqFileResource(List<TsFileResource> seqResources, boolean isDelete);

    <T> Comparator<T> comparingLong(ToLongFunction<? super T> keyExtractor);

    long getCurrentEndPoint(long time, Statistics<? extends Object> statistics);

    long getCurrentEndPoint(
        Statistics<? extends Object> seqStatistics, Statistics<? extends Object> unseqStatistics);

    boolean isExcessEndpoint(long time, long endpointTime);

    /** Return true if taking first page reader from seq readers */
    boolean isTakeSeqAsFirst(
        Statistics<? extends Object> seqStatistics, Statistics<? extends Object> unseqStatistics);

    boolean getAscending();
  }

  class DescTimeOrderUtils implements TimeOrderUtils {

    @Override
    public long getOrderTime(Statistics statistics) {
      return statistics.getEndTime();
    }

    @Override
    public long getOrderTime(TsFileResource fileResource) {
      return fileResource.getEndTime(seriesPath.getDevice());
    }

    @Override
    public long getOverlapCheckTime(Statistics range) {
      return range.getStartTime();
    }

    @Override
    public boolean isOverlapped(Statistics left, Statistics right) {
      return left.getStartTime() <= right.getEndTime();
    }

    @Override
    public boolean isOverlapped(long time, Statistics right) {
      return time <= right.getEndTime();
    }

    @Override
    public boolean isOverlapped(long time, TsFileResource right) {
      return time <= right.getEndTime(seriesPath.getDevice());
    }

    @Override
    public TsFileResource getNextSeqFileResource(
        List<TsFileResource> seqResources, boolean isDelete) {
      if (isDelete) {
        return seqResources.remove(seqResources.size() - 1);
      }
      return seqResources.get(seqResources.size() - 1);
    }

    @Override
    public <T> Comparator<T> comparingLong(ToLongFunction<? super T> keyExtractor) {
      Objects.requireNonNull(keyExtractor);
      return (Comparator<T> & Serializable)
          (c1, c2) -> Long.compare(keyExtractor.applyAsLong(c2), keyExtractor.applyAsLong(c1));
    }

    @Override
    public long getCurrentEndPoint(long time, Statistics<? extends Object> statistics) {
      return Math.max(time, statistics.getStartTime());
    }

    @Override
    public long getCurrentEndPoint(
        Statistics<? extends Object> seqStatistics, Statistics<? extends Object> unseqStatistics) {
      return Math.max(seqStatistics.getStartTime(), unseqStatistics.getStartTime());
    }

    @Override
    public boolean isExcessEndpoint(long time, long endpointTime) {
      return time < endpointTime;
    }

    @Override
    public boolean isTakeSeqAsFirst(
        Statistics<? extends Object> seqStatistics, Statistics<? extends Object> unseqStatistics) {
      return seqStatistics.getEndTime() > unseqStatistics.getEndTime();
    }

    @Override
    public boolean getAscending() {
      return false;
    }
  }

  class AscTimeOrderUtils implements TimeOrderUtils {

    @Override
    public long getOrderTime(Statistics statistics) {
      return statistics.getStartTime();
    }

    @Override
    public long getOrderTime(TsFileResource fileResource) {
      return fileResource.getStartTime(seriesPath.getDevice());
    }

    @Override
    public long getOverlapCheckTime(Statistics range) {
      return range.getEndTime();
    }

    @Override
    public boolean isOverlapped(Statistics left, Statistics right) {
      return left.getEndTime() >= right.getStartTime();
    }

    @Override
    public boolean isOverlapped(long time, Statistics right) {
      return time >= right.getStartTime();
    }

    @Override
    public boolean isOverlapped(long time, TsFileResource right) {
      return time >= right.getStartTime(seriesPath.getDevice());
    }

    @Override
    public TsFileResource getNextSeqFileResource(
        List<TsFileResource> seqResources, boolean isDelete) {
      if (isDelete) {
        return seqResources.remove(0);
      }
      return seqResources.get(0);
    }

    @Override
    public <T> Comparator<T> comparingLong(ToLongFunction<? super T> keyExtractor) {
      Objects.requireNonNull(keyExtractor);
      return (Comparator<T> & Serializable)
          (c1, c2) -> Long.compare(keyExtractor.applyAsLong(c1), keyExtractor.applyAsLong(c2));
    }

    @Override
    public long getCurrentEndPoint(long time, Statistics<? extends Object> statistics) {
      return Math.min(time, statistics.getEndTime());
    }

    @Override
    public long getCurrentEndPoint(
        Statistics<? extends Object> seqStatistics, Statistics<? extends Object> unseqStatistics) {
      return Math.min(seqStatistics.getEndTime(), unseqStatistics.getEndTime());
    }

    @Override
    public boolean isExcessEndpoint(long time, long endpointTime) {
      return time > endpointTime;
    }

    @Override
    public boolean isTakeSeqAsFirst(
        Statistics<? extends Object> seqStatistics, Statistics<? extends Object> unseqStatistics) {
      return seqStatistics.getStartTime() < unseqStatistics.getStartTime();
    }

    @Override
    public boolean getAscending() {
      return true;
    }
  }

  public TimeOrderUtils getOrderUtils() {
    return orderUtils;
  }

  @TestOnly
  public Filter getValueFilter() {
    return valueFilter;
  }
}<|MERGE_RESOLUTION|>--- conflicted
+++ resolved
@@ -177,10 +177,6 @@
       boolean ascending) {
     this.seriesPath = IDTable.translateQueryPath(seriesPath);
     this.allSensors = allSensors;
-<<<<<<< HEAD
-    // this.allSensors.add(seriesPath.getMeasurement());
-=======
->>>>>>> 99600d25
     this.dataType = dataType;
     this.context = context;
     this.timeFilter = timeFilter;
