--- conflicted
+++ resolved
@@ -41,12 +41,8 @@
   /**
    * key-> storage group, value->list of pair, Pair<PartitionId, isSequence>,
    * <p>
-<<<<<<< HEAD
-   * Notice, the value maybe null, so do not use {@link java.util.concurrent.ConcurrentHashMap} when
-=======
    * Notice, the value maybe null, when it is null, all partitions under the storage groups are flushed,
    * so do not use {@link java.util.concurrent.ConcurrentHashMap} when
->>>>>>> fcf0eb92
    * initializing as ConcurrentMap dose not support null key and value
    */
   private Map<PartialPath, List<Pair<Long, Boolean>>> storageGroupPartitionIds;
@@ -104,7 +100,6 @@
       ret.add(entry.getKey());
     }
     return ret;
-<<<<<<< HEAD
   }
 
   @Override
@@ -124,7 +119,12 @@
   @Override
   public void serialize(DataOutputStream stream) throws IOException {
     stream.writeByte((byte) PhysicalPlanType.FLUSH.ordinal());
-    stream.writeByte((isSeq == null || !isSeq) ? 0 : 1);
+    if (isSeq == null) {
+      stream.writeByte(2);
+    } else {
+      stream.writeByte(isSeq ? 1 : 0);
+    }
+
     stream.writeByte(isSync ? 1 : 0);
     if (storageGroupPartitionIds == null) {
       // null value
@@ -154,7 +154,11 @@
   public void serialize(ByteBuffer buffer) {
     int type = PhysicalPlanType.FLUSH.ordinal();
     buffer.put((byte) type);
-    buffer.put((byte) ((isSeq == null || !isSeq) ? 0 : 1));
+    if (isSeq == null) {
+      buffer.put((byte) 2);
+    } else {
+      buffer.put((byte) (isSeq ? 1 : 0));
+    }
     buffer.put((byte) (isSync ? 1 : 0));
     if (storageGroupPartitionIds == null) {
       // null value
@@ -183,7 +187,12 @@
 
   @Override
   public void deserialize(ByteBuffer buffer) {
-    this.isSeq = (buffer.get() == 1) ? true : null;
+    byte isSeqFlag = buffer.get();
+    if (isSeqFlag == 2) {
+      this.isSeq = null;
+    } else {
+      this.isSeq = isSeqFlag == 1;
+    }
     this.isSync = buffer.get() == 1;
     byte flag = buffer.get();
     if (flag == 0) {
@@ -217,134 +226,6 @@
   }
 
   @Override
-=======
-  }
-
-  @Override
-  public List<String> getPathsStrings() {
-    List<String> ret = new ArrayList<>();
-    for (Entry<PartialPath, List<Pair<Long, Boolean>>> entry : storageGroupPartitionIds
-        .entrySet()) {
-      ret.add(entry.getKey().getFullPath());
-    }
-    return ret;
-  }
-
-  public Map<PartialPath, List<Pair<Long, Boolean>>> getStorageGroupPartitionIds() {
-    return storageGroupPartitionIds;
-  }
-
-  @Override
-  public void serialize(DataOutputStream stream) throws IOException {
-    stream.writeByte((byte) PhysicalPlanType.FLUSH.ordinal());
-    if (isSeq == null) {
-      stream.writeByte(2);
-    } else {
-      stream.writeByte(isSeq ? 1 : 0);
-    }
-
-    stream.writeByte(isSync ? 1 : 0);
-    if (storageGroupPartitionIds == null) {
-      // null value
-      stream.write((byte) 0);
-    } else {
-      stream.write((byte) 1);
-      stream.writeInt(storageGroupPartitionIds.size());
-      for (Entry<PartialPath, List<Pair<Long, Boolean>>> entry : storageGroupPartitionIds
-          .entrySet()) {
-        ReadWriteIOUtils.write(entry.getKey().getFullPath(), stream);
-        if (entry.getValue() == null) {
-          // null value
-          stream.write((byte) 0);
-        } else {
-          stream.write((byte) 1);
-          ReadWriteIOUtils.write(entry.getValue().size(), stream);
-          for (Pair<Long, Boolean> pair : entry.getValue()) {
-            ReadWriteIOUtils.write(pair.left, stream);
-            ReadWriteIOUtils.write(pair.right, stream);
-          }
-        }
-      }
-    }
-  }
-
-  @Override
-  public void serialize(ByteBuffer buffer) {
-    int type = PhysicalPlanType.FLUSH.ordinal();
-    buffer.put((byte) type);
-    if (isSeq == null) {
-      buffer.put((byte) 2);
-    } else {
-      buffer.put((byte) (isSeq ? 1 : 0));
-    }
-    buffer.put((byte) (isSync ? 1 : 0));
-    if (storageGroupPartitionIds == null) {
-      // null value
-      buffer.put((byte) 0);
-    } else {
-      // null value
-      buffer.put((byte) 1);
-      buffer.putInt(storageGroupPartitionIds.size());
-      for (Entry<PartialPath, List<Pair<Long, Boolean>>> entry : storageGroupPartitionIds
-          .entrySet()) {
-        ReadWriteIOUtils.write(entry.getKey().getFullPath(), buffer);
-        if (entry.getValue() == null) {
-          // null value
-          buffer.put((byte) 0);
-        } else {
-          buffer.put((byte) 1);
-          ReadWriteIOUtils.write(entry.getValue().size(), buffer);
-          for (Pair<Long, Boolean> pair : entry.getValue()) {
-            ReadWriteIOUtils.write(pair.left, buffer);
-            ReadWriteIOUtils.write(pair.right, buffer);
-          }
-        }
-      }
-    }
-  }
-
-  @Override
-  public void deserialize(ByteBuffer buffer) {
-    byte isSeqFlag = buffer.get();
-    if (isSeqFlag == 2) {
-      this.isSeq = null;
-    } else {
-      this.isSeq = isSeqFlag == 1;
-    }
-    this.isSync = buffer.get() == 1;
-    byte flag = buffer.get();
-    if (flag == 0) {
-      this.storageGroupPartitionIds = null;
-    } else {
-      int storageGroupsMapSize = buffer.getInt();
-      this.storageGroupPartitionIds = new HashMap<>(storageGroupsMapSize);
-      for (int i = 0; i < storageGroupsMapSize; i++) {
-        PartialPath tmpPath = null;
-        try {
-          tmpPath = new PartialPath(ReadWriteIOUtils.readString(buffer));
-        } catch (IllegalPathException e) {
-          logger.error("Illegal path found during FlushPlan serialization:", e);
-        }
-        flag = buffer.get();
-        if (flag == 0) {
-          storageGroupPartitionIds.put(tmpPath, null);
-        } else {
-          int partitionIdSize = ReadWriteIOUtils.readInt(buffer);
-          List<Pair<Long, Boolean>> partitionIdList = new ArrayList<>(partitionIdSize);
-          for (int j = 0; j < partitionIdSize; j++) {
-            long partitionId = ReadWriteIOUtils.readLong(buffer);
-            Boolean isSeq = ReadWriteIOUtils.readBool(buffer);
-            Pair<Long, Boolean> tmpPair = new Pair<>(partitionId, isSeq);
-            partitionIdList.add(tmpPair);
-          }
-          storageGroupPartitionIds.put(tmpPath, partitionIdList);
-        }
-      }
-    }
-  }
-
-  @Override
->>>>>>> fcf0eb92
   public String toString() {
     return "FlushPlan{"
         + " storageGroupPartitionIds=" + storageGroupPartitionIds
