--- conflicted
+++ resolved
@@ -52,11 +52,7 @@
 import org.apache.iotdb.db.exception.metadata.PathNotExistException;
 import org.apache.iotdb.db.exception.metadata.StorageGroupAlreadySetException;
 import org.apache.iotdb.db.exception.metadata.StorageGroupNotSetException;
-<<<<<<< HEAD
 import org.apache.iotdb.db.metadata.MManager.StorageGroupFilter;
-import org.apache.iotdb.db.metadata.mnode.InternalMNode;
-=======
->>>>>>> 63d2ca2b
 import org.apache.iotdb.db.metadata.mnode.MNode;
 import org.apache.iotdb.db.metadata.mnode.MeasurementMNode;
 import org.apache.iotdb.db.metadata.mnode.StorageGroupMNode;
@@ -908,15 +904,8 @@
       res.add(path);
       return;
     }
-<<<<<<< HEAD
-    if (node instanceof InternalMNode) {
-      for (MNode child : node.getChildren().values()) {
-        findNodes(child, path + PATH_SEPARATOR + child.toString(), res, targetLevel - 1, filter);
-      }
-=======
     for (MNode child : node.getChildren().values()) {
-      findNodes(child, path + PATH_SEPARATOR + child.toString(), res, targetLevel - 1);
->>>>>>> 63d2ca2b
+      findNodes(child, path + PATH_SEPARATOR + child.toString(), res, targetLevel - 1, filter);
     }
   }
 
