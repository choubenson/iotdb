--- conflicted
+++ resolved
@@ -250,11 +250,12 @@
         throws IOException {
       this.readerMap = readerMap;
       this.device = device;
-<<<<<<< HEAD
+
       if (needDeserializeTimeseries) {
-        for (TsFileSequenceReader reader : readerMap.values()) {
+        for (TsFileResource resource : tsFileResources) {
+          TsFileSequenceReader reader = readerMap.get(resource);
           chunkMetadataIteratorMap.put(
-              reader, reader.getMeasurementChunkMetadataListMapIterator(device));
+              resource, reader.getMeasurementChunkMetadataListMapIterator(device));
           chunkMetadataCacheMap.put(reader, new TreeMap<>());
         }
       }
@@ -264,13 +265,6 @@
       Map<String, TimeseriesMetadata> deviceMeasurementsMap = new ConcurrentHashMap<>();
       for (TsFileSequenceReader reader : readerMap.values()) {
         deviceMeasurementsMap.putAll(reader.readDeviceMetadata(device));
-=======
-      for (TsFileResource resource : tsFileResources) {
-        TsFileSequenceReader reader = readerMap.get(resource);
-        chunkMetadataIteratorMap.put(
-            resource, reader.getMeasurementChunkMetadataListMapIterator(device));
-        chunkMetadataCacheMap.put(reader, new TreeMap<>());
->>>>>>> 8944470d
       }
       return new ArrayList<>(deviceMeasurementsMap.keySet());
     }
