/*
 * Licensed to the Apache Software Foundation (ASF) under one
 * or more contributor license agreements.  See the NOTICE file
 * distributed with this work for additional information
 * regarding copyright ownership.  The ASF licenses this file
 * to you under the Apache License, Version 2.0 (the
 * "License"); you may not use this file except in compliance
 * with the License.  You may obtain a copy of the License at
 *
 *     http://www.apache.org/licenses/LICENSE-2.0
 *
 * Unless required by applicable law or agreed to in writing,
 * software distributed under the License is distributed on an
 * "AS IS" BASIS, WITHOUT WARRANTIES OR CONDITIONS OF ANY
 * KIND, either express or implied.  See the License for the
 * specific language governing permissions and limitations
 * under the License.
 */
package org.apache.iotdb.db.tools.upgrade;

import org.apache.iotdb.db.engine.StorageEngine;
import org.apache.iotdb.db.engine.storagegroup.TsFileResource;
import org.apache.iotdb.db.exception.metadata.IllegalPathException;
import org.apache.iotdb.db.tools.TsFileRewriteTool;
import org.apache.iotdb.tsfile.common.conf.TSFileConfig;
import org.apache.iotdb.tsfile.common.constant.TsFileConstant;
import org.apache.iotdb.tsfile.exception.write.WriteProcessException;
import org.apache.iotdb.tsfile.file.MetaMarker;
import org.apache.iotdb.tsfile.file.header.ChunkGroupHeader;
import org.apache.iotdb.tsfile.file.header.ChunkHeader;
import org.apache.iotdb.tsfile.file.header.PageHeader;
import org.apache.iotdb.tsfile.file.metadata.enums.TSDataType;
import org.apache.iotdb.tsfile.file.metadata.enums.TSEncoding;
import org.apache.iotdb.tsfile.read.common.BatchData;
import org.apache.iotdb.tsfile.v2.read.TsFileSequenceReaderForV2;
import org.apache.iotdb.tsfile.v2.read.reader.page.PageReaderV2;
import org.apache.iotdb.tsfile.write.chunk.ChunkWriterImpl;
import org.apache.iotdb.tsfile.write.schema.UnaryMeasurementSchema;
import org.apache.iotdb.tsfile.write.writer.TsFileIOWriter;

import org.slf4j.Logger;
import org.slf4j.LoggerFactory;

import java.io.IOException;
import java.nio.ByteBuffer;
import java.util.ArrayList;
import java.util.List;
import java.util.Map;

public class TsFileOnlineUpgradeTool extends TsFileRewriteTool {  //TsFile在线升级工具类，该类有一个待升级TsFile文件的TsFileResource

  private static final Logger logger = LoggerFactory.getLogger(TsFileOnlineUpgradeTool.class);

  /**
   * Create a file reader of the given file. This reader will read the old file and rewrite it to a
   * new format(v3) file
   *
   * @param resourceToBeUpgraded the old tsfile resource which need to be upgrade
   * @throws IOException If some I/O error occurs
   */
  public TsFileOnlineUpgradeTool(TsFileResource resourceToBeUpgraded) throws IOException {
    super(resourceToBeUpgraded, true);
  }

  /**
   * upgrade a single TsFile.
   *
   * @param resourceToBeUpgraded the old file's resource which need to be upgrade.
   * @param upgradedResources new version tsFiles' resources
   */
  public static void upgradeOneTsFile(  //该方法用于升级一个TsFile文件，第一个参数是旧的待升级文件的TsFileResource对象，第二个参数是升级完毕新的TsFile文件TsFileResource列表。由于升级时可能会对旧的TsFile根据时间分区分成多个TsFile，因此第二个参数是列表
      TsFileResource resourceToBeUpgraded, List<TsFileResource> upgradedResources)
      throws IOException, WriteProcessException {
    try (TsFileOnlineUpgradeTool updater = new TsFileOnlineUpgradeTool(resourceToBeUpgraded)) {
      updater.upgradeFile(upgradedResources); //升级该类的对应的旧TsFile文件，并把升级后的不同时间分区的TsFile文件的TsFileResource放进列表里
    }
  }

  /** upgrade file resource */
  @SuppressWarnings({"squid:S3776", "deprecation"}) // Suppress high Cognitive Complexity warning
  private void upgradeFile(List<TsFileResource> upgradedResources)    //升级该类的对应的旧TsFile文件，并把升级后的不同时间分区的TsFile文件的TsFileResource放进列表里
      throws IOException, WriteProcessException { //具体做法是：（1）先将旧TsFile文件的数据区内容经计算每个数据点的时间戳所在时间分区写到对应时间分区里的新TsFile对应的TsFileIOWriter的TsFileOutput对象的输出流BufferedOutputStream的缓存数组里，然后再根据数据区的内容往该缓存数组里写入剩余的索引区内容和其他小内容，然后将该缓存数组flush 写到本地对应的新的TsFile文件里。（2）对每个时间分区新建的TsFile创建对应的TsFileResource对象，并把该TsFileResource对象的内容写到本地对应的.resource文件里（3）对每个时间分区的新TsFile文件写其对应的.mods修改文件

    // check if the old TsFile has correct header
    if (!fileCheck()) {
      return;
    }

    int headerLength =        //TsFile文件开头长度（MagicString的字节数+版本号的字节数）
        TSFileConfig.MAGIC_STRING.getBytes().length       //MagicString的字节数，为6个字节
            + TSFileConfig.VERSION_NUMBER_V2.getBytes().length;   //TsFile版本号的字节数，为6个字节
    reader.position(headerLength);    //设定读取指针在文件的偏移量，即将读指针指向第一个Chunk的位置
    byte marker;    //一个marker占用一个字节
    long firstChunkPositionInChunkGroup = headerLength; //某ChunkGroup的第一个Chunk位置
    boolean firstChunkInChunkGroup = true;      //该Chunk是否是所属ChunkGroup里的第一个Chunk
    String deviceId = null;
<<<<<<< HEAD
    boolean skipReadingChunk = true;  //是否能跳过Chunk的读取。用于先读取每个ChunkGroup的ChunkGroupFooter（ChunkGroupHeader），然后回来依次读取该ChunkGroup的每个Chunk
=======
    boolean skipReadingChunk = true;
    long chunkHeaderOffset;
>>>>>>> 40397fd7
    try {
      //循环读取旧的TsFile的数据区的内容，并把数据区里的数据（不是索引区）写到新的TsFile文件里
      while ((marker = reader.readMarker()) != MetaMarker.SEPARATOR) {//从该TSFIle文件读取一个字节的marker，若不为2（即MetaMarker，IndexMarker）（即只读取数据区的内容，若读到了索引区则停止），则
        switch (marker) {
<<<<<<< HEAD
          case MetaMarker.CHUNK_HEADER:   //如果是ChunkHeader的marker，且为1，则若还没读取该Chunk所属ChunkGroup的ChunkGroupFooter，则先将指针后移到该ChunkGroup的ChunkGroupFooter开头处，然后读取对应的ChunkGroupFooter，然后再回到该ChunkGroup的开头（第一个Chunk位置）处遍历每个Chunk，读取每个Chunk的所有Page，以重写每个Chunk。
            if (skipReadingChunk || deviceId == null) { //若能跳过Chunk的读取或者设备为空，则
              ChunkHeader header = ((TsFileSequenceReaderForV2) reader).readChunkHeader();  //read data from current position of the input, and deserialize it to a CHUNK_HEADER
              int dataSize = header.getDataSize();  //获取该Chunk的数据部分字节大小（即所有page的大小总和）
              while (dataSize > 0) {  //下面依次读取该Chunk的所有page，将读指针移到该Chunk最后一个page的结尾
=======
          case MetaMarker.CHUNK_HEADER:
            chunkHeaderOffset = reader.position() - 1;
            if (skipReadingChunk || deviceId == null) {
              ChunkHeader header = ((TsFileSequenceReaderForV2) reader).readChunkHeader();
              int dataSize = header.getDataSize();
              while (dataSize > 0) {
>>>>>>> 40397fd7
                // a new Page
                PageHeader pageHeader =       //读取该Chunk的某page的pageHeader,//read data from current position of the input, and deserialize it to a PageHeader
                    ((TsFileSequenceReaderForV2) reader).readPageHeader(header.getDataType());
                ((TsFileSequenceReaderForV2) reader).readCompressedPage(pageHeader);//将读指针向后移动到该Page数据pagedata的结尾处。（从当前TsFile文件的读指针位置开始，读取经压缩后page大小的字节的数据到ByteBuffer缓存里。）
                dataSize -=   //该Chunk的datasize-page的大小（header+data）
                    (Integer.BYTES * 2 // the bytes size of uncompressedSize and compressedSize
                        // count, startTime, endTime bytes size in old statistics
                        + 24
                        // statistics bytes size
                        // new boolean StatsSize is 8 bytes larger than old one
                        + (pageHeader.getStatistics().getStatsSize()
                            - (header.getDataType() == TSDataType.BOOLEAN ? 8 : 0))
                        // page data bytes
                        + pageHeader.getCompressedSize());  //page的经压缩后的数据大小
              }
<<<<<<< HEAD
            } else {  //若不能跳过Chunk的读取，并且设备不为空
              ChunkHeader header = ((TsFileSequenceReaderForV2) reader).readChunkHeader();//从当前读指针位置读取Chunk Header
              MeasurementSchema measurementSchema = //创建传感器配置类对象
                  new MeasurementSchema(
=======
            } else {
              ChunkHeader header = ((TsFileSequenceReaderForV2) reader).readChunkHeader();
              UnaryMeasurementSchema measurementSchema =
                  new UnaryMeasurementSchema(
>>>>>>> 40397fd7
                      header.getMeasurementID(),
                      header.getDataType(),
                      header.getEncodingType(),
                      header.getCompressionType());
              TSDataType dataType = header.getDataType();
              TSEncoding encoding = header.getEncodingType();
              //下面用于的一些list用于存放该Chunk所有page的相关信息
              List<PageHeader> pageHeadersInChunk = new ArrayList<>();  //用于存放每个page的pageHeader
              List<ByteBuffer> dataInChunk = new ArrayList<>();   //用于存放每个page的pageData,每个page的pageData存入缓存ByteBuffer中
              List<Boolean> needToDecodeInfo = new ArrayList<>();//用于存放每个page里的数据是否需要解码
              int dataSize = header.getDataSize();  //该Chunk的数据部分字节大小（即所有page的大小总和）
              while (dataSize > 0) {    //依次读取该Chunk的所有page，将读指针移到该Chunk最后一个page的结尾
                // a new Page
                PageHeader pageHeader =
<<<<<<< HEAD
                    ((TsFileSequenceReaderForV2) reader).readPageHeader(dataType);  //从当前读指针位置读取PageHeader
                boolean needToDecode = checkIfNeedToDecode(dataType, encoding, pageHeader); //判断该page的数据是否需要解码（即把数据二进制流反序列化deserialize成数据点对象），若是以下几种数据类型和编码技术之一，或者该page的开始时间戳和结束时间戳不在一个时间分区里（说明该page里的所有数据不在一个时间分区里），则需要把该二进制流的pageData解码反序列化成数据点对象，用于后续对数据点对象进行数据的处理后再编码、压缩存入对应时间分区的TSFile文件里
                needToDecodeInfo.add(needToDecode);
                ByteBuffer pageData =
                    !needToDecode
                        ? ((TsFileSequenceReaderForV2) reader).readCompressedPage(pageHeader)//若该page数据不需要解码，则从当前位置读取经压缩后page大小的字节的数据到ByteBuffer缓存里。读指针向后移动
                        : reader.readPage(pageHeader, header.getCompressionType()); //若需要解码，则需要先把该page的二进制流数据进行解压uncompress，然后才能解码。即则根据pageHeader和压缩类型，把该page的数据进行解压后存入ByteBuffer缓存并返回
                pageHeadersInChunk.add(pageHeader); //加入该page的pageHeader
                dataInChunk.add(pageData);  //加入该page的数据
                dataSize -=   //该Chunk的剩余数据大小-该page的总大小（header+data）
=======
                    ((TsFileSequenceReaderForV2) reader).readPageHeader(dataType);
                boolean needToDecode =
                    checkIfNeedToDecode(
                        dataType,
                        encoding,
                        pageHeader,
                        measurementSchema,
                        deviceId,
                        chunkHeaderOffset);
                needToDecodeInfo.add(needToDecode);
                ByteBuffer pageData =
                    !needToDecode
                        ? reader.readCompressedPage(pageHeader)
                        : reader.readPage(pageHeader, header.getCompressionType());
                pageHeadersInChunk.add(pageHeader);
                dataInChunk.add(pageData);
                dataSize -=
>>>>>>> 40397fd7
                    (Integer.BYTES * 2 // the bytes size of uncompressedSize and compressedSize
                        // count, startTime, endTime bytes size in old statistics
                        + 24
                        // statistics bytes size
                        // new boolean StatsSize is 8 bytes larger than old one
                        + (pageHeader.getStatistics().getStatsSize()
                            - (dataType == TSDataType.BOOLEAN ? 8 : 0))
                        // page data bytes
                        + pageHeader.getCompressedSize());
              }
<<<<<<< HEAD
              reWriteChunk(//重写该Chunk的数据到对应时间分区的TsFile文件里：1） 先遍历该Chunk的每个page的pageData，（1）若该page需要解码，则将该page的每个数据点写入对应时间分区TsFile的Chunk的ChunkWriterImpl的输出流pageBuffer缓存里 (2)若该page不需要解码，则直接根据给定的pageHeader和pageData，创建该page数据所在时间分区对应的ChunkWriterImpl对象，并用该ChunkWriterImpl对象把该页page数据（pageData+pageHeader）写入该Chunk的ChunkWriterImpl的输出流pageBuffer缓存里 2）遍历每个时间分区TsFile对应的待写入传感器Chunk的ChunkWriterImpl对象,使用该Chunk的ChunkWriterImpl对象往对应TsFile的TsFileIOWriter的TsFileOutput写入对象的输出流BufferedOutputStream的缓存数组里写入该Chunk的内容（ChunkHeader和page内容（pageHeader+pageData）），若是第一个Chunk则要先往对应的TsFileIOWriter的TsFileOutput写入对象的输出流BufferedOutputStream的缓存数组里写入ChunkGroupHeader
                  deviceId,     //设备ID
                  firstChunkInChunkGroup,//该Chunk是否是所属ChunkGroup里的第一个Chunk
                  measurementSchema,  //传感器配置类对象
                  pageHeadersInChunk,   //该Chunk的所有page的pageHeader列表
                  dataInChunk,          //该Chunk的所有page的pageData列表
                  needToDecodeInfo);    //该Chunk的所有page里的数据是否需要解码列表
=======
              reWriteChunk(
                  deviceId,
                  firstChunkInChunkGroup,
                  measurementSchema,
                  pageHeadersInChunk,
                  dataInChunk,
                  needToDecodeInfo,
                  chunkHeaderOffset);
>>>>>>> 40397fd7
              if (firstChunkInChunkGroup) {
                firstChunkInChunkGroup = false;
              }
            }
            break;
          case MetaMarker.CHUNK_GROUP_HEADER: //ChunkGroup的marker
            // this is the footer of a ChunkGroup in TsFileV2.
            if (skipReadingChunk) {   //初始为真，读取ChunkGroupHeader，并重置读指针于V2版本TsFile文件中的第一个Chunk位置
              skipReadingChunk = false; //此时设置不能跳过Chunk的读取
              ChunkGroupHeader chunkGroupFooter =   //读取ChunkGroupFooter
                  ((TsFileSequenceReaderForV2) reader).readChunkGroupFooter();//read data from current position of the input, and deserialize it to a CHUNK_GROUP_FOOTER
              deviceId = chunkGroupFooter.getDeviceID();  //获取该ChunkGroup的设备ID
              reader.position(firstChunkPositionInChunkGroup);  //将读指针重置于V2版本TsFile文件中的第一个Chunk位置
            } else {  //读取完该ChunkGroup里的所有Chunk数据后，会到这里，此时要做一些重置工作，用于下次开始读取下一个ChunkGroup
              endChunkGroup();//结束每个时间分区的TsFileIOWriter类对象对应ChunkGroup
              skipReadingChunk = true;  //重置skipReadingChunk，用于读取下一个ChunkGroup时先读取其ChunkGroupFooter
              ((TsFileSequenceReaderForV2) reader).readChunkGroupFooter();  //将读指针往后移到该ChunkGroup的ChunkGroupFooter结尾处
              deviceId = null;//重置设备ID
              firstChunkPositionInChunkGroup = reader.position(); //获取当前读指针位置，将其赋给下一个ChunkGroup的第一个Chunk的位置
              firstChunkInChunkGroup = true;  //结束该ChunkGroup的全部读取，设置下一个Chunk是否是所属ChunkGroup里的第一个Chunk
            }
            break;
          case MetaMarker.VERSION:  //version marker  //每遇到该marker，就获取一条操作记录，当该操作记录的version大于等于该ChunkGroup的version时，就往升级生成的每个新TsFile的mods文件里记录该删除操作，且生效位置为当前TsFile文件长度
            long version = ((TsFileSequenceReaderForV2) reader).readVersion();
<<<<<<< HEAD
            // convert old Modification to new
            if (oldModification != null && modsIterator.hasNext()) { // //如果旧TsFile文件的操作对象列表不为空（说明旧TsFile存在删除操作）
              if (currentMod == null) {
                currentMod = (Deletion) modsIterator.next();  //获取一条修改操作对象，记录为当前操作
              }
              if (currentMod.getFileOffset() <= version) { //0.11版的mods文件是记录version的，若mods文件里该删除操作的version小于等于TsFile中ChunkGroupFooter后的version，说明该删除操作对当前ChunkGroup里的数据不起作用，则 //Todo:问题：为什么？//若该删除操作的生效位置小于等于版本号，则往每个新的TsFile对应的本地.mods文件写入该删除操作记录，而生效位置是对应新TsFile的长度（即该删除操作是对后续写入的数据生效）  //Todo:问题？
                for (Entry<TsFileIOWriter, ModificationFile> entry :
                    fileModificationMap.entrySet()) { //遍历fileModificationMap，它存放了每个新TsFileIOWriter类对象都有自己对应新TsFile文件的新ModificationFile(.mods)修改文件类对象
                  TsFileIOWriter tsFileIOWriter = entry.getKey(); //获取该TsFile的TsFileIOWriter
                  ModificationFile newMods = entry.getValue();  //获取该TsFile的ModificationFile修改文件类对象
                  newMods.write(    //向新的.mods删除文件里写入删除操作
                      new Deletion(
                          currentMod.getPath(), //获取当前修改操作的时间序列路径（即传感器路径）对象
                          tsFileIOWriter.getFile().length(),  //生效位置为当前TsFile文件内容的结尾，即对后续写入的数据生效
                          currentMod.getStartTime(),
                          currentMod.getEndTime()));
                }
                currentMod = null;
              }
            }
=======
>>>>>>> 40397fd7
            // write plan indices for ending memtable
            for (TsFileIOWriter tsFileIOWriter : partitionWriterMap.values()) {//遍历每个时间分区的TSFile文件的TsFileIOWriter类对象
              tsFileIOWriter.writePlanIndices();//往该TsFile对应的TsFileIOWriter类对象的TsFileOutput对象的输出流BufferedOutputStream的缓存数组里写入planIndex，并将该TsFileIOWriter缓存内容flush到本地TsFile文件
            }
            firstChunkPositionInChunkGroup = reader.position(); //获取下一个ChunkGroup的第一个Chunk的位置
            break;
          default:
            // the disk file is corrupted, using this file may be dangerous
            throw new IOException("Unrecognized marker detected, " + "this file may be corrupted");
        }
      }
      // close upgraded tsFiles and generate resources for them
      for (TsFileIOWriter tsFileIOWriter : partitionWriterMap.values()) {//遍历每个时间分区的TSFile文件的TsFileIOWriter类对象，并往该TsFileIOWriter的TsFileOutput的缓存输出流BufferedOutputStream的数组里写剩余的索引区等内容，建立本地新的TsFile和对应.resource文件
        upgradedResources.add(endFileAndGenerateResource(tsFileIOWriter));  //把升级完成后的新的TsFile对应的新TsFileResource对象加入upgradedResources列表里。//endFileAndGenerateResource方法会做两件事：（1）在向该TsFileIOWriter的TsFileOutput的缓存输出流BufferedOutputStream的数组里写完数据区的内容并flush到本地后，再往该缓存里写对应索引区的内容，以及剩余的小内容（如TsFile结尾的Magic String等），最后关闭该TsFileIOWriter的TsFileOutput的两个输出流BufferedOutputStream和FileOutputStream，会往对应的本地TsFile写入该TsFileIOWriter缓存里的数据（即索引区和小内容等，数据区之前已经flush到本地文件了）（2）根据新的TsFile对象创建对应的TsFileResource对象，并把该TsFileResource对象的内容写到本地对应的.resource文件里
      }
<<<<<<< HEAD
      // write the remain modification for new file
      if (oldModification != null) {
        while (currentMod != null || modsIterator.hasNext()) {  //Todo:问题：会执行吗，modsIterator已经到尽头了
          if (currentMod == null) {
            currentMod = (Deletion) modsIterator.next();
          }
          for (Entry<TsFileIOWriter, ModificationFile> entry : fileModificationMap.entrySet()) {
            TsFileIOWriter tsFileIOWriter = entry.getKey();
            ModificationFile newMods = entry.getValue();
            newMods.write(
                new Deletion(
                    currentMod.getPath(),
                    tsFileIOWriter.getFile().length(),
                    currentMod.getStartTime(),
                    currentMod.getEndTime()));
          }
          currentMod = null;
        }
      }
=======

      oldTsFileResource.removeModFile();

>>>>>>> 40397fd7
    } catch (Exception e2) {
      throw new IOException(
          "TsFile upgrade process cannot proceed at position "
              + reader.position()
              + "because: "
              + e2.getMessage());
    } finally {
      if (reader != null) {
        reader.close();
      }
    }
  }

  /** TsFileName is changing like from 1610635230693-1-0.tsfile to 1610635230693-1-0-0.tsfile */
  @Override
  public String upgradeTsFileName(String oldTsFileName) {
    String[] name = oldTsFileName.split(TsFileConstant.TSFILE_SUFFIX);
    return name[0] + "-0" + TsFileConstant.TSFILE_SUFFIX;
  }

  /**
   * Due to TsFile version-3 changed the serialize way of integer in TEXT data and INT32 data with
   * PLAIN encoding, and also add a sum statistic for BOOLEAN data, these types of data need to
   * decode to points and rewrite in new TsFile.
   */
<<<<<<< HEAD
  @Override
  protected boolean checkIfNeedToDecode(  //判断是否需要解码（即把数据二进制流反序列化deserialize成数据点对象），若是以下几种数据类型和编码技术之一，或者该page的开始时间戳和结束时间戳不在一个时间分区里（说明该page里的所有数据不在一个时间分区里），则需要把该二进制流的pageData解码反序列化成数据点对象，用于后续对数据点对象进行数据的处理后再编码、压缩存入对应时间分区的TSFile文件里
      TSDataType dataType, TSEncoding encoding, PageHeader pageHeader) {  //根据数据类型和编码方式等，判断page里的数据是否需要解码
    return dataType == TSDataType.BOOLEAN
        || dataType == TSDataType.TEXT
        || (dataType == TSDataType.INT32 && encoding == TSEncoding.PLAIN)
        || StorageEngine.getTimePartition(pageHeader.getStartTime())  //该page的开始时间戳和结束时间戳不在一个时间分区里，说明该page里的所有数据不在一个时间分区里，则需要把该二进制流的pageData解码反序列化成数据点对象
            != StorageEngine.getTimePartition(pageHeader.getEndTime());
=======
  protected boolean checkIfNeedToDecode(
      TSDataType dataType,
      TSEncoding encoding,
      PageHeader pageHeader,
      UnaryMeasurementSchema schema,
      String deviceId,
      long chunkHeaderOffset)
      throws IllegalPathException {
    return dataType == TSDataType.BOOLEAN
        || dataType == TSDataType.TEXT
        || (dataType == TSDataType.INT32 && encoding == TSEncoding.PLAIN)
        || StorageEngine.getTimePartition(pageHeader.getStartTime())
            != StorageEngine.getTimePartition(pageHeader.getEndTime())
        || super.checkIfNeedToDecode(schema, deviceId, pageHeader, chunkHeaderOffset);
>>>>>>> 40397fd7
  }

  protected void decodeAndWritePage(
      UnaryMeasurementSchema schema,
      ByteBuffer pageData,
      Map<Long, ChunkWriterImpl> partitionChunkWriterMap)
      throws IOException {
    valueDecoder.reset();
    PageReaderV2 pageReader =
        new PageReaderV2(pageData, schema.getType(), valueDecoder, defaultTimeDecoder, null);
    BatchData batchData = pageReader.getAllSatisfiedPageData();
    rewritePageIntoFiles(batchData, schema, partitionChunkWriterMap);
  }

  /** check if the file to be upgraded has correct magic strings and version number */
  @Override
  protected boolean fileCheck() throws IOException {
    String magic = reader.readHeadMagic();
    if (!magic.equals(TSFileConfig.MAGIC_STRING)) {
      logger.error("the file's MAGIC STRING is incorrect, file path: {}", reader.getFileName());
      return false;
    }

    String versionNumber = ((TsFileSequenceReaderForV2) reader).readVersionNumberV2();
    if (!versionNumber.equals(TSFileConfig.VERSION_NUMBER_V2)) {
      logger.error("the file's Version Number is incorrect, file path: {}", reader.getFileName());
      return false;
    }

    if (!reader.readTailMagic().equals(TSFileConfig.MAGIC_STRING)) {
      logger.error("the file is not closed correctly, file path: {}", reader.getFileName());
      return false;
    }
    return true;
  }
}<|MERGE_RESOLUTION|>--- conflicted
+++ resolved
@@ -47,7 +47,8 @@
 import java.util.List;
 import java.util.Map;
 
-public class TsFileOnlineUpgradeTool extends TsFileRewriteTool {  //TsFile在线升级工具类，该类有一个待升级TsFile文件的TsFileResource
+public class TsFileOnlineUpgradeTool
+    extends TsFileRewriteTool { // TsFile在线升级工具类，该类有一个待升级TsFile文件的TsFileResource
 
   private static final Logger logger = LoggerFactory.getLogger(TsFileOnlineUpgradeTool.class);
 
@@ -68,61 +69,65 @@
    * @param resourceToBeUpgraded the old file's resource which need to be upgrade.
    * @param upgradedResources new version tsFiles' resources
    */
-  public static void upgradeOneTsFile(  //该方法用于升级一个TsFile文件，第一个参数是旧的待升级文件的TsFileResource对象，第二个参数是升级完毕新的TsFile文件TsFileResource列表。由于升级时可能会对旧的TsFile根据时间分区分成多个TsFile，因此第二个参数是列表
+  public static void
+      upgradeOneTsFile( // 该方法用于升级一个TsFile文件，第一个参数是旧的待升级文件的TsFileResource对象，第二个参数是升级完毕新的TsFile文件TsFileResource列表。由于升级时可能会对旧的TsFile根据时间分区分成多个TsFile，因此第二个参数是列表
       TsFileResource resourceToBeUpgraded, List<TsFileResource> upgradedResources)
-      throws IOException, WriteProcessException {
+          throws IOException, WriteProcessException {
     try (TsFileOnlineUpgradeTool updater = new TsFileOnlineUpgradeTool(resourceToBeUpgraded)) {
-      updater.upgradeFile(upgradedResources); //升级该类的对应的旧TsFile文件，并把升级后的不同时间分区的TsFile文件的TsFileResource放进列表里
+      updater.upgradeFile(
+          upgradedResources); // 升级该类的对应的旧TsFile文件，并把升级后的不同时间分区的TsFile文件的TsFileResource放进列表里
     }
   }
 
   /** upgrade file resource */
   @SuppressWarnings({"squid:S3776", "deprecation"}) // Suppress high Cognitive Complexity warning
-  private void upgradeFile(List<TsFileResource> upgradedResources)    //升级该类的对应的旧TsFile文件，并把升级后的不同时间分区的TsFile文件的TsFileResource放进列表里
-      throws IOException, WriteProcessException { //具体做法是：（1）先将旧TsFile文件的数据区内容经计算每个数据点的时间戳所在时间分区写到对应时间分区里的新TsFile对应的TsFileIOWriter的TsFileOutput对象的输出流BufferedOutputStream的缓存数组里，然后再根据数据区的内容往该缓存数组里写入剩余的索引区内容和其他小内容，然后将该缓存数组flush 写到本地对应的新的TsFile文件里。（2）对每个时间分区新建的TsFile创建对应的TsFileResource对象，并把该TsFileResource对象的内容写到本地对应的.resource文件里（3）对每个时间分区的新TsFile文件写其对应的.mods修改文件
+  private void upgradeFile(
+      List<TsFileResource>
+          upgradedResources) // 升级该类的对应的旧TsFile文件，并把升级后的不同时间分区的TsFile文件的TsFileResource放进列表里
+      throws IOException,
+          WriteProcessException { // 具体做法是：（1）先将旧TsFile文件的数据区内容经计算每个数据点的时间戳所在时间分区写到对应时间分区里的新TsFile对应的TsFileIOWriter的TsFileOutput对象的输出流BufferedOutputStream的缓存数组里，然后再根据数据区的内容往该缓存数组里写入剩余的索引区内容和其他小内容，然后将该缓存数组flush 写到本地对应的新的TsFile文件里。（2）对每个时间分区新建的TsFile创建对应的TsFileResource对象，并把该TsFileResource对象的内容写到本地对应的.resource文件里（3）对每个时间分区的新TsFile文件写其对应的.mods修改文件
 
     // check if the old TsFile has correct header
     if (!fileCheck()) {
       return;
     }
 
-    int headerLength =        //TsFile文件开头长度（MagicString的字节数+版本号的字节数）
-        TSFileConfig.MAGIC_STRING.getBytes().length       //MagicString的字节数，为6个字节
-            + TSFileConfig.VERSION_NUMBER_V2.getBytes().length;   //TsFile版本号的字节数，为6个字节
-    reader.position(headerLength);    //设定读取指针在文件的偏移量，即将读指针指向第一个Chunk的位置
-    byte marker;    //一个marker占用一个字节
-    long firstChunkPositionInChunkGroup = headerLength; //某ChunkGroup的第一个Chunk位置
-    boolean firstChunkInChunkGroup = true;      //该Chunk是否是所属ChunkGroup里的第一个Chunk
+    int headerLength = // TsFile文件开头长度（MagicString的字节数+版本号的字节数）
+        TSFileConfig.MAGIC_STRING.getBytes().length // MagicString的字节数，为6个字节
+            + TSFileConfig.VERSION_NUMBER_V2.getBytes().length; // TsFile版本号的字节数，为6个字节
+    reader.position(headerLength); // 设定读取指针在文件的偏移量，即将读指针指向第一个Chunk的位置
+    byte marker; // 一个marker占用一个字节
+    long firstChunkPositionInChunkGroup = headerLength; // 某ChunkGroup的第一个Chunk位置
+    boolean firstChunkInChunkGroup = true; // 该Chunk是否是所属ChunkGroup里的第一个Chunk
     String deviceId = null;
-<<<<<<< HEAD
-    boolean skipReadingChunk = true;  //是否能跳过Chunk的读取。用于先读取每个ChunkGroup的ChunkGroupFooter（ChunkGroupHeader），然后回来依次读取该ChunkGroup的每个Chunk
-=======
-    boolean skipReadingChunk = true;
+    boolean skipReadingChunk =
+        true; // 是否能跳过Chunk的读取。用于先读取每个ChunkGroup的ChunkGroupFooter（ChunkGroupHeader），然后回来依次读取该ChunkGroup的每个Chunk
     long chunkHeaderOffset;
->>>>>>> 40397fd7
     try {
-      //循环读取旧的TsFile的数据区的内容，并把数据区里的数据（不是索引区）写到新的TsFile文件里
-      while ((marker = reader.readMarker()) != MetaMarker.SEPARATOR) {//从该TSFIle文件读取一个字节的marker，若不为2（即MetaMarker，IndexMarker）（即只读取数据区的内容，若读到了索引区则停止），则
+      // 循环读取旧的TsFile的数据区的内容，并把数据区里的数据（不是索引区）写到新的TsFile文件里
+      while ((marker = reader.readMarker())
+          != MetaMarker
+              .SEPARATOR) { // 从该TSFIle文件读取一个字节的marker，若不为2（即MetaMarker，IndexMarker）（即只读取数据区的内容，若读到了索引区则停止），则
         switch (marker) {
-<<<<<<< HEAD
-          case MetaMarker.CHUNK_HEADER:   //如果是ChunkHeader的marker，且为1，则若还没读取该Chunk所属ChunkGroup的ChunkGroupFooter，则先将指针后移到该ChunkGroup的ChunkGroupFooter开头处，然后读取对应的ChunkGroupFooter，然后再回到该ChunkGroup的开头（第一个Chunk位置）处遍历每个Chunk，读取每个Chunk的所有Page，以重写每个Chunk。
-            if (skipReadingChunk || deviceId == null) { //若能跳过Chunk的读取或者设备为空，则
-              ChunkHeader header = ((TsFileSequenceReaderForV2) reader).readChunkHeader();  //read data from current position of the input, and deserialize it to a CHUNK_HEADER
-              int dataSize = header.getDataSize();  //获取该Chunk的数据部分字节大小（即所有page的大小总和）
-              while (dataSize > 0) {  //下面依次读取该Chunk的所有page，将读指针移到该Chunk最后一个page的结尾
-=======
-          case MetaMarker.CHUNK_HEADER:
+          case MetaMarker
+              .CHUNK_HEADER: // 如果是ChunkHeader的marker，且为1，则若还没读取该Chunk所属ChunkGroup的ChunkGroupFooter，则先将指针后移到该ChunkGroup的ChunkGroupFooter开头处，然后读取对应的ChunkGroupFooter，然后再回到该ChunkGroup的开头（第一个Chunk位置）处遍历每个Chunk，读取每个Chunk的所有Page，以重写每个Chunk。
             chunkHeaderOffset = reader.position() - 1;
-            if (skipReadingChunk || deviceId == null) {
-              ChunkHeader header = ((TsFileSequenceReaderForV2) reader).readChunkHeader();
-              int dataSize = header.getDataSize();
-              while (dataSize > 0) {
->>>>>>> 40397fd7
+            if (skipReadingChunk || deviceId == null) { // 若能跳过Chunk的读取或者设备为空，则
+              ChunkHeader header =
+                  ((TsFileSequenceReaderForV2) reader)
+                      .readChunkHeader(); // read data from current position of the input, and
+              // deserialize it to a CHUNK_HEADER
+              int dataSize = header.getDataSize(); // 获取该Chunk的数据部分字节大小（即所有page的大小总和）
+              while (dataSize > 0) { // 下面依次读取该Chunk的所有page，将读指针移到该Chunk最后一个page的结尾
                 // a new Page
-                PageHeader pageHeader =       //读取该Chunk的某page的pageHeader,//read data from current position of the input, and deserialize it to a PageHeader
-                    ((TsFileSequenceReaderForV2) reader).readPageHeader(header.getDataType());
-                ((TsFileSequenceReaderForV2) reader).readCompressedPage(pageHeader);//将读指针向后移动到该Page数据pagedata的结尾处。（从当前TsFile文件的读指针位置开始，读取经压缩后page大小的字节的数据到ByteBuffer缓存里。）
-                dataSize -=   //该Chunk的datasize-page的大小（header+data）
+                PageHeader
+                    pageHeader = // 读取该Chunk的某page的pageHeader,//read data from current position of
+                        // the input, and deserialize it to a PageHeader
+                        ((TsFileSequenceReaderForV2) reader).readPageHeader(header.getDataType());
+                ((TsFileSequenceReaderForV2) reader)
+                    .readCompressedPage(
+                        pageHeader); // 将读指针向后移动到该Page数据pagedata的结尾处。（从当前TsFile文件的读指针位置开始，读取经压缩后page大小的字节的数据到ByteBuffer缓存里。）
+                dataSize -= // 该Chunk的datasize-page的大小（header+data）
                     (Integer.BYTES * 2 // the bytes size of uncompressedSize and compressedSize
                         // count, startTime, endTime bytes size in old statistics
                         + 24
@@ -131,45 +136,28 @@
                         + (pageHeader.getStatistics().getStatsSize()
                             - (header.getDataType() == TSDataType.BOOLEAN ? 8 : 0))
                         // page data bytes
-                        + pageHeader.getCompressedSize());  //page的经压缩后的数据大小
+                        + pageHeader.getCompressedSize()); // page的经压缩后的数据大小
               }
-<<<<<<< HEAD
-            } else {  //若不能跳过Chunk的读取，并且设备不为空
-              ChunkHeader header = ((TsFileSequenceReaderForV2) reader).readChunkHeader();//从当前读指针位置读取Chunk Header
-              MeasurementSchema measurementSchema = //创建传感器配置类对象
-                  new MeasurementSchema(
-=======
-            } else {
-              ChunkHeader header = ((TsFileSequenceReaderForV2) reader).readChunkHeader();
-              UnaryMeasurementSchema measurementSchema =
+            } else { // 若不能跳过Chunk的读取，并且设备不为空
+              ChunkHeader header =
+                  ((TsFileSequenceReaderForV2) reader).readChunkHeader(); // 从当前读指针位置读取Chunk Header
+              UnaryMeasurementSchema measurementSchema = // 创建传感器配置类对象
                   new UnaryMeasurementSchema(
->>>>>>> 40397fd7
                       header.getMeasurementID(),
                       header.getDataType(),
                       header.getEncodingType(),
                       header.getCompressionType());
               TSDataType dataType = header.getDataType();
               TSEncoding encoding = header.getEncodingType();
-              //下面用于的一些list用于存放该Chunk所有page的相关信息
-              List<PageHeader> pageHeadersInChunk = new ArrayList<>();  //用于存放每个page的pageHeader
-              List<ByteBuffer> dataInChunk = new ArrayList<>();   //用于存放每个page的pageData,每个page的pageData存入缓存ByteBuffer中
-              List<Boolean> needToDecodeInfo = new ArrayList<>();//用于存放每个page里的数据是否需要解码
-              int dataSize = header.getDataSize();  //该Chunk的数据部分字节大小（即所有page的大小总和）
-              while (dataSize > 0) {    //依次读取该Chunk的所有page，将读指针移到该Chunk最后一个page的结尾
+              // 下面用于的一些list用于存放该Chunk所有page的相关信息
+              List<PageHeader> pageHeadersInChunk = new ArrayList<>(); // 用于存放每个page的pageHeader
+              List<ByteBuffer> dataInChunk =
+                  new ArrayList<>(); // 用于存放每个page的pageData,每个page的pageData存入缓存ByteBuffer中
+              List<Boolean> needToDecodeInfo = new ArrayList<>(); // 用于存放每个page里的数据是否需要解码
+              int dataSize = header.getDataSize(); // 该Chunk的数据部分字节大小（即所有page的大小总和）
+              while (dataSize > 0) { // 依次读取该Chunk的所有page，将读指针移到该Chunk最后一个page的结尾
                 // a new Page
                 PageHeader pageHeader =
-<<<<<<< HEAD
-                    ((TsFileSequenceReaderForV2) reader).readPageHeader(dataType);  //从当前读指针位置读取PageHeader
-                boolean needToDecode = checkIfNeedToDecode(dataType, encoding, pageHeader); //判断该page的数据是否需要解码（即把数据二进制流反序列化deserialize成数据点对象），若是以下几种数据类型和编码技术之一，或者该page的开始时间戳和结束时间戳不在一个时间分区里（说明该page里的所有数据不在一个时间分区里），则需要把该二进制流的pageData解码反序列化成数据点对象，用于后续对数据点对象进行数据的处理后再编码、压缩存入对应时间分区的TSFile文件里
-                needToDecodeInfo.add(needToDecode);
-                ByteBuffer pageData =
-                    !needToDecode
-                        ? ((TsFileSequenceReaderForV2) reader).readCompressedPage(pageHeader)//若该page数据不需要解码，则从当前位置读取经压缩后page大小的字节的数据到ByteBuffer缓存里。读指针向后移动
-                        : reader.readPage(pageHeader, header.getCompressionType()); //若需要解码，则需要先把该page的二进制流数据进行解压uncompress，然后才能解码。即则根据pageHeader和压缩类型，把该page的数据进行解压后存入ByteBuffer缓存并返回
-                pageHeadersInChunk.add(pageHeader); //加入该page的pageHeader
-                dataInChunk.add(pageData);  //加入该page的数据
-                dataSize -=   //该Chunk的剩余数据大小-该page的总大小（header+data）
-=======
                     ((TsFileSequenceReaderForV2) reader).readPageHeader(dataType);
                 boolean needToDecode =
                     checkIfNeedToDecode(
@@ -187,7 +175,6 @@
                 pageHeadersInChunk.add(pageHeader);
                 dataInChunk.add(pageData);
                 dataSize -=
->>>>>>> 40397fd7
                     (Integer.BYTES * 2 // the bytes size of uncompressedSize and compressedSize
                         // count, startTime, endTime bytes size in old statistics
                         + 24
@@ -198,76 +185,52 @@
                         // page data bytes
                         + pageHeader.getCompressedSize());
               }
-<<<<<<< HEAD
-              reWriteChunk(//重写该Chunk的数据到对应时间分区的TsFile文件里：1） 先遍历该Chunk的每个page的pageData，（1）若该page需要解码，则将该page的每个数据点写入对应时间分区TsFile的Chunk的ChunkWriterImpl的输出流pageBuffer缓存里 (2)若该page不需要解码，则直接根据给定的pageHeader和pageData，创建该page数据所在时间分区对应的ChunkWriterImpl对象，并用该ChunkWriterImpl对象把该页page数据（pageData+pageHeader）写入该Chunk的ChunkWriterImpl的输出流pageBuffer缓存里 2）遍历每个时间分区TsFile对应的待写入传感器Chunk的ChunkWriterImpl对象,使用该Chunk的ChunkWriterImpl对象往对应TsFile的TsFileIOWriter的TsFileOutput写入对象的输出流BufferedOutputStream的缓存数组里写入该Chunk的内容（ChunkHeader和page内容（pageHeader+pageData）），若是第一个Chunk则要先往对应的TsFileIOWriter的TsFileOutput写入对象的输出流BufferedOutputStream的缓存数组里写入ChunkGroupHeader
-                  deviceId,     //设备ID
-                  firstChunkInChunkGroup,//该Chunk是否是所属ChunkGroup里的第一个Chunk
-                  measurementSchema,  //传感器配置类对象
-                  pageHeadersInChunk,   //该Chunk的所有page的pageHeader列表
-                  dataInChunk,          //该Chunk的所有page的pageData列表
-                  needToDecodeInfo);    //该Chunk的所有page里的数据是否需要解码列表
-=======
-              reWriteChunk(
-                  deviceId,
-                  firstChunkInChunkGroup,
-                  measurementSchema,
-                  pageHeadersInChunk,
-                  dataInChunk,
-                  needToDecodeInfo,
+              reWriteChunk( // 重写该Chunk的数据到对应时间分区的TsFile文件里：1）
+                  // 先遍历该Chunk的每个page的pageData，（1）若该page需要解码，则将该page的每个数据点写入对应时间分区TsFile的Chunk的ChunkWriterImpl的输出流pageBuffer缓存里 (2)若该page不需要解码，则直接根据给定的pageHeader和pageData，创建该page数据所在时间分区对应的ChunkWriterImpl对象，并用该ChunkWriterImpl对象把该页page数据（pageData+pageHeader）写入该Chunk的ChunkWriterImpl的输出流pageBuffer缓存里 2）遍历每个时间分区TsFile对应的待写入传感器Chunk的ChunkWriterImpl对象,使用该Chunk的ChunkWriterImpl对象往对应TsFile的TsFileIOWriter的TsFileOutput写入对象的输出流BufferedOutputStream的缓存数组里写入该Chunk的内容（ChunkHeader和page内容（pageHeader+pageData）），若是第一个Chunk则要先往对应的TsFileIOWriter的TsFileOutput写入对象的输出流BufferedOutputStream的缓存数组里写入ChunkGroupHeader
+                  deviceId, // 设备ID
+                  firstChunkInChunkGroup, // 该Chunk是否是所属ChunkGroup里的第一个Chunk
+                  measurementSchema, // 传感器配置类对象
+                  pageHeadersInChunk, // 该Chunk的所有page的pageHeader列表
+                  dataInChunk, // 该Chunk的所有page的pageData列表
+                  needToDecodeInfo, // 该Chunk的所有page里的数据是否需要解码列表
                   chunkHeaderOffset);
->>>>>>> 40397fd7
               if (firstChunkInChunkGroup) {
                 firstChunkInChunkGroup = false;
               }
             }
             break;
-          case MetaMarker.CHUNK_GROUP_HEADER: //ChunkGroup的marker
+          case MetaMarker.CHUNK_GROUP_HEADER: // ChunkGroup的marker
             // this is the footer of a ChunkGroup in TsFileV2.
-            if (skipReadingChunk) {   //初始为真，读取ChunkGroupHeader，并重置读指针于V2版本TsFile文件中的第一个Chunk位置
-              skipReadingChunk = false; //此时设置不能跳过Chunk的读取
-              ChunkGroupHeader chunkGroupFooter =   //读取ChunkGroupFooter
-                  ((TsFileSequenceReaderForV2) reader).readChunkGroupFooter();//read data from current position of the input, and deserialize it to a CHUNK_GROUP_FOOTER
-              deviceId = chunkGroupFooter.getDeviceID();  //获取该ChunkGroup的设备ID
-              reader.position(firstChunkPositionInChunkGroup);  //将读指针重置于V2版本TsFile文件中的第一个Chunk位置
-            } else {  //读取完该ChunkGroup里的所有Chunk数据后，会到这里，此时要做一些重置工作，用于下次开始读取下一个ChunkGroup
-              endChunkGroup();//结束每个时间分区的TsFileIOWriter类对象对应ChunkGroup
-              skipReadingChunk = true;  //重置skipReadingChunk，用于读取下一个ChunkGroup时先读取其ChunkGroupFooter
-              ((TsFileSequenceReaderForV2) reader).readChunkGroupFooter();  //将读指针往后移到该ChunkGroup的ChunkGroupFooter结尾处
-              deviceId = null;//重置设备ID
-              firstChunkPositionInChunkGroup = reader.position(); //获取当前读指针位置，将其赋给下一个ChunkGroup的第一个Chunk的位置
-              firstChunkInChunkGroup = true;  //结束该ChunkGroup的全部读取，设置下一个Chunk是否是所属ChunkGroup里的第一个Chunk
+            if (skipReadingChunk) { // 初始为真，读取ChunkGroupHeader，并重置读指针于V2版本TsFile文件中的第一个Chunk位置
+              skipReadingChunk = false; // 此时设置不能跳过Chunk的读取
+              ChunkGroupHeader chunkGroupFooter = // 读取ChunkGroupFooter
+                  ((TsFileSequenceReaderForV2) reader)
+                      .readChunkGroupFooter(); // read data from current position of the input, and
+              // deserialize it to a CHUNK_GROUP_FOOTER
+              deviceId = chunkGroupFooter.getDeviceID(); // 获取该ChunkGroup的设备ID
+              reader.position(firstChunkPositionInChunkGroup); // 将读指针重置于V2版本TsFile文件中的第一个Chunk位置
+            } else { // 读取完该ChunkGroup里的所有Chunk数据后，会到这里，此时要做一些重置工作，用于下次开始读取下一个ChunkGroup
+              endChunkGroup(); // 结束每个时间分区的TsFileIOWriter类对象对应ChunkGroup
+              skipReadingChunk = true; // 重置skipReadingChunk，用于读取下一个ChunkGroup时先读取其ChunkGroupFooter
+              ((TsFileSequenceReaderForV2) reader)
+                  .readChunkGroupFooter(); // 将读指针往后移到该ChunkGroup的ChunkGroupFooter结尾处
+              deviceId = null; // 重置设备ID
+              firstChunkPositionInChunkGroup =
+                  reader.position(); // 获取当前读指针位置，将其赋给下一个ChunkGroup的第一个Chunk的位置
+              firstChunkInChunkGroup =
+                  true; // 结束该ChunkGroup的全部读取，设置下一个Chunk是否是所属ChunkGroup里的第一个Chunk
             }
             break;
-          case MetaMarker.VERSION:  //version marker  //每遇到该marker，就获取一条操作记录，当该操作记录的version大于等于该ChunkGroup的version时，就往升级生成的每个新TsFile的mods文件里记录该删除操作，且生效位置为当前TsFile文件长度
+          case MetaMarker.VERSION: // version marker
+            // //每遇到该marker，就获取一条操作记录，当该操作记录的version大于等于该ChunkGroup的version时，就往升级生成的每个新TsFile的mods文件里记录该删除操作，且生效位置为当前TsFile文件长度
             long version = ((TsFileSequenceReaderForV2) reader).readVersion();
-<<<<<<< HEAD
-            // convert old Modification to new
-            if (oldModification != null && modsIterator.hasNext()) { // //如果旧TsFile文件的操作对象列表不为空（说明旧TsFile存在删除操作）
-              if (currentMod == null) {
-                currentMod = (Deletion) modsIterator.next();  //获取一条修改操作对象，记录为当前操作
-              }
-              if (currentMod.getFileOffset() <= version) { //0.11版的mods文件是记录version的，若mods文件里该删除操作的version小于等于TsFile中ChunkGroupFooter后的version，说明该删除操作对当前ChunkGroup里的数据不起作用，则 //Todo:问题：为什么？//若该删除操作的生效位置小于等于版本号，则往每个新的TsFile对应的本地.mods文件写入该删除操作记录，而生效位置是对应新TsFile的长度（即该删除操作是对后续写入的数据生效）  //Todo:问题？
-                for (Entry<TsFileIOWriter, ModificationFile> entry :
-                    fileModificationMap.entrySet()) { //遍历fileModificationMap，它存放了每个新TsFileIOWriter类对象都有自己对应新TsFile文件的新ModificationFile(.mods)修改文件类对象
-                  TsFileIOWriter tsFileIOWriter = entry.getKey(); //获取该TsFile的TsFileIOWriter
-                  ModificationFile newMods = entry.getValue();  //获取该TsFile的ModificationFile修改文件类对象
-                  newMods.write(    //向新的.mods删除文件里写入删除操作
-                      new Deletion(
-                          currentMod.getPath(), //获取当前修改操作的时间序列路径（即传感器路径）对象
-                          tsFileIOWriter.getFile().length(),  //生效位置为当前TsFile文件内容的结尾，即对后续写入的数据生效
-                          currentMod.getStartTime(),
-                          currentMod.getEndTime()));
-                }
-                currentMod = null;
-              }
+            // write plan indices for ending memtable
+            for (TsFileIOWriter tsFileIOWriter :
+                partitionWriterMap.values()) { // 遍历每个时间分区的TSFile文件的TsFileIOWriter类对象
+              tsFileIOWriter
+                  .writePlanIndices(); // 往该TsFile对应的TsFileIOWriter类对象的TsFileOutput对象的输出流BufferedOutputStream的缓存数组里写入planIndex，并将该TsFileIOWriter缓存内容flush到本地TsFile文件
             }
-=======
->>>>>>> 40397fd7
-            // write plan indices for ending memtable
-            for (TsFileIOWriter tsFileIOWriter : partitionWriterMap.values()) {//遍历每个时间分区的TSFile文件的TsFileIOWriter类对象
-              tsFileIOWriter.writePlanIndices();//往该TsFile对应的TsFileIOWriter类对象的TsFileOutput对象的输出流BufferedOutputStream的缓存数组里写入planIndex，并将该TsFileIOWriter缓存内容flush到本地TsFile文件
-            }
-            firstChunkPositionInChunkGroup = reader.position(); //获取下一个ChunkGroup的第一个Chunk的位置
+            firstChunkPositionInChunkGroup = reader.position(); // 获取下一个ChunkGroup的第一个Chunk的位置
             break;
           default:
             // the disk file is corrupted, using this file may be dangerous
@@ -275,34 +238,15 @@
         }
       }
       // close upgraded tsFiles and generate resources for them
-      for (TsFileIOWriter tsFileIOWriter : partitionWriterMap.values()) {//遍历每个时间分区的TSFile文件的TsFileIOWriter类对象，并往该TsFileIOWriter的TsFileOutput的缓存输出流BufferedOutputStream的数组里写剩余的索引区等内容，建立本地新的TsFile和对应.resource文件
-        upgradedResources.add(endFileAndGenerateResource(tsFileIOWriter));  //把升级完成后的新的TsFile对应的新TsFileResource对象加入upgradedResources列表里。//endFileAndGenerateResource方法会做两件事：（1）在向该TsFileIOWriter的TsFileOutput的缓存输出流BufferedOutputStream的数组里写完数据区的内容并flush到本地后，再往该缓存里写对应索引区的内容，以及剩余的小内容（如TsFile结尾的Magic String等），最后关闭该TsFileIOWriter的TsFileOutput的两个输出流BufferedOutputStream和FileOutputStream，会往对应的本地TsFile写入该TsFileIOWriter缓存里的数据（即索引区和小内容等，数据区之前已经flush到本地文件了）（2）根据新的TsFile对象创建对应的TsFileResource对象，并把该TsFileResource对象的内容写到本地对应的.resource文件里
+      for (TsFileIOWriter tsFileIOWriter :
+          partitionWriterMap
+              .values()) { // 遍历每个时间分区的TSFile文件的TsFileIOWriter类对象，并往该TsFileIOWriter的TsFileOutput的缓存输出流BufferedOutputStream的数组里写剩余的索引区等内容，建立本地新的TsFile和对应.resource文件
+        upgradedResources.add(
+            endFileAndGenerateResource(
+                tsFileIOWriter)); // 把升级完成后的新的TsFile对应的新TsFileResource对象加入upgradedResources列表里。//endFileAndGenerateResource方法会做两件事：（1）在向该TsFileIOWriter的TsFileOutput的缓存输出流BufferedOutputStream的数组里写完数据区的内容并flush到本地后，再往该缓存里写对应索引区的内容，以及剩余的小内容（如TsFile结尾的Magic String等），最后关闭该TsFileIOWriter的TsFileOutput的两个输出流BufferedOutputStream和FileOutputStream，会往对应的本地TsFile写入该TsFileIOWriter缓存里的数据（即索引区和小内容等，数据区之前已经flush到本地文件了）（2）根据新的TsFile对象创建对应的TsFileResource对象，并把该TsFileResource对象的内容写到本地对应的.resource文件里
       }
-<<<<<<< HEAD
-      // write the remain modification for new file
-      if (oldModification != null) {
-        while (currentMod != null || modsIterator.hasNext()) {  //Todo:问题：会执行吗，modsIterator已经到尽头了
-          if (currentMod == null) {
-            currentMod = (Deletion) modsIterator.next();
-          }
-          for (Entry<TsFileIOWriter, ModificationFile> entry : fileModificationMap.entrySet()) {
-            TsFileIOWriter tsFileIOWriter = entry.getKey();
-            ModificationFile newMods = entry.getValue();
-            newMods.write(
-                new Deletion(
-                    currentMod.getPath(),
-                    tsFileIOWriter.getFile().length(),
-                    currentMod.getStartTime(),
-                    currentMod.getEndTime()));
-          }
-          currentMod = null;
-        }
-      }
-=======
-
-      oldTsFileResource.removeModFile();
-
->>>>>>> 40397fd7
+
+      // oldTsFileResource.removeModFile();
     } catch (Exception e2) {
       throw new IOException(
           "TsFile upgrade process cannot proceed at position "
@@ -328,31 +272,23 @@
    * PLAIN encoding, and also add a sum statistic for BOOLEAN data, these types of data need to
    * decode to points and rewrite in new TsFile.
    */
-<<<<<<< HEAD
-  @Override
-  protected boolean checkIfNeedToDecode(  //判断是否需要解码（即把数据二进制流反序列化deserialize成数据点对象），若是以下几种数据类型和编码技术之一，或者该page的开始时间戳和结束时间戳不在一个时间分区里（说明该page里的所有数据不在一个时间分区里），则需要把该二进制流的pageData解码反序列化成数据点对象，用于后续对数据点对象进行数据的处理后再编码、压缩存入对应时间分区的TSFile文件里
-      TSDataType dataType, TSEncoding encoding, PageHeader pageHeader) {  //根据数据类型和编码方式等，判断page里的数据是否需要解码
+  protected boolean
+      checkIfNeedToDecode( // 判断是否需要解码（即把数据二进制流反序列化deserialize成数据点对象），若是以下几种数据类型和编码技术之一，或者该page的开始时间戳和结束时间戳不在一个时间分区里（说明该page里的所有数据不在一个时间分区里），则需要把该二进制流的pageData解码反序列化成数据点对象，用于后续对数据点对象进行数据的处理后再编码、压缩存入对应时间分区的TSFile文件里
+          TSDataType dataType,
+          TSEncoding encoding,
+          PageHeader pageHeader,
+          UnaryMeasurementSchema schema,
+          String deviceId,
+          long chunkHeaderOffset)
+          throws IllegalPathException {
     return dataType == TSDataType.BOOLEAN
         || dataType == TSDataType.TEXT
         || (dataType == TSDataType.INT32 && encoding == TSEncoding.PLAIN)
-        || StorageEngine.getTimePartition(pageHeader.getStartTime())  //该page的开始时间戳和结束时间戳不在一个时间分区里，说明该page里的所有数据不在一个时间分区里，则需要把该二进制流的pageData解码反序列化成数据点对象
-            != StorageEngine.getTimePartition(pageHeader.getEndTime());
-=======
-  protected boolean checkIfNeedToDecode(
-      TSDataType dataType,
-      TSEncoding encoding,
-      PageHeader pageHeader,
-      UnaryMeasurementSchema schema,
-      String deviceId,
-      long chunkHeaderOffset)
-      throws IllegalPathException {
-    return dataType == TSDataType.BOOLEAN
-        || dataType == TSDataType.TEXT
-        || (dataType == TSDataType.INT32 && encoding == TSEncoding.PLAIN)
-        || StorageEngine.getTimePartition(pageHeader.getStartTime())
+        || StorageEngine.getTimePartition(
+                pageHeader
+                    .getStartTime()) // 该page的开始时间戳和结束时间戳不在一个时间分区里，说明该page里的所有数据不在一个时间分区里，则需要把该二进制流的pageData解码反序列化成数据点对象
             != StorageEngine.getTimePartition(pageHeader.getEndTime())
         || super.checkIfNeedToDecode(schema, deviceId, pageHeader, chunkHeaderOffset);
->>>>>>> 40397fd7
   }
 
   protected void decodeAndWritePage(
