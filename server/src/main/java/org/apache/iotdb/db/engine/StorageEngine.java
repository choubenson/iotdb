--- conflicted
+++ resolved
@@ -440,12 +440,8 @@
   private StorageGroupProcessor getStorageGroupProcessorByPath(
       PartialPath devicePath, StorageGroupMNode storageGroupMNode)
       throws StorageGroupProcessorException, StorageEngineException {
-<<<<<<< HEAD
-    StorageGroupManager storageGroupManager = processorMap.get(storageGroupMNode.getPartialPath());
-=======
     StorageGroupManager storageGroupManager =
         processorMap.get(storageGroupMNode.getPartialPath());
->>>>>>> d2283b29
     if (storageGroupManager == null) {
       // if finish recover
       if (isAllSgReady.get()) {
@@ -620,11 +616,7 @@
   }
 
   private void updateMonitorStatistics(
-<<<<<<< HEAD
-      StorageGroupManager storageGroupManager, InsertPlan insertPlan) {
-=======
           StorageGroupManager storageGroupManager, InsertPlan insertPlan) {
->>>>>>> d2283b29
     StatMonitor monitor = StatMonitor.getInstance();
     int successPointsNum =
         insertPlan.getMeasurements().length - insertPlan.getFailedMeasurementNumber();
@@ -820,12 +812,8 @@
     deleteAllDataFilesInOneStorageGroup(storageGroupPath);
     releaseWalDirectByteBufferPoolInOneStorageGroup(storageGroupPath);
     StorageGroupManager storageGroupManager = processorMap.remove(storageGroupPath);
-<<<<<<< HEAD
-    storageGroupManager.deleteStorageGroup(systemDir + File.pathSeparator + storageGroupPath);
-=======
     storageGroupManager.deleteStorageGroup(
         systemDir + File.pathSeparator + storageGroupPath);
->>>>>>> d2283b29
   }
 
   public void loadNewTsFileForSync(TsFileResource newTsFileResource)
