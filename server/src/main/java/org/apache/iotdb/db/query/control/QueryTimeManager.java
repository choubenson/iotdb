/*
 * Licensed to the Apache Software Foundation (ASF) under one
 * or more contributor license agreements.  See the NOTICE file
 * distributed with this work for additional information
 * regarding copyright ownership.  The ASF licenses this file
 * to you under the Apache License, Version 2.0 (the
 * "License"); you may not use this file except in compliance
 * with the License.  You may obtain a copy of the License at
 *
 *     http://www.apache.org/licenses/LICENSE-2.0
 *
 * Unless required by applicable law or agreed to in writing,
 * software distributed under the License is distributed on an
 * "AS IS" BASIS, WITHOUT WARRANTIES OR CONDITIONS OF ANY
 * KIND, either express or implied.  See the License for the
 * specific language governing permissions and limitations
 * under the License.
 */

package org.apache.iotdb.db.query.control;

import org.apache.iotdb.db.concurrent.IoTDBThreadPoolFactory;
import org.apache.iotdb.db.conf.IoTDBDescriptor;
import org.apache.iotdb.db.exception.query.QueryTimeoutRuntimeException;
import org.apache.iotdb.db.query.context.QueryContext;
import org.apache.iotdb.db.service.IService;
import org.apache.iotdb.db.service.ServiceType;

import org.slf4j.Logger;
import org.slf4j.LoggerFactory;

import java.util.Map;
import java.util.concurrent.ConcurrentHashMap;
import java.util.concurrent.ScheduledExecutorService;
import java.util.concurrent.ScheduledFuture;
import java.util.concurrent.TimeUnit;
import java.util.concurrent.atomic.AtomicBoolean;

/**
 * This class is used to monitor the executing time of each query. Once one is over the threshold,
 * it will be killed and return the time out exception.
 */
public class QueryTimeManager implements IService { //查询操作的时间管理类，该类用于监控管理查询操作的时间，一旦某次查询时间操作了临界值，该查询线程任务就会被停止，然后抛出异常

  private static final Logger logger = LoggerFactory.getLogger(QueryTimeManager.class);

<<<<<<< HEAD
  /**
   * the key of queryInfoMap is the query id and the value of queryInfoMap is the start time, the
   * statement of this query.
   */
  private Map<Long, QueryInfo> queryInfoMap;  //存放了每个查询ID对应的查询信息类对象
=======
  private Map<Long, QueryContext> queryContextMap;
>>>>>>> 40397fd7

  private ScheduledExecutorService executorService;

  private Map<Long, ScheduledFuture<?>> queryScheduledTaskMap;  //存放了每个查询ID对应的执行情况类对象

  private QueryTimeManager() {
    queryContextMap = new ConcurrentHashMap<>();
    queryScheduledTaskMap = new ConcurrentHashMap<>();
    executorService = IoTDBThreadPoolFactory.newScheduledThreadPool(1, "query-time-manager");
  }

<<<<<<< HEAD
  public void registerQuery(long queryId, long startTime, String sql, long timeout) { //往该查询时间管理器注册一次查询操作，让该管理类监控并管理此次查询操作服务的执行时间，若查过临界值则会被停止。最后把该次查询ID和对应的结果放入queryScheduledTaskMap里
    final long finalTimeout = timeout == 0 ? config.getQueryTimeoutThreshold() : timeout; //获取此查询设定的超时时间
    queryInfoMap.put(queryId, new QueryInfo(startTime, sql));     //往map里放入此次查询ID对应的查询信息类对象
    // submit a scheduled task to judge whether query is still running after timeout
    ScheduledFuture<?> scheduledFuture =
        executorService.schedule(   //该executorService执行的任务是当此查询ID的查询服务时间太久了就会kill停止指定ID的查询，然后返回一个可以用于取消或检查运行状态的Future对象。
            () -> {
              killQuery(queryId); //关闭某查询，将其对应的查询信息类的中断属性设置为true
              logger.warn(
                  String.format("Query is time out (%dms) with queryId %d", finalTimeout, queryId));
            },
            finalTimeout,
            TimeUnit.MILLISECONDS);
    queryScheduledTaskMap.put(queryId, scheduledFuture);//往map里放入此查询ID的执行情况
  }

  public void registerQuery(  //注册查询:往该查询时间管理器注册一次查询操作，让该管理类监控并管理此次查询操作服务的执行时间，若查过临界值则会被停止。最后把该次查询ID和对应的结果放入queryScheduledTaskMap里
      long queryId, long startTime, String sql, long timeout, PhysicalPlan plan) {
    if (plan instanceof ShowQueryProcesslistPlan) {
      return;
    }
    registerQuery(queryId, startTime, sql, timeout); //往该查询时间管理器注册一次查询操作，让该管理类监控并管理此次查询操作服务的执行时间，若查过临界值则会被停止。最后把该次查询ID和对应的结果放入queryScheduledTaskMap里
  }

  public void killQuery(long queryId) { //关闭某查询，将其对应的查询信息类的中断属性设置为true
    if (queryInfoMap.get(queryId) == null) {
      return;
    }
    queryInfoMap.get(queryId).setInterrupted(true); //根据查询ID获取其对应的查询信息类对象，并设置中断属性为true。
=======
  public void registerQuery(QueryContext context) {
    queryContextMap.put(context.getQueryId(), context);
    // Use the default configuration of server if a negative timeout
    if (context.getTimeout() < 0) {
      context.setTimeout(IoTDBDescriptor.getInstance().getConfig().getQueryTimeoutThreshold());
    }
    if (context.getTimeout() != 0) {
      // submit a scheduled task to judge whether query is still running after timeout
      ScheduledFuture<?> scheduledFuture =
          executorService.schedule(
              () -> {
                killQuery(context.getQueryId());
                logger.warn(
                    String.format(
                        "Query is time out (%dms) with queryId %d",
                        context.getTimeout(), context.getQueryId()));
              },
              context.getTimeout(),
              TimeUnit.MILLISECONDS);
      queryScheduledTaskMap.put(context.getQueryId(), scheduledFuture);
    }
  }

  public void killQuery(long queryId) {
    if (queryContextMap.get(queryId) == null) {
      return;
    }
    queryContextMap.get(queryId).setInterrupted(true);
>>>>>>> 40397fd7
  }

  /**
   * UnRegister query when query quits because of getting enough data or timeout. If getting enough
   * data, we only remove the timeout task. If the query is full quit because of timeout or
   * EndQuery(), we remove them all.
   *
   * @param fullQuit True if timeout or endQuery()
   */
  public AtomicBoolean unRegisterQuery(long queryId, boolean fullQuit) {
    // This is used to make sure the QueryTimeoutRuntimeException is thrown once
    AtomicBoolean successRemoved = new AtomicBoolean(false);
    queryContextMap.computeIfPresent(
        queryId,
        (k, v) -> {
          successRemoved.set(true);
          ScheduledFuture<?> scheduledFuture = queryScheduledTaskMap.remove(queryId);
          if (scheduledFuture != null) {
            scheduledFuture.cancel(false);
          }
          SessionTimeoutManager.getInstance()
              .refresh(SessionManager.getInstance().getSessionIdByQueryId(queryId));
          return fullQuit ? null : v;
        });
    return successRemoved;
  }

  /**
   * Check given query is alive or not. We only throw the queryTimeoutRunTimeException once. If the
   * runTimeException is thrown in main thread, it will quit directly while the return value will be
   * used to ask sub query threads to quit. Else if it's thrown in one sub thread, other sub threads
   * will quit by reading the return value, and main thread will catch and throw the same exception
   * by reading the ExceptionBatchData.
   *
   * @return True if alive.
   */
  public static boolean checkQueryAlive(long queryId) {
    QueryContext queryContext = getInstance().getQueryContext(queryId);
    if (queryContext == null) {
      return false;
    } else if (queryContext.isInterrupted()) {
      if (getInstance().unRegisterQuery(queryId, true).get()) {
        throw new QueryTimeoutRuntimeException();
      }
      return false;
    }
    return true;
  }

  public Map<Long, QueryContext> getQueryContextMap() {
    return queryContextMap;
  }

  public void clear() {
    queryContextMap.clear();
    queryScheduledTaskMap.clear();
  }

  public QueryContext getQueryContext(long queryId) {
    return queryContextMap.get(queryId);
  }

  public static QueryTimeManager getInstance() {
    return QueryTimeManagerHelper.INSTANCE;
  }

  @Override
  public void start() {
    // Do Nothing
  }

  @Override
  public void stop() {
    if (executorService == null || executorService.isShutdown()) {
      return;
    }
    executorService.shutdownNow();
  }

  @Override
  public ServiceType getID() {
    return ServiceType.QUERY_TIME_MANAGER;
  }

  private static class QueryTimeManagerHelper {

    private static final QueryTimeManager INSTANCE = new QueryTimeManager();

    private QueryTimeManagerHelper() {}
  }
<<<<<<< HEAD

  public class QueryInfo {    //查询信息类，存储了该查询的开始时间和sql

    /**
     * To reduce the cost of memory, we only keep the a certain size statement. For statement whose
     * length is over this, we keep its head and tail.
     */
    private static final int MAX_STATEMENT_LENGTH = 64;

    private final long startTime; //开始时间
    private final String statement; //sql

    private volatile boolean isInterrupted = false; //当前查询是否被中断，默认否

    public QueryInfo(long startTime, String statement) {
      this.startTime = startTime;
      if (statement.length() <= 64) {
        this.statement = statement;
      } else {//若sql长度超过64字节，则用...替代中间字符串
        this.statement =
            statement.substring(0, MAX_STATEMENT_LENGTH / 2)
                + "..."
                + statement.substring(statement.length() - MAX_STATEMENT_LENGTH / 2);
      }
    }

    public long getStartTime() {
      return startTime;
    }

    public String getStatement() {
      return statement;
    }

    public void setInterrupted(boolean interrupted) {
      isInterrupted = interrupted;
    }

    public boolean isInterrupted() {
      return isInterrupted;
    }
  }
=======
>>>>>>> 40397fd7
}<|MERGE_RESOLUTION|>--- conflicted
+++ resolved
@@ -40,23 +40,16 @@
  * This class is used to monitor the executing time of each query. Once one is over the threshold,
  * it will be killed and return the time out exception.
  */
-public class QueryTimeManager implements IService { //查询操作的时间管理类，该类用于监控管理查询操作的时间，一旦某次查询时间操作了临界值，该查询线程任务就会被停止，然后抛出异常
+public class QueryTimeManager
+    implements IService { // 查询操作的时间管理类，该类用于监控管理查询操作的时间，一旦某次查询时间操作了临界值，该查询线程任务就会被停止，然后抛出异常
 
   private static final Logger logger = LoggerFactory.getLogger(QueryTimeManager.class);
 
-<<<<<<< HEAD
-  /**
-   * the key of queryInfoMap is the query id and the value of queryInfoMap is the start time, the
-   * statement of this query.
-   */
-  private Map<Long, QueryInfo> queryInfoMap;  //存放了每个查询ID对应的查询信息类对象
-=======
-  private Map<Long, QueryContext> queryContextMap;
->>>>>>> 40397fd7
+  private Map<Long, QueryContext> queryContextMap; // 存放了每个查询ID对应的查询信息类对象
 
   private ScheduledExecutorService executorService;
 
-  private Map<Long, ScheduledFuture<?>> queryScheduledTaskMap;  //存放了每个查询ID对应的执行情况类对象
+  private Map<Long, ScheduledFuture<?>> queryScheduledTaskMap; // 存放了每个查询ID对应的执行情况类对象
 
   private QueryTimeManager() {
     queryContextMap = new ConcurrentHashMap<>();
@@ -64,57 +57,30 @@
     executorService = IoTDBThreadPoolFactory.newScheduledThreadPool(1, "query-time-manager");
   }
 
-<<<<<<< HEAD
-  public void registerQuery(long queryId, long startTime, String sql, long timeout) { //往该查询时间管理器注册一次查询操作，让该管理类监控并管理此次查询操作服务的执行时间，若查过临界值则会被停止。最后把该次查询ID和对应的结果放入queryScheduledTaskMap里
-    final long finalTimeout = timeout == 0 ? config.getQueryTimeoutThreshold() : timeout; //获取此查询设定的超时时间
-    queryInfoMap.put(queryId, new QueryInfo(startTime, sql));     //往map里放入此次查询ID对应的查询信息类对象
-    // submit a scheduled task to judge whether query is still running after timeout
-    ScheduledFuture<?> scheduledFuture =
-        executorService.schedule(   //该executorService执行的任务是当此查询ID的查询服务时间太久了就会kill停止指定ID的查询，然后返回一个可以用于取消或检查运行状态的Future对象。
-            () -> {
-              killQuery(queryId); //关闭某查询，将其对应的查询信息类的中断属性设置为true
-              logger.warn(
-                  String.format("Query is time out (%dms) with queryId %d", finalTimeout, queryId));
-            },
-            finalTimeout,
-            TimeUnit.MILLISECONDS);
-    queryScheduledTaskMap.put(queryId, scheduledFuture);//往map里放入此查询ID的执行情况
-  }
-
-  public void registerQuery(  //注册查询:往该查询时间管理器注册一次查询操作，让该管理类监控并管理此次查询操作服务的执行时间，若查过临界值则会被停止。最后把该次查询ID和对应的结果放入queryScheduledTaskMap里
-      long queryId, long startTime, String sql, long timeout, PhysicalPlan plan) {
-    if (plan instanceof ShowQueryProcesslistPlan) {
-      return;
-    }
-    registerQuery(queryId, startTime, sql, timeout); //往该查询时间管理器注册一次查询操作，让该管理类监控并管理此次查询操作服务的执行时间，若查过临界值则会被停止。最后把该次查询ID和对应的结果放入queryScheduledTaskMap里
-  }
-
-  public void killQuery(long queryId) { //关闭某查询，将其对应的查询信息类的中断属性设置为true
-    if (queryInfoMap.get(queryId) == null) {
-      return;
-    }
-    queryInfoMap.get(queryId).setInterrupted(true); //根据查询ID获取其对应的查询信息类对象，并设置中断属性为true。
-=======
-  public void registerQuery(QueryContext context) {
-    queryContextMap.put(context.getQueryId(), context);
+  public void registerQuery(
+      QueryContext
+          context) { // 往该查询时间管理器注册一次查询操作，让该管理类监控并管理此次查询操作服务的执行时间，若查过临界值则会被停止。最后把该次查询ID和对应的结果放入queryScheduledTaskMap里
+    queryContextMap.put(context.getQueryId(), context); // 往map里放入此次查询ID对应的查询信息类对象
     // Use the default configuration of server if a negative timeout
     if (context.getTimeout() < 0) {
       context.setTimeout(IoTDBDescriptor.getInstance().getConfig().getQueryTimeoutThreshold());
     }
     if (context.getTimeout() != 0) {
       // submit a scheduled task to judge whether query is still running after timeout
-      ScheduledFuture<?> scheduledFuture =
+      ScheduledFuture<?>
+          scheduledFuture = // 该executorService执行的任务是当此查询ID的查询服务时间太久了就会kill停止指定ID的查询，然后返回一个可以用于取消或检查运行状态的Future对象。
           executorService.schedule(
-              () -> {
-                killQuery(context.getQueryId());
-                logger.warn(
-                    String.format(
-                        "Query is time out (%dms) with queryId %d",
-                        context.getTimeout(), context.getQueryId()));
-              },
-              context.getTimeout(),
-              TimeUnit.MILLISECONDS);
-      queryScheduledTaskMap.put(context.getQueryId(), scheduledFuture);
+                  () -> {
+                    killQuery(context.getQueryId()); // 关闭某查询，将其对应的查询信息类的中断属性设置为true
+                    logger.warn(
+                        String.format(
+                            "Query is time out (%dms) with queryId %d",
+                            context.getTimeout(), context.getQueryId()));
+                  },
+                  context.getTimeout(),
+                  TimeUnit.MILLISECONDS);
+      queryScheduledTaskMap.put(
+          context.getQueryId(), scheduledFuture); // 根据查询ID获取其对应的查询信息类对象，并设置中断属性为true。
     }
   }
 
@@ -123,7 +89,6 @@
       return;
     }
     queryContextMap.get(queryId).setInterrupted(true);
->>>>>>> 40397fd7
   }
 
   /**
@@ -214,49 +179,4 @@
 
     private QueryTimeManagerHelper() {}
   }
-<<<<<<< HEAD
-
-  public class QueryInfo {    //查询信息类，存储了该查询的开始时间和sql
-
-    /**
-     * To reduce the cost of memory, we only keep the a certain size statement. For statement whose
-     * length is over this, we keep its head and tail.
-     */
-    private static final int MAX_STATEMENT_LENGTH = 64;
-
-    private final long startTime; //开始时间
-    private final String statement; //sql
-
-    private volatile boolean isInterrupted = false; //当前查询是否被中断，默认否
-
-    public QueryInfo(long startTime, String statement) {
-      this.startTime = startTime;
-      if (statement.length() <= 64) {
-        this.statement = statement;
-      } else {//若sql长度超过64字节，则用...替代中间字符串
-        this.statement =
-            statement.substring(0, MAX_STATEMENT_LENGTH / 2)
-                + "..."
-                + statement.substring(statement.length() - MAX_STATEMENT_LENGTH / 2);
-      }
-    }
-
-    public long getStartTime() {
-      return startTime;
-    }
-
-    public String getStatement() {
-      return statement;
-    }
-
-    public void setInterrupted(boolean interrupted) {
-      isInterrupted = interrupted;
-    }
-
-    public boolean isInterrupted() {
-      return isInterrupted;
-    }
-  }
-=======
->>>>>>> 40397fd7
 }