--- conflicted
+++ resolved
@@ -20,7 +20,6 @@
 
 import org.apache.iotdb.db.engine.querycontext.QueryDataSource;
 import org.apache.iotdb.db.engine.storagegroup.TsFileResource;
-import org.apache.iotdb.db.metadata.path.AlignedPath;
 import org.apache.iotdb.db.metadata.path.PartialPath;
 import org.apache.iotdb.db.query.context.QueryContext;
 import org.apache.iotdb.db.query.filter.TsFileFilter;
@@ -82,17 +81,6 @@
       Filter valueFilter,
       boolean ascending) {
     Set<String> allSensors = new HashSet<>();
-<<<<<<< HEAD
-    if (seriesPath instanceof AlignedPath) {
-      allSensors.addAll(((AlignedPath) seriesPath).getMeasurementList());
-      //      String[] devicePath=seriesPath.getDevice().split(PATH_SEPARATOR);
-      //      allSensors.add(devicePath[devicePath.length-1]);
-    } else {
-      allSensors.add(seriesPath.getMeasurement());
-    }
-
-=======
->>>>>>> 99600d25
     this.seriesReader =
         seriesPath.createSeriesReader(
             allSensors,
