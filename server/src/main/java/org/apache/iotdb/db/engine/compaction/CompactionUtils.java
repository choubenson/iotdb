--- conflicted
+++ resolved
@@ -22,14 +22,7 @@
 import org.apache.iotdb.commons.exception.IllegalPathException;
 import org.apache.iotdb.commons.path.PartialPath;
 import org.apache.iotdb.db.conf.IoTDBDescriptor;
-<<<<<<< HEAD
 import org.apache.iotdb.db.engine.cache.ChunkCache;
-import org.apache.iotdb.db.engine.compaction.constant.CrossCompactionSelector;
-import org.apache.iotdb.db.engine.compaction.cross.rewrite.CrossSpaceCompactionResource;
-import org.apache.iotdb.db.engine.compaction.cross.rewrite.selector.ICrossSpaceCompactionFileSelector;
-import org.apache.iotdb.db.engine.compaction.cross.rewrite.selector.RewriteCompactionFileSelector;
-=======
->>>>>>> 38831292
 import org.apache.iotdb.db.engine.modification.Modification;
 import org.apache.iotdb.db.engine.modification.ModificationFile;
 import org.apache.iotdb.db.engine.storagegroup.TsFileNameGenerator;
@@ -231,19 +224,6 @@
       if (normalModification.exists()) {
         normalModification.remove();
       }
-    }
-  }
-<<<<<<< HEAD
-
-  public static ICrossSpaceCompactionFileSelector getCrossSpaceFileSelector(
-      long budget, CrossSpaceCompactionResource resource) {
-    CrossCompactionSelector strategy =
-        IoTDBDescriptor.getInstance().getConfig().getCrossCompactionSelector();
-    switch (strategy) {
-      case REWRITE:
-        return new RewriteCompactionFileSelector(resource, budget);
-      default:
-        throw new UnsupportedOperationException("Unknown CrossSpaceFileStrategy " + strategy);
     }
   }
 
@@ -376,6 +356,4 @@
     }
     return null;
   }
-=======
->>>>>>> 38831292
 }