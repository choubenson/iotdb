/*
 * Licensed to the Apache Software Foundation (ASF) under one
 * or more contributor license agreements.  See the NOTICE file
 * distributed with this work for additional information
 * regarding copyright ownership.  The ASF licenses this file
 * to you under the Apache License, Version 2.0 (the
 * "License"); you may not use this file except in compliance
 * with the License.  You may obtain a copy of the License at
 *
 *     http://www.apache.org/licenses/LICENSE-2.0
 *
 * Unless required by applicable law or agreed to in writing,
 * software distributed under the License is distributed on an
 * "AS IS" BASIS, WITHOUT WARRANTIES OR CONDITIONS OF ANY
 * KIND, either express or implied.  See the License for the
 * specific language governing permissions and limitations
 * under the License.
 */
package org.apache.iotdb.db.conf;

import static org.apache.iotdb.tsfile.common.constant.TsFileConstant.PATH_SEPARATOR;

import java.io.File;
import java.util.regex.Matcher;
import java.util.regex.Pattern;
import org.apache.iotdb.db.conf.directories.DirectoryManager;
import org.apache.iotdb.db.engine.memtable.IWritableMemChunk;
import org.apache.iotdb.db.engine.merge.selector.MergeFileStrategy;
import org.apache.iotdb.db.engine.compaction.CompactionStrategy;
import org.apache.iotdb.db.exception.LoadConfigurationException;
import org.apache.iotdb.db.metadata.MManager;
import org.apache.iotdb.db.service.TSServiceImpl;
import org.apache.iotdb.tsfile.common.conf.TSFileDescriptor;
import org.apache.iotdb.tsfile.common.constant.TsFileConstant;
import org.apache.iotdb.tsfile.file.metadata.enums.TSDataType;
import org.apache.iotdb.tsfile.file.metadata.enums.TSEncoding;
import org.apache.iotdb.tsfile.fileSystem.FSType;
import org.slf4j.Logger;
import org.slf4j.LoggerFactory;

public class IoTDBConfig {

  /* Names of Watermark methods */
  public static final String WATERMARK_GROUPED_LSB = "GroupBasedLSBMethod";
  static final String CONFIG_NAME = "iotdb-engine.properties";
  private static final Logger logger = LoggerFactory.getLogger(IoTDBConfig.class);
  private static final String MULTI_DIR_STRATEGY_PREFIX =
      "org.apache.iotdb.db.conf.directories.strategy.";
  private static final String DEFAULT_MULTI_DIR_STRATEGY = "MaxDiskUsableSpaceFirstStrategy";

  // e.g., a31+/$%#&[]{}3e4
  private static final String ID_MATCHER = "([a-zA-Z0-9/@#$%&{}\\[\\]\\-+\\u2E80-\\u9FFF_]+)";

  private static final String STORAGE_GROUP_MATCHER = "([a-zA-Z0-9_.\\u2E80-\\u9FFF]+)";

  // e.g.,  .s1
  private static final String PARTIAL_NODE_MATCHER = "[" + PATH_SEPARATOR + "]" + ID_MATCHER;

  // for path like: root.sg1.d1."1.2.3", root.sg.d1."1.2.3"
  private static final String NODE_MATCHER =
      "[" + PATH_SEPARATOR + "]([\"])?" + ID_MATCHER + "(" + PARTIAL_NODE_MATCHER + ")*([\"])?";

  public static final Pattern STORAGE_GROUP_PATTERN = Pattern.compile(STORAGE_GROUP_MATCHER);

  /**
   * Port which the metrics service listens to.
   */
  private int metricsPort = 8181;

  private boolean enableMetricService = false;

  /**
   * whether to enable the mqtt service.
   */
  private boolean enableMQTTService = false;

  /**
   * the mqtt service binding host.
   */
  private String mqttHost = "0.0.0.0";

  /**
   * the mqtt service binding port.
   */
  private int mqttPort = 1883;

  /**
   * the handler pool size for handing the mqtt messages.
   */
  private int mqttHandlerPoolSize = 1;

  /**
   * the mqtt message payload formatter.
   */
  private String mqttPayloadFormatter = "json";

  /**
   * max mqtt message size
   */
  private int mqttMaxMessageSize = 1048576;


  /**
   * Rpc binding address.
   */
  private String rpcAddress = "0.0.0.0";

  /**
   * whether to use thrift compression.
   */
  private boolean rpcThriftCompressionEnable = false;

  /**
   * Port which the JDBC server listens to.
   */
  private int rpcPort = 6667;

  /**
   * Max concurrent client number
   */
  private int rpcMaxConcurrentClientNum = 65535;

  /**
   * Memory allocated for the write process
   */
  private long allocateMemoryForWrite = Runtime.getRuntime().maxMemory() * 4 / 10;

  /**
   * Memory allocated for the read process
   */
  private long allocateMemoryForRead = Runtime.getRuntime().maxMemory() * 3 / 10;

  /**
   * Memory allocated for the mtree
   */
  private long allocateMemoryForSchema = Runtime.getRuntime().maxMemory() * 1 / 10;

  /**
   * Memory allocated for the read process besides cache
   */
  private long allocateMemoryForReadWithoutCache = Runtime.getRuntime().maxMemory() * 9 / 100;

  private volatile int maxQueryDeduplicatedPathNum = 1000;

  /**
   * Ratio of memory allocated for buffered arrays
   */
  private double bufferedArraysMemoryProportion = 0.6;

  /**
   * Flush proportion for system
   */
  private double flushProportion = 0.3;

  /**
   * Reject proportion for system
   */
  private double rejectProportion = 0.8;

  /**
   * If storage group increased more than this threshold, report to system.
   */
  private long storageGroupSizeReportThreshold = 16 * 1024 * 1024L;

  /**
   * When inserting rejected, waiting this time to check system again
   */
  private int waitingTimeWhenInsertBlockedInMs = 10;

  /**
   * When inserting rejected exceeds this, throw an exception
   */
  private int maxWaitingTimeWhenInsertBlockedInMs = 10000; 
  /**
   * Is the write ahead log enable.
   */
  private boolean enableWal = true;

  private volatile boolean readOnly = false;

  private boolean enableDiscardOutOfOrderData = false;

  /**
   * When a certain amount of write ahead logs is reached, they will be flushed to the disk. It is
   * possible to lose at most flush_wal_threshold operations.
   */
  private int flushWalThreshold = 10000;

  /**
   * this variable set timestamp precision as millisecond, microsecond or nanosecond
   */
  private String timestampPrecision = "ms";

  /**
   * The cycle when write ahead log is periodically forced to be written to disk(in milliseconds) If
   * set this parameter to 0 it means call outputStream.force(true) after every each insert
   */
  private long forceWalPeriodInMs = 100;

  /**
   * Size of log buffer in each log node(in byte). If WAL is enabled and the size of a insert plan
   * is smaller than this parameter, then the insert plan will be rejected by WAL.
   */
  private int walBufferSize = 16 * 1024 * 1024;

  private int estimatedSeriesSize = 300;

  /**
   * default base dir, stores all IoTDB runtime files
   */
  private static final String DEFAULT_BASE_DIR = "data";

  /**
   * System directory, including version file for each storage group and metadata
   */
  private String systemDir = DEFAULT_BASE_DIR + File.separator + IoTDBConstant.SYSTEM_FOLDER_NAME;

  /**
   * Schema directory, including storage set of values.
   */
  private String schemaDir = DEFAULT_BASE_DIR + File.separator + IoTDBConstant.SYSTEM_FOLDER_NAME
      + File.separator + IoTDBConstant.SCHEMA_FOLDER_NAME;

  /**
   * Sync directory, including the lock file, uuid file, device owner map
   */
  private String syncDir = DEFAULT_BASE_DIR + File.separator + IoTDBConstant.SYSTEM_FOLDER_NAME
      + File.separator + IoTDBConstant.SYNC_FOLDER_NAME;

  /**
   * Performance tracing directory, stores performance tracing files
   */
  private String tracingDir = DEFAULT_BASE_DIR + File.separator + IoTDBConstant.TRACING_FOLDER_NAME;

  /**
   * Query directory, stores temporary files of query
   */
  private String queryDir = DEFAULT_BASE_DIR + File.separator + IoTDBConstant.QUERY_FOLDER_NAME;

  /**
   * Data directory of data. It can be settled as dataDirs = {"data1", "data2", "data3"};
   */
  private String[] dataDirs = {"data" + File.separator + "data"};

  /**
   * Strategy of multiple directories.
   */
  private String multiDirStrategyClassName = null;

  /**
   * Wal directory.
   */
  private String walDir = DEFAULT_BASE_DIR + File.separator + "wal";

  /**
   * The amount of data iterate each time in server
   */
  private int batchSize = 100000;

  /**
   * How many threads can concurrently flush. When <= 0, use CPU core number.
   */
  private int concurrentFlushThread = Runtime.getRuntime().availableProcessors();

  /**
   * How many threads can concurrently query. When <= 0, use CPU core number.
   */
  private int concurrentQueryThread = Runtime.getRuntime().availableProcessors();

  /**
<<<<<<< HEAD
   * Is the write ahead log enable.
   */
  private boolean enableIndex = false;

  /**
   * How many threads can concurrently build index. When <= 0, use CPU core number.
   */
  private int concurrentIndexBuildThread = Runtime.getRuntime().availableProcessors();

  /**
   * byte-size of memory buffer threshold in each index file processor. For each index processor,
   * all indexes in one {@linkplain org.apache.iotdb.db.index.IndexFileProcessor IndexFileProcessor}
   * share a total common buffer size. All input data lists will be preprocessed and the occupied
   * memory will be counted. If the memory buffer size of one processor reaches this threshold,
   * existing data will be built into indexes and flushed to the index file.<p>
   *
   * As a result, data in a {@linkplain IWritableMemChunk} may be divided into more than one part
   * and indexed separately. The results of each partial index should be mergeable.
   */
  private long indexBufferSize = 128 * 1024 * 1024L;

  /**
   * the index framework adopts sliding window model to preprocess the original tv list.
   */
  private int defaultIndexWindowRange = 10;

  /**
   * index directory.
   */
  private String indexRootFolder = "data" + File.separator + "index";

  private ZoneId zoneID = ZoneId.systemDefault();
=======
   * Is the write mem control for writing enable.
   */
  private boolean enableMemControl = true;
>>>>>>> 7359c53f

  /**
   * When a TsFile's file size (in byte) exceed this, the TsFile is forced closed.
   */
  private long tsFileSizeThreshold = 512 * 1024 * 1024L;

  /**
   * When a memTable's size (in byte) exceeds this, the memtable is flushed to disk.
   */
  private long memtableSizeThreshold = 1024 * 1024 * 1024L;

  /**
   * When average series point number reaches this, flush the memtable to disk
   */
  private int avgSeriesPointNumberThreshold = 100000;

  /**
   * Work when tsfile_manage_strategy is level_strategy. When merge point number reaches this, merge
   * the files to the last level.
   * During a merge, if a chunk with less number of chunks than this parameter, the chunk will be
   * merged with its succeeding chunks even if it is not overflowed, until the merged chunks reach
   * this threshold and the new chunk will be flushed.
   */
  private int mergeChunkPointNumberThreshold = 100000;

  /**
   * Works when the compaction_strategy is LEVEL_COMPACTION.
   * When point number of a page reaches this, use "append merge" instead of "deserialize merge".
   */
  private int mergePagePointNumberThreshold = 1000;

  /**
   * LEVEL_COMPACTION, NO_COMPACTION
   */
  private CompactionStrategy compactionStrategy = CompactionStrategy.LEVEL_COMPACTION;

  /**
   * Works when the compaction_strategy is LEVEL_COMPACTION.
   * The max seq file num of each level.
   * When the num of files in one level exceeds this,
   * the files in this level will merge to one and put to upper level.
   */
  private int seqFileNumInEachLevel = 6;

  /**
   * Works when the compaction_strategy is LEVEL_COMPACTION.
   * The max num of seq level.
   */
  private int seqLevelNum = 3;

  /**
   * Works when compaction_strategy is LEVEL_COMPACTION.
   * The max ujseq file num of each level.
   * When the num of files in one level exceeds this,
   * the files in this level will merge to one and put to upper level.
   */
  private int unseqFileNumInEachLevel = 10;

  /**
   * Works when the compaction_strategy is LEVEL_COMPACTION.
   * The max num of unseq level.
   */
  private int unseqLevelNum = 1;

  /**
   * whether to cache meta data(ChunkMetaData and TsFileMetaData) or not.
   */
  private boolean metaDataCacheEnable = true;

  /**
   * Memory allocated for timeSeriesMetaData cache in read process
   */
  private long allocateMemoryForTimeSeriesMetaDataCache = allocateMemoryForRead / 10;

  /**
   * Memory allocated for chunkMetaData cache in read process
   */
  private long allocateMemoryForChunkMetaDataCache = allocateMemoryForRead / 10;

  /**
   * Memory allocated for chunk cache in read process
   */
  private long allocateMemoryForChunkCache = allocateMemoryForRead / 10;

  /**
   * Whether to enable Last cache
   */
  private boolean lastCacheEnable = true;

  /**
   * The statMonitor writes statistics info into IoTDB every backLoopPeriodSec secs. The default
   * value is 5s.
   */
  private int backLoopPeriodSec = 5;
  /**
   * Set true to enable statistics monitor service, false to disable statistics service.
   */
  private boolean enableStatMonitor = false;
  /**
   * Set the time interval when StatMonitor performs delete detection. The default value is 600s.
   */
  private int statMonitorDetectFreqSec = 60 * 10;
  /**
   * Set the maximum time to keep monitor statistics information in IoTDB. The default value is
   * 600s.
   */
  private int statMonitorRetainIntervalSec = 60 * 10;

  /**
   * Cache size of {@code checkAndGetDataTypeCache} in {@link MManager}.
   */
  private int mManagerCacheSize = 300000;

  /**
   * Cache size of {@code checkAndGetDataTypeCache} in {@link MManager}.
   */
  private int mRemoteSchemaCacheSize = 100000;

  /**
   * Is external sort enable.
   */
  private boolean enableExternalSort = true;

  /**
   * The threshold of items in external sort. If the number of chunks participating in sorting
   * exceeds this threshold, external sorting is enabled, otherwise memory sorting is used.
   */
  private int externalSortThreshold = 1000;

  /**
   * Is this IoTDB instance a receiver of sync or not.
   */
  private boolean isSyncEnable = false;
  /**
   * If this IoTDB instance is a receiver of sync, set the server port.
   */
  private int syncServerPort = 5555;
  /**
   * Set the language version when loading file including error information, default value is "EN"
   */
  private String languageVersion = "EN";

  private String ipWhiteList = "0.0.0.0/0";
  /**
   * Examining period of cache file reader : 100 seconds.
   */
  private long cacheFileReaderClearPeriod = 100000;

  /**
   * Replace implementation class of JDBC service
   */
  private String rpcImplClassName = TSServiceImpl.class.getName();

  /**
   * Is stat performance of sub-module enable.
   */
  private boolean enablePerformanceStat = false;

  /**
   * Is performance tracing enable.
   */
  private boolean enablePerformanceTracing = false;

  /**
   * The display of stat performance interval in ms.
   */
  private long performanceStatDisplayInterval = 60000;

  /**
   * The memory used for stat performance.
   */
  private int performanceStatMemoryInKB = 20;
  /**
   * whether use chunkBufferPool.
   */
  private boolean chunkBufferPoolEnable = false;

  /**
   * Switch of watermark function
   */
  private boolean enableWatermark = false;

  /**
   * Secret key for watermark
   */
  private String watermarkSecretKey = "IoTDB*2019@Beijing";

  /**
   * Bit string of watermark
   */
  private String watermarkBitString = "100101110100";

  /**
   * Watermark method and parameters
   */
  private String watermarkMethod = "GroupBasedLSBMethod(embed_row_cycle=2,embed_lsb_num=5)";

  /**
   * Switch of creating schema automatically
   */
  private boolean enableAutoCreateSchema = true;

  /**
   * register time series as which type when receiving boolean string "true" or "false"
   */
  private TSDataType booleanStringInferType = TSDataType.BOOLEAN;

  /**
   * register time series as which type when receiving an integer string "67"
   */
  private TSDataType integerStringInferType = TSDataType.FLOAT;

  /**
   * register time series as which type when receiving an integer string and using float may lose precision
   * num > 2 ^ 24
   */
  private TSDataType longStringInferType = TSDataType.DOUBLE;

  /**
   * register time series as which type when receiving a floating number string "6.7"
   */
  private TSDataType floatingStringInferType = TSDataType.FLOAT;

  /**
   * register time series as which type when receiving the Literal NaN. Values can be DOUBLE, FLOAT
   * or TEXT
   */
  private TSDataType nanStringInferType = TSDataType.DOUBLE;

  /**
   * Storage group level when creating schema automatically is enabled
   */
  private int defaultStorageGroupLevel = 1;

  /**
   * BOOLEAN encoding when creating schema automatically is enabled
   */
  private TSEncoding defaultBooleanEncoding = TSEncoding.RLE;

  /**
   * INT32 encoding when creating schema automatically is enabled
   */
  private TSEncoding defaultInt32Encoding = TSEncoding.RLE;

  /**
   * INT64 encoding when creating schema automatically is enabled
   */
  private TSEncoding defaultInt64Encoding = TSEncoding.RLE;

  /**
   * FLOAT encoding when creating schema automatically is enabled
   */
  private TSEncoding defaultFloatEncoding = TSEncoding.GORILLA;

  /**
   * DOUBLE encoding when creating schema automatically is enabled
   */
  private TSEncoding defaultDoubleEncoding = TSEncoding.GORILLA;

  /**
   * TEXT encoding when creating schema automatically is enabled
   */
  private TSEncoding defaultTextEncoding = TSEncoding.PLAIN;

  /**
   * How much memory (in byte) can be used by a single merge task.
   */
  private long mergeMemoryBudget = (long) (Runtime.getRuntime().maxMemory() * 0.1);

  /**
   * How many threads will be set up to perform upgrade tasks.
   */
  private int upgradeThreadNum = 1;

  /**
   * How many threads will be set up to perform main merge tasks.
   */
  private int mergeThreadNum = 1;

  /**
   * How many threads will be set up to perform unseq merge chunk sub-tasks.
   */
  private int mergeChunkSubThreadNum = 4;

  /**
   * If one merge file selection runs for more than this time, it will be ended and its current
   * selection will be used as final selection. Unit: millis. When < 0, it means time is unbounded.
   */
  private long mergeFileSelectionTimeBudget = 30 * 1000L;

  /**
   * When set to true, if some crashed merges are detected during system rebooting, such merges will
   * be continued, otherwise, the unfinished parts of such merges will not be continued while the
   * finished parts still remain as they are.
   */
  private boolean continueMergeAfterReboot = false;

  /**
   * A global merge will be performed each such interval, that is, each storage group will be merged
   * (if proper merge candidates can be found). Unit: second.
   */
  private long mergeIntervalSec = 0L;

  /**
   * When set to true, all unseq merges becomes full merge (the whole SeqFiles are re-written despite how
   * much they are overflowed). This may increase merge overhead depending on how much the SeqFiles
   * are overflowed.
   */
  private boolean forceFullMerge = false;

  /**
   * The limit of compaction merge can reach per second
   */
  private int mergeWriteThroughputMbPerSec = 8;

  /**
   * How many thread will be set up to perform compaction, 10 by default. Set to 1 when less
   * than or equal to 0.
   */
  private int compactionThreadNum = 10;

  private MergeFileStrategy mergeFileStrategy = MergeFileStrategy.MAX_SERIES_NUM;

  /**
   * Default system file storage is in local file system (unsupported)
   */
  private FSType systemFileStorageFs = FSType.LOCAL;

  /**
   * Default TSfile storage is in local file system
   */
  private FSType tsFileStorageFs = FSType.LOCAL;

  /**
   * Default core-site.xml file path is /etc/hadoop/conf/core-site.xml
   */
  private String coreSitePath = "/etc/hadoop/conf/core-site.xml";

  /**
   * Default hdfs-site.xml file path is /etc/hadoop/conf/hdfs-site.xml
   */
  private String hdfsSitePath = "/etc/hadoop/conf/hdfs-site.xml";

  /**
   * Default HDFS ip is localhost
   */
  private String hdfsIp = "localhost";

  /**
   * Default HDFS port is 9000
   */
  private String hdfsPort = "9000";

  /**
   * Default DFS NameServices is hdfsnamespace
   */
  private String dfsNameServices = "hdfsnamespace";

  /**
   * Default DFS HA name nodes are nn1 and nn2
   */
  private String dfsHaNamenodes = "nn1,nn2";

  /**
   * Default DFS HA automatic failover is enabled
   */
  private boolean dfsHaAutomaticFailoverEnabled = true;

  /**
   * Default DFS client failover proxy provider is "org.apache.hadoop.hdfs.server.namenode.ha.ConfiguredFailoverProxyProvider"
   */
  private String dfsClientFailoverProxyProvider = "org.apache.hadoop.hdfs.server.namenode.ha.ConfiguredFailoverProxyProvider";

  /**
   * whether use kerberos to authenticate hdfs
   */
  private boolean useKerberos = false;

  /**
   * full path of kerberos keytab file
   */
  private String kerberosKeytabFilePath = "/path";

  /**
   * kerberos principal
   */
  private String kerberosPrincipal = "principal";

  /**
   * the num of memtable in each storage group
   */
  private int concurrentWritingTimePartition = 1;

  /**
   * the default fill interval in LinearFill and PreviousFill, -1 means infinite past time
   */
  private int defaultFillInterval = -1;

  /**
   * default TTL for storage groups that are not set TTL by statements, in ms Notice: if this
   * property is changed, previous created storage group which are not set TTL will also be
   * affected.
   */
  private long defaultTTL = Long.MAX_VALUE;

  /**
   * The default value of primitive array size in array pool
   */
  private int primitiveArraySize = 128;

  /**
   * whether enable data partition. If disabled, all data belongs to partition 0
   */
  private boolean enablePartition = false;

  /**
   * whether enable MTree snapshot
   */
  private boolean enableMTreeSnapshot = false;

  /**
   * Interval line number of mlog.txt when creating a checkpoint and saving snapshot of mtree
   */
  private int mtreeSnapshotInterval = 100000;

  /**
   * Threshold interval time of MTree modification. If the last modification time is less than this
   * threshold, MTree snapshot will not be created. Unit: second. Default: 1 hour(3600 seconds)
   */
  private int mtreeSnapshotThresholdTime = 3600;

  /**
   * Time range for partitioning data inside each storage group, the unit is second
   */
  private long partitionInterval = 604800;

  //just for test
  //wait for 60 second by default.
  private int thriftServerAwaitTimeForStopService = 60;

  private int queryCacheSizeInMetric = 50;

  // max size for tag and attribute of one time series
  private int tagAttributeTotalSize = 700;

  // In one insert (one device, one timestamp, multiple measurements),
  // if enable partial insert, one measurement failure will not impact other measurements
  private boolean enablePartialInsert = true;

  // Open ID Secret
  private String openIdProviderUrl = null;

  // the authorizer provider class which extends BasicAuthorizer
  private String authorizerProvider = "org.apache.iotdb.db.auth.authorizer.LocalFileAuthorizer";

  // time in nanosecond precision when starting up
  private long startUpNanosecond = System.nanoTime();

  /**
   * thrift max frame size, the default is 15MB, we change it to 64MB
   */
  private int thriftMaxFrameSize = 67108864;

  /**
   * thrift init buffer size, the default is 1KB.
   */
  private int thriftInitBufferSize = 1024;

  /**
   * time interval in minute for calculating query frequency
   */
  private int frequencyIntervalInMinute = 1;

  /**
   * time cost(ms) threshold for slow query
   */
  private long slowQueryThreshold = 5000;

  /**
   * if the debug_state is true, we will print more details about the process of query
   */
  private boolean debugState = false;

  public IoTDBConfig() {
    // empty constructor
  }

  public int getConcurrentWritingTimePartition() {
    return concurrentWritingTimePartition;
  }

  void setConcurrentWritingTimePartition(int concurrentWritingTimePartition) {
    this.concurrentWritingTimePartition = concurrentWritingTimePartition;
  }

  public int getDefaultFillInterval() {
    return defaultFillInterval;
  }

  public void setDefaultFillInterval(int defaultFillInterval) {
    this.defaultFillInterval = defaultFillInterval;
  }

  public boolean isEnablePartition() {
    return enablePartition;
  }

  public void setEnablePartition(boolean enablePartition) {
    this.enablePartition = enablePartition;
  }

  public boolean isEnableMTreeSnapshot() {
    return enableMTreeSnapshot;
  }

  public void setEnableMTreeSnapshot(boolean enableMTreeSnapshot) {
    this.enableMTreeSnapshot = enableMTreeSnapshot;
  }

  public int getMtreeSnapshotInterval() {
    return mtreeSnapshotInterval;
  }

  public void setMtreeSnapshotInterval(int mtreeSnapshotInterval) {
    this.mtreeSnapshotInterval = mtreeSnapshotInterval;
  }

  public int getMtreeSnapshotThresholdTime() {
    return mtreeSnapshotThresholdTime;
  }

  public void setMtreeSnapshotThresholdTime(int mtreeSnapshotThresholdTime) {
    this.mtreeSnapshotThresholdTime = mtreeSnapshotThresholdTime;
  }

  public long getPartitionInterval() {
    return partitionInterval;
  }

  public void setPartitionInterval(long partitionInterval) {
    this.partitionInterval = partitionInterval;
  }

  void updatePath() {
    formulateFolders();
    confirmMultiDirStrategy();
  }

  /**
   * if the folders are relative paths, add IOTDB_HOME as the path prefix
   */
  private void formulateFolders() {
    systemDir = addHomeDir(systemDir);
    schemaDir = addHomeDir(schemaDir);
    syncDir = addHomeDir(syncDir);

    tracingDir = addHomeDir(tracingDir);
    walDir = addHomeDir(walDir);
    indexRootFolder = addHomeDir(indexRootFolder);


    if (TSFileDescriptor.getInstance().getConfig().getTSFileStorageFs().equals(FSType.HDFS)) {
      String hdfsDir = getHdfsDir();
      queryDir = hdfsDir + File.separatorChar + queryDir;
      for (int i = 0; i < dataDirs.length; i++) {
        dataDirs[i] = hdfsDir + File.separatorChar + dataDirs[i];
      }
    } else {
      queryDir = addHomeDir(queryDir);
      for (int i = 0; i < dataDirs.length; i++) {
        dataDirs[i] = addHomeDir(dataDirs[i]);
      }
    }
  }

  void reloadDataDirs(String[] dataDirs) throws LoadConfigurationException {
    if (TSFileDescriptor.getInstance().getConfig().getTSFileStorageFs().equals(FSType.HDFS)) {
      String hdfsDir = getHdfsDir();
      for (int i = 0; i < dataDirs.length; i++) {
        dataDirs[i] = hdfsDir + File.separatorChar + dataDirs[i];
      }
    } else {
      for (int i = 0; i < dataDirs.length; i++) {
        dataDirs[i] = addHomeDir(dataDirs[i]);
      }
    }
    this.dataDirs = dataDirs;
    DirectoryManager.getInstance().updateFileFolders();
  }

  private String addHomeDir(String dir) {
    String homeDir = System.getProperty(IoTDBConstant.IOTDB_HOME, null);
    if (!new File(dir).isAbsolute() && homeDir != null && homeDir.length() > 0) {
      if (!homeDir.endsWith(File.separator)) {
        dir = homeDir + File.separatorChar + dir;
      } else {
        dir = homeDir + dir;
      }
    }
    return dir;
  }

  private void confirmMultiDirStrategy() {
    if (getMultiDirStrategyClassName() == null) {
      multiDirStrategyClassName = DEFAULT_MULTI_DIR_STRATEGY;
    }
    if (!getMultiDirStrategyClassName().contains(TsFileConstant.PATH_SEPARATOR)) {
      multiDirStrategyClassName = MULTI_DIR_STRATEGY_PREFIX + multiDirStrategyClassName;
    }

    try {
      Class.forName(multiDirStrategyClassName);
    } catch (ClassNotFoundException e) {
      logger.warn("Cannot find given directory strategy {}, using the default value",
          getMultiDirStrategyClassName(), e);
      setMultiDirStrategyClassName(MULTI_DIR_STRATEGY_PREFIX + DEFAULT_MULTI_DIR_STRATEGY);
    }
  }

  private String getHdfsDir() {
    String[] hdfsIps = TSFileDescriptor.getInstance().getConfig().getHdfsIp();
    String hdfsDir = "hdfs://";
    if (hdfsIps.length > 1) {
      hdfsDir += TSFileDescriptor.getInstance().getConfig().getDfsNameServices();
    } else {
      hdfsDir += hdfsIps[0] + ":" + TSFileDescriptor.getInstance().getConfig().getHdfsPort();
    }
    return hdfsDir;
  }

  public String[] getDataDirs() {
    return dataDirs;
  }

  public int getMetricsPort() {
    return metricsPort;
  }

  void setMetricsPort(int metricsPort) {
    this.metricsPort = metricsPort;
  }

  public boolean isEnableMetricService() {
    return enableMetricService;
  }

  public void setEnableMetricService(boolean enableMetricService) {
    this.enableMetricService = enableMetricService;
  }

  void setDataDirs(String[] dataDirs) {
    this.dataDirs = dataDirs;
  }

  public String getRpcAddress() {
    return rpcAddress;
  }

  void setRpcAddress(String rpcAddress) {
    this.rpcAddress = rpcAddress;
  }

  public int getRpcPort() {
    return rpcPort;
  }

  void setRpcPort(int rpcPort) {
    this.rpcPort = rpcPort;
  }

  public String getTimestampPrecision() {
    return timestampPrecision;
  }

  public void setTimestampPrecision(String timestampPrecision) {
    if (!(timestampPrecision.equals("ms") || timestampPrecision.equals("us")
        || timestampPrecision.equals("ns"))) {
      logger.error("Wrong timestamp precision, please set as: ms, us or ns ! Current is: "
          + timestampPrecision);
      System.exit(-1);
    }
    this.timestampPrecision = timestampPrecision;
  }

  public boolean isEnableWal() {
    return enableWal;
  }

  public void setEnableWal(boolean enableWal) {
    this.enableWal = enableWal;
  }

  public boolean isEnableDiscardOutOfOrderData() {
    return enableDiscardOutOfOrderData;
  }

  public void setEnableDiscardOutOfOrderData(boolean enableDiscardOutOfOrderData) {
    this.enableDiscardOutOfOrderData = enableDiscardOutOfOrderData;
  }

  public int getFlushWalThreshold() {
    return flushWalThreshold;
  }

  public void setFlushWalThreshold(int flushWalThreshold) {
    this.flushWalThreshold = flushWalThreshold;
  }

  public long getForceWalPeriodInMs() {
    return forceWalPeriodInMs;
  }

  public void setForceWalPeriodInMs(long forceWalPeriodInMs) {
    this.forceWalPeriodInMs = forceWalPeriodInMs;
  }

  public String getSystemDir() {
    return systemDir;
  }

  void setSystemDir(String systemDir) {
    this.systemDir = systemDir;
  }

  public String getSchemaDir() {
    return schemaDir;
  }

  void setSchemaDir(String schemaDir) {
    this.schemaDir = schemaDir;
  }

  public String getSyncDir() {
    return syncDir;
  }

  void setSyncDir(String syncDir) {
    this.syncDir = syncDir;
  }

  public String getTracingDir() {
    return tracingDir;
  }

  void setTracingDir(String tracingDir) {
    this.tracingDir = tracingDir;
  }

  public String getQueryDir() {
    return queryDir;
  }

  void setQueryDir(String queryDir) {
    this.queryDir = queryDir;
  }

  public String getWalDir() {
    return walDir;
  }

  void setWalDir(String walDir) {
    this.walDir = walDir;
  }

  public String getMultiDirStrategyClassName() {
    return multiDirStrategyClassName;
  }

  void setMultiDirStrategyClassName(String multiDirStrategyClassName) {
    this.multiDirStrategyClassName = multiDirStrategyClassName;
  }

  public int getBatchSize() {
    return batchSize;
  }

  void setBatchSize(int batchSize) {
    this.batchSize = batchSize;
  }

  public int getConcurrentFlushThread() {
    return concurrentFlushThread;
  }

  void setConcurrentFlushThread(int concurrentFlushThread) {
    this.concurrentFlushThread = concurrentFlushThread;
  }

  public int getConcurrentQueryThread() {
    return concurrentQueryThread;
  }

  void setConcurrentIndexBuildThread(int concurrentIndexBuildThread) {
    this.concurrentIndexBuildThread = concurrentIndexBuildThread;
  }

  public int getConcurrentIndexBuildThread() {
    return concurrentIndexBuildThread;
  }

  void setConcurrentQueryThread(int concurrentQueryThread) {
    this.concurrentQueryThread = concurrentQueryThread;
  }

  public long getTsFileSizeThreshold() {
    return tsFileSizeThreshold;
  }

  public void setTsFileSizeThreshold(long tsFileSizeThreshold) {
    this.tsFileSizeThreshold = tsFileSizeThreshold;
  }

  public int getBackLoopPeriodSec() {
    return backLoopPeriodSec;
  }

  void setBackLoopPeriodSec(int backLoopPeriodSec) {
    this.backLoopPeriodSec = backLoopPeriodSec;
  }

  public boolean isEnableStatMonitor() {
    return enableStatMonitor;
  }

  public void setEnableStatMonitor(boolean enableStatMonitor) {
    this.enableStatMonitor = enableStatMonitor;
  }

  public int getRpcMaxConcurrentClientNum() {
    return rpcMaxConcurrentClientNum;
  }

  void setRpcMaxConcurrentClientNum(int rpcMaxConcurrentClientNum) {
    this.rpcMaxConcurrentClientNum = rpcMaxConcurrentClientNum;
  }

  public int getStatMonitorDetectFreqSec() {
    return statMonitorDetectFreqSec;
  }

  void setStatMonitorDetectFreqSec(int statMonitorDetectFreqSec) {
    this.statMonitorDetectFreqSec = statMonitorDetectFreqSec;
  }

  public int getStatMonitorRetainIntervalSec() {
    return statMonitorRetainIntervalSec;
  }

  void setStatMonitorRetainIntervalSec(int statMonitorRetainIntervalSec) {
    this.statMonitorRetainIntervalSec = statMonitorRetainIntervalSec;
  }

  public int getmManagerCacheSize() {
    return mManagerCacheSize;
  }

  void setmManagerCacheSize(int mManagerCacheSize) {
    this.mManagerCacheSize = mManagerCacheSize;
  }

  public int getmRemoteSchemaCacheSize() {
    return mRemoteSchemaCacheSize;
  }

  public void setmRemoteSchemaCacheSize(int mRemoteSchemaCacheSize) {
    this.mRemoteSchemaCacheSize = mRemoteSchemaCacheSize;
  }

  public boolean isSyncEnable() {
    return isSyncEnable;
  }

  public void setSyncEnable(boolean syncEnable) {
    isSyncEnable = syncEnable;
  }

  public int getSyncServerPort() {
    return syncServerPort;
  }

  void setSyncServerPort(int syncServerPort) {
    this.syncServerPort = syncServerPort;
  }

  String getLanguageVersion() {
    return languageVersion;
  }

  void setLanguageVersion(String languageVersion) {
    this.languageVersion = languageVersion;
  }

  public String getIpWhiteList() {
    return ipWhiteList;
  }

  public void setIpWhiteList(String ipWhiteList) {
    this.ipWhiteList = ipWhiteList;
  }

  public long getCacheFileReaderClearPeriod() {
    return cacheFileReaderClearPeriod;
  }

  public void setCacheFileReaderClearPeriod(long cacheFileReaderClearPeriod) {
    this.cacheFileReaderClearPeriod = cacheFileReaderClearPeriod;
  }

  public boolean isReadOnly() {
    return readOnly;
  }

  public void setReadOnly(boolean readOnly) {
    this.readOnly = readOnly;
  }

  public String getRpcImplClassName() {
    return rpcImplClassName;
  }

  public void setRpcImplClassName(String rpcImplClassName) {
    this.rpcImplClassName = rpcImplClassName;
  }

  public int getWalBufferSize() {
    return walBufferSize;
  }

  public void setWalBufferSize(int walBufferSize) {
    this.walBufferSize = walBufferSize;
  }

  public int getEstimatedSeriesSize() {
    return estimatedSeriesSize;
  }

  public void setEstimatedSeriesSize(int estimatedSeriesSize) {
    this.estimatedSeriesSize = estimatedSeriesSize;
  }
  
  public boolean isChunkBufferPoolEnable() {
    return chunkBufferPoolEnable;
  }

  void setChunkBufferPoolEnable(boolean chunkBufferPoolEnable) {
    this.chunkBufferPoolEnable = chunkBufferPoolEnable;
  }

  public long getMergeMemoryBudget() {
    return mergeMemoryBudget;
  }

  void setMergeMemoryBudget(long mergeMemoryBudget) {
    this.mergeMemoryBudget = mergeMemoryBudget;
  }

  public int getMergeThreadNum() {
    return mergeThreadNum;
  }

  void setMergeThreadNum(int mergeThreadNum) {
    this.mergeThreadNum = mergeThreadNum;
  }

  public boolean isContinueMergeAfterReboot() {
    return continueMergeAfterReboot;
  }

  void setContinueMergeAfterReboot(boolean continueMergeAfterReboot) {
    this.continueMergeAfterReboot = continueMergeAfterReboot;
  }

  public long getMergeIntervalSec() {
    return mergeIntervalSec;
  }

  void setMergeIntervalSec(long mergeIntervalSec) {
    this.mergeIntervalSec = mergeIntervalSec;
  }

  public double getBufferedArraysMemoryProportion() {
    return bufferedArraysMemoryProportion;
  }

  public void setBufferedArraysMemoryProportion(double bufferedArraysMemoryProportion) {
    this.bufferedArraysMemoryProportion = bufferedArraysMemoryProportion;
  }

  public double getFlushProportion() {
    return flushProportion;
  }

  public void setFlushProportion(double flushProportion) {
    this.flushProportion = flushProportion;
  }

  public double getRejectProportion() {
    return rejectProportion;
  }

  public void setRejectProportion(double rejectProportion) {
    this.rejectProportion = rejectProportion;
  }

  public long getStorageGroupSizeReportThreshold() {
    return storageGroupSizeReportThreshold;
  }

  public void setStorageGroupSizeReportThreshold(long storageGroupSizeReportThreshold) {
    this.storageGroupSizeReportThreshold = storageGroupSizeReportThreshold;
  }

  public long getAllocateMemoryForWrite() {
    return allocateMemoryForWrite;
  }

  public void setAllocateMemoryForWrite(long allocateMemoryForWrite) {
    this.allocateMemoryForWrite = allocateMemoryForWrite;
  }

  public long getAllocateMemoryForSchema() {
    return allocateMemoryForSchema;
  }

  void setAllocateMemoryForSchema(long allocateMemoryForSchema) {
    this.allocateMemoryForSchema = allocateMemoryForSchema;
  }

  long getAllocateMemoryForRead() {
    return allocateMemoryForRead;
  }

  void setAllocateMemoryForRead(long allocateMemoryForRead) {
    this.allocateMemoryForRead = allocateMemoryForRead;
  }

  public long getAllocateMemoryForReadWithoutCache() {
    return allocateMemoryForReadWithoutCache;
  }

  public void setAllocateMemoryForReadWithoutCache(long allocateMemoryForReadWithoutCache) {
    this.allocateMemoryForReadWithoutCache = allocateMemoryForReadWithoutCache;
  }

  public boolean isEnableExternalSort() {
    return enableExternalSort;
  }

  void setEnableExternalSort(boolean enableExternalSort) {
    this.enableExternalSort = enableExternalSort;
  }

  public int getExternalSortThreshold() {
    return externalSortThreshold;
  }

  void setExternalSortThreshold(int externalSortThreshold) {
    this.externalSortThreshold = externalSortThreshold;
  }

  public boolean isEnablePerformanceStat() {
    return enablePerformanceStat;
  }

  public void setEnablePerformanceStat(boolean enablePerformanceStat) {
    this.enablePerformanceStat = enablePerformanceStat;
  }

  public boolean isEnablePerformanceTracing() {
    return enablePerformanceTracing;
  }

  public void setEnablePerformanceTracing(boolean enablePerformanceTracing) {
    this.enablePerformanceTracing = enablePerformanceTracing;
  }

  public long getPerformanceStatDisplayInterval() {
    return performanceStatDisplayInterval;
  }

  void setPerformanceStatDisplayInterval(long performanceStatDisplayInterval) {
    this.performanceStatDisplayInterval = performanceStatDisplayInterval;
  }

  public int getPerformanceStatMemoryInKB() {
    return performanceStatMemoryInKB;
  }

  void setPerformanceStatMemoryInKB(int performanceStatMemoryInKB) {
    this.performanceStatMemoryInKB = performanceStatMemoryInKB;
  }

  public boolean isEnablePartialInsert() {
    return enablePartialInsert;
  }

  public void setEnablePartialInsert(boolean enablePartialInsert) {
    this.enablePartialInsert = enablePartialInsert;
  }

  public boolean isForceFullMerge() {
    return forceFullMerge;
  }

  void setForceFullMerge(boolean forceFullMerge) {
    this.forceFullMerge = forceFullMerge;
  }

  public int getCompactionThreadNum() {
    return compactionThreadNum;
  }

  public void setCompactionThreadNum(int compactionThreadNum) {
    this.compactionThreadNum = compactionThreadNum;
  }

  public int getMergeWriteThroughputMbPerSec() {
    return mergeWriteThroughputMbPerSec;
  }

  public void setMergeWriteThroughputMbPerSec(int mergeWriteThroughputMbPerSec) {
    this.mergeWriteThroughputMbPerSec = mergeWriteThroughputMbPerSec;
  }

  public boolean isEnableMemControl() {
    return enableMemControl;
  }

  public void setEnableMemControl(boolean enableMemControl) {
    this.enableMemControl = enableMemControl;
  }

  public long getMemtableSizeThreshold() {
    return memtableSizeThreshold;
  }

  public void setMemtableSizeThreshold(long memtableSizeThreshold) {
    this.memtableSizeThreshold = memtableSizeThreshold;
  }

  public int getAvgSeriesPointNumberThreshold() {
    return avgSeriesPointNumberThreshold;
  }

  public void setAvgSeriesPointNumberThreshold(int avgSeriesPointNumberThreshold) {
    this.avgSeriesPointNumberThreshold = avgSeriesPointNumberThreshold;
  }

  public int getMergeChunkPointNumberThreshold() {
    return mergeChunkPointNumberThreshold;
  }

  public void setMergeChunkPointNumberThreshold(int mergeChunkPointNumberThreshold) {
    this.mergeChunkPointNumberThreshold = mergeChunkPointNumberThreshold;
  }

  public int getMergePagePointNumberThreshold() {
    return mergePagePointNumberThreshold;
  }

  public void setMergePagePointNumberThreshold(int mergePagePointNumberThreshold) {
    this.mergePagePointNumberThreshold = mergePagePointNumberThreshold;
  }

  public MergeFileStrategy getMergeFileStrategy() {
    return mergeFileStrategy;
  }

  public void setMergeFileStrategy(
      MergeFileStrategy mergeFileStrategy) {
    this.mergeFileStrategy = mergeFileStrategy;
  }


  public CompactionStrategy getCompactionStrategy() {
    return compactionStrategy;
  }

  public void setCompactionStrategy(
      CompactionStrategy compactionStrategy) {
    this.compactionStrategy = compactionStrategy;
  }

  public int getSeqFileNumInEachLevel() {
    return seqFileNumInEachLevel;
  }

  public void setSeqFileNumInEachLevel(int seqFileNumInEachLevel) {
    this.seqFileNumInEachLevel = seqFileNumInEachLevel;
  }

  public int getSeqLevelNum() {
    return seqLevelNum;
  }

  public void setSeqLevelNum(int seqLevelNum) {
    this.seqLevelNum = seqLevelNum;
  }

  public int getUnseqFileNumInEachLevel() {
    return unseqFileNumInEachLevel;
  }

  public void setUnseqFileNumInEachLevel(int unseqFileNumInEachLevel) {
    this.unseqFileNumInEachLevel = unseqFileNumInEachLevel;
  }

  public int getUnseqLevelNum() {
    return unseqLevelNum;
  }

  public void setUnseqLevelNum(int unseqLevelNum) {
    this.unseqLevelNum = unseqLevelNum;
  }

  public int getMergeChunkSubThreadNum() {
    return mergeChunkSubThreadNum;
  }

  void setMergeChunkSubThreadNum(int mergeChunkSubThreadNum) {
    this.mergeChunkSubThreadNum = mergeChunkSubThreadNum;
  }

  public long getMergeFileSelectionTimeBudget() {
    return mergeFileSelectionTimeBudget;
  }

  void setMergeFileSelectionTimeBudget(long mergeFileSelectionTimeBudget) {
    this.mergeFileSelectionTimeBudget = mergeFileSelectionTimeBudget;
  }

  public boolean isRpcThriftCompressionEnable() {
    return rpcThriftCompressionEnable;
  }

  void setRpcThriftCompressionEnable(boolean rpcThriftCompressionEnable) {
    this.rpcThriftCompressionEnable = rpcThriftCompressionEnable;
  }

  public boolean isMetaDataCacheEnable() {
    return metaDataCacheEnable;
  }

  public void setMetaDataCacheEnable(boolean metaDataCacheEnable) {
    this.metaDataCacheEnable = metaDataCacheEnable;
  }

  public long getAllocateMemoryForTimeSeriesMetaDataCache() {
    return allocateMemoryForTimeSeriesMetaDataCache;
  }

  public void setAllocateMemoryForTimeSeriesMetaDataCache(
      long allocateMemoryForTimeSeriesMetaDataCache) {
    this.allocateMemoryForTimeSeriesMetaDataCache = allocateMemoryForTimeSeriesMetaDataCache;
  }

  public long getAllocateMemoryForChunkMetaDataCache() {
    return allocateMemoryForChunkMetaDataCache;
  }

  public void setAllocateMemoryForChunkMetaDataCache(long allocateMemoryForChunkMetaDataCache) {
    this.allocateMemoryForChunkMetaDataCache = allocateMemoryForChunkMetaDataCache;
  }

  public long getAllocateMemoryForChunkCache() {
    return allocateMemoryForChunkCache;
  }

  public void setAllocateMemoryForChunkCache(long allocateMemoryForChunkCache) {
    this.allocateMemoryForChunkCache = allocateMemoryForChunkCache;
  }

  public boolean isLastCacheEnabled() {
    return lastCacheEnable;
  }

  public void setEnableLastCache(boolean lastCacheEnable) {
    this.lastCacheEnable = lastCacheEnable;
  }

  public boolean isEnableWatermark() {
    return enableWatermark;
  }

  public void setEnableWatermark(boolean enableWatermark) {
    this.enableWatermark = enableWatermark;
  }

  public String getWatermarkSecretKey() {
    return watermarkSecretKey;
  }

  public void setWatermarkSecretKey(String watermarkSecretKey) {
    this.watermarkSecretKey = watermarkSecretKey;
  }

  public String getWatermarkBitString() {
    return watermarkBitString;
  }

  public void setWatermarkBitString(String watermarkBitString) {
    this.watermarkBitString = watermarkBitString;
  }

  String getWatermarkMethod() {
    return this.watermarkMethod;
  }

  public void setWatermarkMethod(String watermarkMethod) {
    this.watermarkMethod = watermarkMethod;
  }

  public String getWatermarkMethodName() {
    return watermarkMethod.split("\\(")[0];
  }

  public int getWatermarkParamMarkRate() {
    return Integer.parseInt(getWatermarkParamValue("embed_row_cycle", "5"));
  }

  public int getWatermarkParamMaxRightBit() {
    return Integer.parseInt(getWatermarkParamValue("embed_lsb_num", "5"));
  }

  private String getWatermarkParamValue(String key, String defaultValue) {
    String res = getWatermarkParamValue(key);
    if (res != null) {
      return res;
    }
    return defaultValue;
  }

  private String getWatermarkParamValue(String key) {
    String pattern = key + "=(\\w*)";
    Pattern r = Pattern.compile(pattern);
    Matcher m = r.matcher(watermarkMethod);
    if (m.find() && m.groupCount() > 0) {
      return m.group(1);
    }
    return null;
  }

  public boolean isAutoCreateSchemaEnabled() {
    return enableAutoCreateSchema;
  }

  public void setAutoCreateSchemaEnabled(boolean enableAutoCreateSchema) {
    this.enableAutoCreateSchema = enableAutoCreateSchema;
  }

  public TSDataType getBooleanStringInferType() {
    return booleanStringInferType;
  }

  public void setBooleanStringInferType(
      TSDataType booleanStringInferType) {
    this.booleanStringInferType = booleanStringInferType;
  }

  public TSDataType getIntegerStringInferType() {
    return integerStringInferType;
  }

  public void setIntegerStringInferType(
      TSDataType integerStringInferType) {
    this.integerStringInferType = integerStringInferType;
  }

  public void setLongStringInferType(
      TSDataType longStringInferType) {
    this.longStringInferType = longStringInferType;
  }

  public TSDataType getLongStringInferType() {
    return longStringInferType;
  }

  public TSDataType getFloatingStringInferType() {
    return floatingStringInferType;
  }

  public void setFloatingStringInferType(
      TSDataType floatingNumberStringInferType) {
    this.floatingStringInferType = floatingNumberStringInferType;
  }

  public TSDataType getNanStringInferType() {
    return nanStringInferType;
  }

  public void setNanStringInferType(TSDataType nanStringInferType) {
    if (nanStringInferType != TSDataType.DOUBLE &&
        nanStringInferType != TSDataType.FLOAT &&
        nanStringInferType != TSDataType.TEXT) {
      throw new IllegalArgumentException(
          "Config Property nan_string_infer_type can only be FLOAT, DOUBLE or TEXT but is "
              + nanStringInferType);
    }
    this.nanStringInferType = nanStringInferType;
  }

  public int getDefaultStorageGroupLevel() {
    return defaultStorageGroupLevel;
  }

  void setDefaultStorageGroupLevel(int defaultStorageGroupLevel) {
    this.defaultStorageGroupLevel = defaultStorageGroupLevel;
  }

  public TSEncoding getDefaultBooleanEncoding() {
    return defaultBooleanEncoding;
  }

  public void setDefaultBooleanEncoding(TSEncoding defaultBooleanEncoding) {
    this.defaultBooleanEncoding = defaultBooleanEncoding;
  }

  void setDefaultBooleanEncoding(String defaultBooleanEncoding) {
    this.defaultBooleanEncoding = TSEncoding.valueOf(defaultBooleanEncoding);
  }

  public TSEncoding getDefaultInt32Encoding() {
    return defaultInt32Encoding;
  }

  public void setDefaultInt32Encoding(TSEncoding defaultInt32Encoding) {
    this.defaultInt32Encoding = defaultInt32Encoding;
  }

  void setDefaultInt32Encoding(String defaultInt32Encoding) {
    this.defaultInt32Encoding = TSEncoding.valueOf(defaultInt32Encoding);
  }

  public TSEncoding getDefaultInt64Encoding() {
    return defaultInt64Encoding;
  }

  public void setDefaultInt64Encoding(TSEncoding defaultInt64Encoding) {
    this.defaultInt64Encoding = defaultInt64Encoding;
  }

  void setDefaultInt64Encoding(String defaultInt64Encoding) {
    this.defaultInt64Encoding = TSEncoding.valueOf(defaultInt64Encoding);
  }

  public TSEncoding getDefaultFloatEncoding() {
    return defaultFloatEncoding;
  }

  public void setDefaultFloatEncoding(TSEncoding defaultFloatEncoding) {
    this.defaultFloatEncoding = defaultFloatEncoding;
  }

  void setDefaultFloatEncoding(String defaultFloatEncoding) {
    this.defaultFloatEncoding = TSEncoding.valueOf(defaultFloatEncoding);
  }

  public TSEncoding getDefaultDoubleEncoding() {
    return defaultDoubleEncoding;
  }

  public void setDefaultDoubleEncoding(TSEncoding defaultDoubleEncoding) {
    this.defaultDoubleEncoding = defaultDoubleEncoding;
  }

  void setDefaultDoubleEncoding(String defaultDoubleEncoding) {
    this.defaultDoubleEncoding = TSEncoding.valueOf(defaultDoubleEncoding);
  }

  public TSEncoding getDefaultTextEncoding() {
    return defaultTextEncoding;
  }

  public void setDefaultTextEncoding(TSEncoding defaultTextEncoding) {
    this.defaultTextEncoding = defaultTextEncoding;
  }

  void setDefaultTextEncoding(String defaultTextEncoding) {
    this.defaultTextEncoding = TSEncoding.valueOf(defaultTextEncoding);
  }

  public FSType getSystemFileStorageFs() {
    return systemFileStorageFs;
  }

  public void setSystemFileStorageFs(String systemFileStorageFs) {
    this.systemFileStorageFs = FSType.valueOf(systemFileStorageFs);
  }

  FSType getTsFileStorageFs() {
    return tsFileStorageFs;
  }

  void setTsFileStorageFs(String tsFileStorageFs) {
    this.tsFileStorageFs = FSType.valueOf(tsFileStorageFs);
  }

  String getCoreSitePath() {
    return coreSitePath;
  }

  void setCoreSitePath(String coreSitePath) {
    this.coreSitePath = coreSitePath;
  }

  String getHdfsSitePath() {
    return hdfsSitePath;
  }

  void setHdfsSitePath(String hdfsSitePath) {
    this.hdfsSitePath = hdfsSitePath;
  }

  public String[] getHdfsIp() {
    return hdfsIp.split(",");
  }

  String getRawHDFSIp() {
    return hdfsIp;
  }

  void setHdfsIp(String[] hdfsIp) {
    this.hdfsIp = String.join(",", hdfsIp);
  }

  String getHdfsPort() {
    return hdfsPort;
  }

  void setHdfsPort(String hdfsPort) {
    this.hdfsPort = hdfsPort;
  }

  public int getUpgradeThreadNum() {
    return upgradeThreadNum;
  }

  void setUpgradeThreadNum(int upgradeThreadNum) {
    this.upgradeThreadNum = upgradeThreadNum;
  }

  String getDfsNameServices() {
    return dfsNameServices;
  }

  void setDfsNameServices(String dfsNameServices) {
    this.dfsNameServices = dfsNameServices;
  }

  public String[] getDfsHaNamenodes() {
    return dfsHaNamenodes.split(",");
  }

  String getRawDfsHaNamenodes() {
    return dfsHaNamenodes;
  }

  void setDfsHaNamenodes(String[] dfsHaNamenodes) {
    this.dfsHaNamenodes = String.join(",", dfsHaNamenodes);
  }

  boolean isDfsHaAutomaticFailoverEnabled() {
    return dfsHaAutomaticFailoverEnabled;
  }

  void setDfsHaAutomaticFailoverEnabled(boolean dfsHaAutomaticFailoverEnabled) {
    this.dfsHaAutomaticFailoverEnabled = dfsHaAutomaticFailoverEnabled;
  }

  String getDfsClientFailoverProxyProvider() {
    return dfsClientFailoverProxyProvider;
  }

  void setDfsClientFailoverProxyProvider(String dfsClientFailoverProxyProvider) {
    this.dfsClientFailoverProxyProvider = dfsClientFailoverProxyProvider;
  }

  boolean isUseKerberos() {
    return useKerberos;
  }

  void setUseKerberos(boolean useKerberos) {
    this.useKerberos = useKerberos;
  }

  String getKerberosKeytabFilePath() {
    return kerberosKeytabFilePath;
  }

  void setKerberosKeytabFilePath(String kerberosKeytabFilePath) {
    this.kerberosKeytabFilePath = kerberosKeytabFilePath;
  }

  String getKerberosPrincipal() {
    return kerberosPrincipal;
  }

  void setKerberosPrincipal(String kerberosPrincipal) {
    this.kerberosPrincipal = kerberosPrincipal;
  }

  public long getDefaultTTL() {
    return defaultTTL;
  }

  public void setDefaultTTL(long defaultTTL) {
    this.defaultTTL = defaultTTL;
  }

  public int getThriftServerAwaitTimeForStopService() {
    return thriftServerAwaitTimeForStopService;
  }

  public void setThriftServerAwaitTimeForStopService(int thriftServerAwaitTimeForStopService) {
    this.thriftServerAwaitTimeForStopService = thriftServerAwaitTimeForStopService;
  }

  public int getQueryCacheSizeInMetric() {
    return queryCacheSizeInMetric;
  }

  public void setQueryCacheSizeInMetric(int queryCacheSizeInMetric) {
    this.queryCacheSizeInMetric = queryCacheSizeInMetric;
  }

  public boolean isEnableMQTTService() {
    return enableMQTTService;
  }

  public void setEnableMQTTService(boolean enableMQTTService) {
    this.enableMQTTService = enableMQTTService;
  }

  public String getMqttHost() {
    return mqttHost;
  }

  public void setMqttHost(String mqttHost) {
    this.mqttHost = mqttHost;
  }

  public int getMqttPort() {
    return mqttPort;
  }

  public void setMqttPort(int mqttPort) {
    this.mqttPort = mqttPort;
  }

  public int getMqttHandlerPoolSize() {
    return mqttHandlerPoolSize;
  }

  public void setMqttHandlerPoolSize(int mqttHandlerPoolSize) {
    this.mqttHandlerPoolSize = mqttHandlerPoolSize;
  }

  public String getMqttPayloadFormatter() {
    return mqttPayloadFormatter;
  }

  public void setMqttPayloadFormatter(String mqttPayloadFormatter) {
    this.mqttPayloadFormatter = mqttPayloadFormatter;
  }

  public int getMqttMaxMessageSize() {
    return mqttMaxMessageSize;
  }

  public void setMqttMaxMessageSize(int mqttMaxMessageSize) {
    this.mqttMaxMessageSize = mqttMaxMessageSize;
  }

  public int getTagAttributeTotalSize() {
    return tagAttributeTotalSize;
  }

  public void setTagAttributeTotalSize(int tagAttributeTotalSize) {
    this.tagAttributeTotalSize = tagAttributeTotalSize;
  }

  public int getPrimitiveArraySize() {
    return primitiveArraySize;
  }

  public void setPrimitiveArraySize(int primitiveArraySize) {
    this.primitiveArraySize = primitiveArraySize;
  }

  public String getOpenIdProviderUrl() {
    return openIdProviderUrl;
  }

  public void setOpenIdProviderUrl(String openIdProviderUrl) {
    this.openIdProviderUrl = openIdProviderUrl;
  }

  public String getAuthorizerProvider() {
    return authorizerProvider;
  }

  public void setAuthorizerProvider(String authorizerProvider) {
    this.authorizerProvider = authorizerProvider;
  }

  public long getStartUpNanosecond() {
    return startUpNanosecond;
  }

<<<<<<< HEAD
  public boolean isEnableIndex() {
    return enableIndex;
  }

  public void setEnableIndex(boolean enableIndex) {
    this.enableIndex = enableIndex;
  }

  public long getIndexBufferSize() {
    return indexBufferSize;
  }

  public void setIndexBufferSize(long indexBufferSize) {
    this.indexBufferSize = indexBufferSize;
  }

  public String getIndexRootFolder() {
    return indexRootFolder;
  }

  public void setIndexRootFolder(String indexRootFolder) {
    this.indexRootFolder = indexRootFolder;
  }

  public int getDefaultIndexWindowRange() {
    return defaultIndexWindowRange;
  }

  public void setDefaultIndexWindowRange(int defaultIndexWindowRange) {
    this.defaultIndexWindowRange = defaultIndexWindowRange;
=======
  public int getThriftMaxFrameSize() {
    return thriftMaxFrameSize;
  }

  public void setThriftMaxFrameSize(int thriftMaxFrameSize) {
    this.thriftMaxFrameSize = thriftMaxFrameSize;
  }

  public int getThriftInitBufferSize() {
    return thriftInitBufferSize;
  }

  public void setThriftInitBufferSize(int thriftInitBufferSize) {
    this.thriftInitBufferSize = thriftInitBufferSize;
  }

  public int getMaxQueryDeduplicatedPathNum() {
    return maxQueryDeduplicatedPathNum;
  }

  public void setMaxQueryDeduplicatedPathNum(int maxQueryDeduplicatedPathNum) {
    this.maxQueryDeduplicatedPathNum = maxQueryDeduplicatedPathNum;
  }

  public int getWaitingTimeWhenInsertBlocked() {
    return waitingTimeWhenInsertBlockedInMs;
  }

  public void setWaitingTimeWhenInsertBlocked(int waitingTimeWhenInsertBlocked) {
    this.waitingTimeWhenInsertBlockedInMs = waitingTimeWhenInsertBlocked;
  }

  public int getMaxWaitingTimeWhenInsertBlocked() {
    return maxWaitingTimeWhenInsertBlockedInMs;
  }

  public void setMaxWaitingTimeWhenInsertBlocked(int maxWaitingTimeWhenInsertBlocked) {
    this.maxWaitingTimeWhenInsertBlockedInMs = maxWaitingTimeWhenInsertBlocked;
  }

  public int getFrequencyIntervalInMinute() {
    return frequencyIntervalInMinute;
  }

  public void setFrequencyIntervalInMinute(int frequencyIntervalInMinute) {
    this.frequencyIntervalInMinute = frequencyIntervalInMinute;
  }

  public long getSlowQueryThreshold() {
    return slowQueryThreshold;
  }

  public void setSlowQueryThreshold(long slowQueryThreshold) {
    this.slowQueryThreshold = slowQueryThreshold;
  }

  public boolean isDebugOn() {
    return debugState;
  }

  public void setDebugState(boolean debugState) {
    this.debugState = debugState;
>>>>>>> 7359c53f
  }
}<|MERGE_RESOLUTION|>--- conflicted
+++ resolved
@@ -268,7 +268,11 @@
   private int concurrentQueryThread = Runtime.getRuntime().availableProcessors();
 
   /**
-<<<<<<< HEAD
+   * Is the write mem control for writing enable.
+   */
+  private boolean enableMemControl = true;
+
+  /**
    * Is the write ahead log enable.
    */
   private boolean enableIndex = false;
@@ -299,13 +303,6 @@
    * index directory.
    */
   private String indexRootFolder = "data" + File.separator + "index";
-
-  private ZoneId zoneID = ZoneId.systemDefault();
-=======
-   * Is the write mem control for writing enable.
-   */
-  private boolean enableMemControl = true;
->>>>>>> 7359c53f
 
   /**
    * When a TsFile's file size (in byte) exceed this, the TsFile is forced closed.
@@ -2015,7 +2012,70 @@
     return startUpNanosecond;
   }
 
-<<<<<<< HEAD
+  public int getThriftMaxFrameSize() {
+    return thriftMaxFrameSize;
+  }
+
+  public void setThriftMaxFrameSize(int thriftMaxFrameSize) {
+    this.thriftMaxFrameSize = thriftMaxFrameSize;
+  }
+
+  public int getThriftInitBufferSize() {
+    return thriftInitBufferSize;
+  }
+
+  public void setThriftInitBufferSize(int thriftInitBufferSize) {
+    this.thriftInitBufferSize = thriftInitBufferSize;
+  }
+
+  public int getMaxQueryDeduplicatedPathNum() {
+    return maxQueryDeduplicatedPathNum;
+  }
+
+  public void setMaxQueryDeduplicatedPathNum(int maxQueryDeduplicatedPathNum) {
+    this.maxQueryDeduplicatedPathNum = maxQueryDeduplicatedPathNum;
+  }
+
+  public int getWaitingTimeWhenInsertBlocked() {
+    return waitingTimeWhenInsertBlockedInMs;
+  }
+
+  public void setWaitingTimeWhenInsertBlocked(int waitingTimeWhenInsertBlocked) {
+    this.waitingTimeWhenInsertBlockedInMs = waitingTimeWhenInsertBlocked;
+  }
+
+  public int getMaxWaitingTimeWhenInsertBlocked() {
+    return maxWaitingTimeWhenInsertBlockedInMs;
+  }
+
+  public void setMaxWaitingTimeWhenInsertBlocked(int maxWaitingTimeWhenInsertBlocked) {
+    this.maxWaitingTimeWhenInsertBlockedInMs = maxWaitingTimeWhenInsertBlocked;
+  }
+
+  public int getFrequencyIntervalInMinute() {
+    return frequencyIntervalInMinute;
+  }
+
+  public void setFrequencyIntervalInMinute(int frequencyIntervalInMinute) {
+    this.frequencyIntervalInMinute = frequencyIntervalInMinute;
+  }
+
+  public long getSlowQueryThreshold() {
+    return slowQueryThreshold;
+  }
+
+  public void setSlowQueryThreshold(long slowQueryThreshold) {
+    this.slowQueryThreshold = slowQueryThreshold;
+  }
+
+  public boolean isDebugOn() {
+    return debugState;
+  }
+
+  public void setDebugState(boolean debugState) {
+    this.debugState = debugState;
+  }
+
   public boolean isEnableIndex() {
     return enableIndex;
   }
@@ -2046,69 +2106,5 @@
 
   public void setDefaultIndexWindowRange(int defaultIndexWindowRange) {
     this.defaultIndexWindowRange = defaultIndexWindowRange;
-=======
-  public int getThriftMaxFrameSize() {
-    return thriftMaxFrameSize;
-  }
-
-  public void setThriftMaxFrameSize(int thriftMaxFrameSize) {
-    this.thriftMaxFrameSize = thriftMaxFrameSize;
-  }
-
-  public int getThriftInitBufferSize() {
-    return thriftInitBufferSize;
-  }
-
-  public void setThriftInitBufferSize(int thriftInitBufferSize) {
-    this.thriftInitBufferSize = thriftInitBufferSize;
-  }
-
-  public int getMaxQueryDeduplicatedPathNum() {
-    return maxQueryDeduplicatedPathNum;
-  }
-
-  public void setMaxQueryDeduplicatedPathNum(int maxQueryDeduplicatedPathNum) {
-    this.maxQueryDeduplicatedPathNum = maxQueryDeduplicatedPathNum;
-  }
-
-  public int getWaitingTimeWhenInsertBlocked() {
-    return waitingTimeWhenInsertBlockedInMs;
-  }
-
-  public void setWaitingTimeWhenInsertBlocked(int waitingTimeWhenInsertBlocked) {
-    this.waitingTimeWhenInsertBlockedInMs = waitingTimeWhenInsertBlocked;
-  }
-
-  public int getMaxWaitingTimeWhenInsertBlocked() {
-    return maxWaitingTimeWhenInsertBlockedInMs;
-  }
-
-  public void setMaxWaitingTimeWhenInsertBlocked(int maxWaitingTimeWhenInsertBlocked) {
-    this.maxWaitingTimeWhenInsertBlockedInMs = maxWaitingTimeWhenInsertBlocked;
-  }
-
-  public int getFrequencyIntervalInMinute() {
-    return frequencyIntervalInMinute;
-  }
-
-  public void setFrequencyIntervalInMinute(int frequencyIntervalInMinute) {
-    this.frequencyIntervalInMinute = frequencyIntervalInMinute;
-  }
-
-  public long getSlowQueryThreshold() {
-    return slowQueryThreshold;
-  }
-
-  public void setSlowQueryThreshold(long slowQueryThreshold) {
-    this.slowQueryThreshold = slowQueryThreshold;
-  }
-
-  public boolean isDebugOn() {
-    return debugState;
-  }
-
-  public void setDebugState(boolean debugState) {
-    this.debugState = debugState;
->>>>>>> 7359c53f
   }
 }