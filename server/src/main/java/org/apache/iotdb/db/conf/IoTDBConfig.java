--- conflicted
+++ resolved
@@ -298,22 +298,6 @@
   /** When average series point number reaches this, flush the memtable to disk */
   private int avgSeriesPointNumberThreshold = 10000;
 
-<<<<<<< HEAD
-  /** Only compact the sequence files */
-  private boolean enableSeqSpaceCompaction = true;
-
-  /** Only compact the unsequence files */
-  private boolean enableUnseqSpaceCompaction = true;
-
-  /** Compact the unseqence files into the overlapped sequence files */
-  private boolean enableCrossSpaceCompaction = true;
-
-  /**
-   * The priority of compaction task execution. There are three priority strategy INNER_CROSS:
-   * prioritize inner space compaction, reduce the number of files first CROSS INNER: prioritize
-   * cross space compaction, eliminate the unsequence files first BALANCE: alternate two compaction
-   * types
-=======
   /**
    * Only compact the sequence files
    */
@@ -334,22 +318,14 @@
    * INNER_CROSS: prioritize inner space compaction, reduce the number of files first
    * CROSS INNER: prioritize cross space compaction, eliminate the unsequence files first
    * BALANCE: alternate two compaction types
->>>>>>> d2283b29
    */
   private CompactionPriority compactionPriority = CompactionPriority.INNER_CROSS;
 
   /**
-<<<<<<< HEAD
-   * When merge point number reaches this, merge the files to the last level. During a merge, if a
-   * chunk with less number of chunks than this parameter, the chunk will be merged with its
-   * succeeding chunks even if it is not overflowed, until the merged chunks reach this threshold
-   * and the new chunk will be flushed.
-=======
    * When merge point number reaches this, merge the files to the last level. During a merge,
    * if a chunk with less number of chunks than this parameter, the chunk will be merged with
    * its succeeding chunks even if it is not overflowed,
    * until the merged chunks reach this threshold and the new chunk will be flushed.
->>>>>>> d2283b29
    */
   private int mergeChunkPointNumberThreshold = 100000;
 
@@ -358,7 +334,6 @@
    */
   private int mergePagePointNumberThreshold = 100;
 
-<<<<<<< HEAD
   /** The interval of compaction task submission in each virtual storage group. The unit is ms. */
   private long compactionInterval = 10_000L;
 
@@ -366,17 +341,6 @@
    * The max open file num in each unseq compaction task. We use the unseq file num as the open file
    * num # This parameters have to be much smaller than the permitted max open file num of each
    * process controlled by operator system(65535 in most system).
-=======
-  /**
-   * The interval of compaction task submission in each virtual storage group. The unit is ms.
-   */
-  private long compactionInterval = 10_000L;
-
-  /**
-   * The max open file num in each unseq compaction task. We use the unseq file num as the open
-   * file num # This parameters have to be much smaller than the permitted max open file num of
-   * each process controlled by operator system(65535 in most system).
->>>>>>> d2283b29
    */
   private int maxOpenFileNumInCrossSpaceCompaction = 2000;
 
@@ -537,15 +501,9 @@
   private long mergeIntervalSec = 0L;
 
   /**
-<<<<<<< HEAD
    * When set to true, all cross space compaction becomes full merge (the whole SeqFiles are
    * re-written despite how much they are overflowed). This may increase merge overhead depending on
    * how much the SeqFiles are overflowed.
-=======
-   * When set to true, all cross space compaction becomes full merge (the whole SeqFiles are re-written
-   * despite how much they are overflowed). This may increase merge overhead depending on how much
-   * the SeqFiles are overflowed.
->>>>>>> d2283b29
    */
   private boolean forceFullMerge = true;
 
@@ -1496,10 +1454,6 @@
     this.mergeFileStrategy = mergeFileStrategy;
   }
 
-<<<<<<< HEAD
-=======
-
->>>>>>> d2283b29
   public int getMaxOpenFileNumInCrossSpaceCompaction() {
     return maxOpenFileNumInCrossSpaceCompaction;
   }
