--- conflicted
+++ resolved
@@ -21,17 +21,7 @@
 
 import org.apache.iotdb.commons.conf.IoTDBConstant;
 import org.apache.iotdb.db.engine.compaction.CompactionTaskManager;
-<<<<<<< HEAD
 import org.apache.iotdb.db.engine.storagegroup.TsFileManager;
-import org.apache.iotdb.db.service.metrics.Metric;
-import org.apache.iotdb.db.service.metrics.MetricsService;
-import org.apache.iotdb.db.service.metrics.Tag;
-import org.apache.iotdb.metrics.config.MetricConfigDescriptor;
-import org.apache.iotdb.metrics.utils.MetricLevel;
-=======
-import org.apache.iotdb.db.engine.compaction.cross.rewrite.task.RewriteCrossCompactionRecoverTask;
-import org.apache.iotdb.db.engine.compaction.inner.sizetiered.SizeTieredCompactionRecoverTask;
->>>>>>> 05185a3c
 
 import org.slf4j.Logger;
 import org.slf4j.LoggerFactory;
@@ -51,11 +41,8 @@
   protected String fullStorageGroupName;
   protected long timePartition;
   protected final AtomicInteger currentTaskNum;
-<<<<<<< HEAD
   protected final TsFileManager tsFileManager;
-=======
   protected long timeCost = 0L;
->>>>>>> 05185a3c
 
   public AbstractCompactionTask(
       String fullStorageGroupName,
@@ -81,15 +68,8 @@
     } catch (Exception e) {
       LOGGER.error(e.getMessage(), e);
     } finally {
-<<<<<<< HEAD
       CompactionTaskManager.getInstance().removeRunningTaskFromList(this);
-=======
       timeCost = System.currentTimeMillis() - startTime;
-      if (!(this instanceof RewriteCrossCompactionRecoverTask)
-          && !(this instanceof SizeTieredCompactionRecoverTask)) {
-        CompactionTaskManager.getInstance().removeRunningTaskFromList(this);
-      }
->>>>>>> 05185a3c
       this.currentTaskNum.decrementAndGet();
     }
 
