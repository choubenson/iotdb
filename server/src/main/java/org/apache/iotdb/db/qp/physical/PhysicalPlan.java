/*
 * Licensed to the Apache Software Foundation (ASF) under one
 * or more contributor license agreements.  See the NOTICE file
 * distributed with this work for additional information
 * regarding copyright ownership.  The ASF licenses this file
 * to you under the Apache License, Version 2.0 (the
 * "License"); you may not use this file except in compliance
 * with the License.  You may obtain a copy of the License at
 *
 *     http://www.apache.org/licenses/LICENSE-2.0
 *
 * Unless required by applicable law or agreed to in writing,
 * software distributed under the License is distributed on an
 * "AS IS" BASIS, WITHOUT WARRANTIES OR CONDITIONS OF ANY
 * KIND, either express or implied.  See the License for the
 * specific language governing permissions and limitations
 * under the License.
 */
package org.apache.iotdb.db.qp.physical;

import java.io.DataOutputStream;
import java.io.IOException;
import java.nio.ByteBuffer;
import java.util.Collections;
import java.util.List;
import org.apache.iotdb.db.exception.metadata.IllegalPathException;
import org.apache.iotdb.db.exception.query.QueryProcessException;
import org.apache.iotdb.db.metadata.PartialPath;
import org.apache.iotdb.db.qp.logical.Operator;
import org.apache.iotdb.db.qp.logical.Operator.OperatorType;
import org.apache.iotdb.db.qp.physical.crud.DeletePlan;
import org.apache.iotdb.db.qp.physical.sys.AlterTimeSeriesPlan;
import org.apache.iotdb.db.qp.physical.crud.InsertRowPlan;
import org.apache.iotdb.db.qp.physical.crud.InsertTabletPlan;
import org.apache.iotdb.db.qp.physical.sys.AuthorPlan;
import org.apache.iotdb.db.qp.physical.sys.CreateIndexPlan;
import org.apache.iotdb.db.qp.physical.sys.CreateTimeSeriesPlan;
import org.apache.iotdb.db.qp.physical.sys.DataAuthPlan;
import org.apache.iotdb.db.qp.physical.sys.DeleteStorageGroupPlan;
import org.apache.iotdb.db.qp.physical.sys.DeleteTimeSeriesPlan;
import org.apache.iotdb.db.qp.physical.sys.DropIndexPlan;
import org.apache.iotdb.db.qp.physical.sys.FlushPlan;
import org.apache.iotdb.db.qp.physical.sys.LoadConfigurationPlan;
import org.apache.iotdb.db.qp.physical.sys.SetStorageGroupPlan;
import org.apache.iotdb.db.qp.physical.sys.SetTTLPlan;
import org.apache.iotdb.db.qp.physical.sys.ShowTimeSeriesPlan;
import org.apache.iotdb.tsfile.utils.ReadWriteIOUtils;

/**
 * This class is a abstract class for all type of PhysicalPlan.
 */
public abstract class PhysicalPlan {

  private static final String SERIALIZATION_UNIMPLEMENTED = "serialization unimplemented";

  private boolean isQuery;
  private Operator.OperatorType operatorType;
  private static final int NULL_VALUE_LEN = -1;

  //for cluster mode, whether the plan may be splitted into several sub plans
  protected boolean canBeSplit = true;

  //login username, corresponding to cli/session login user info
  private String loginUserName;

  // a bridge from a cluster raft log to a physical plan
  protected long index;

  /**
   * whether the plan can be split into more than one Plans. Only used in the cluster mode.
   */
  public boolean canBeSplit() {
    return canBeSplit;
  }

  protected PhysicalPlan(boolean isQuery) {
    this.isQuery = isQuery;
  }

  protected PhysicalPlan(boolean isQuery, Operator.OperatorType operatorType) {
    this.isQuery = isQuery;
    this.operatorType = operatorType;
  }

  public String printQueryPlan() {
    return "abstract plan";
  }

  public abstract List<PartialPath> getPaths();

  public void setPaths(List<PartialPath> paths) {

  }

  public boolean isQuery() {
    return isQuery;
  }

  public Operator.OperatorType getOperatorType() {
    return operatorType;
  }

  public void setOperatorType(Operator.OperatorType operatorType) {
    this.operatorType = operatorType;
  }

  public List<String> getAggregations() {
    return Collections.emptyList();
  }

  public void setQuery(boolean query) {
    isQuery = query;
  }

  /**
   * Serialize the plan into the given buffer. All necessary fields will be serialized.
   *
   * @param stream
   * @throws IOException
   */
  public void serialize(DataOutputStream stream) throws IOException {
    throw new UnsupportedOperationException(SERIALIZATION_UNIMPLEMENTED);
  }

  /**
   * Serialize the plan into the given buffer. This is provided for WAL, so fields that can be
   * recovered will not be serialized.
   *
   * @param buffer
   */
  public void serialize(ByteBuffer buffer) {
    throw new UnsupportedOperationException(SERIALIZATION_UNIMPLEMENTED);
  }

  /**
   * Deserialize the plan from the given buffer. This is provided for WAL, and must be used with
   * serializeToWAL.
   *
   * @param buffer
   */
  public void deserialize(ByteBuffer buffer) throws IllegalPathException {
    throw new UnsupportedOperationException(SERIALIZATION_UNIMPLEMENTED);
  }

  protected void putString(ByteBuffer buffer, String value) {
    if (value == null) {
      buffer.putInt(NULL_VALUE_LEN);
    } else {
      ReadWriteIOUtils.write(value, buffer);
    }
  }

  protected void putString(DataOutputStream stream, String value) throws IOException {
    if (value == null) {
      stream.writeInt(NULL_VALUE_LEN);
    } else {
      ReadWriteIOUtils.write(value, stream);
    }
  }

  protected String readString(ByteBuffer buffer) {
    int valueLen = buffer.getInt();
    if (valueLen == NULL_VALUE_LEN) {
      return null;
    }
    return ReadWriteIOUtils.readStringWithLength(buffer, valueLen);
  }

  public String getLoginUserName() {
    return loginUserName;
  }

  public void setLoginUserName(String loginUserName) {
    this.loginUserName = loginUserName;
  }

  public static class Factory {

    private Factory() {
      // hidden initializer
    }

    public static PhysicalPlan create(ByteBuffer buffer) throws IOException, IllegalPathException {
      int typeNum = buffer.get();
      if (typeNum >= PhysicalPlanType.values().length) {
        throw new IOException("unrecognized log type " + typeNum);
      }
      PhysicalPlanType type = PhysicalPlanType.values()[typeNum];
      PhysicalPlan plan;
      // TODO-Cluster: support more plans
      switch (type) {
        case INSERT:
          plan = new InsertRowPlan();
          plan.deserialize(buffer);
          break;
        case BATCHINSERT:
          plan = new InsertTabletPlan();
          plan.deserialize(buffer);
          break;
        case DELETE:
          plan = new DeletePlan();
          plan.deserialize(buffer);
          break;
        case SET_STORAGE_GROUP:
          plan = new SetStorageGroupPlan();
          plan.deserialize(buffer);
          break;
        case CREATE_TIMESERIES:
          plan = new CreateTimeSeriesPlan();
          plan.deserialize(buffer);
          break;
        case DELETE_TIMESERIES:
          plan = new DeleteTimeSeriesPlan();
          plan.deserialize(buffer);
          break;
        case CREATE_INDEX:
          plan = new CreateIndexPlan();
          plan.deserialize(buffer);
          break;
        case DROP_INDEX:
          plan = new DropIndexPlan();
          plan.deserialize(buffer);
          break;
        case TTL:
          plan = new SetTTLPlan();
          plan.deserialize(buffer);
          break;
        case GRANT_WATERMARK_EMBEDDING:
          plan = new DataAuthPlan(OperatorType.GRANT_WATERMARK_EMBEDDING);
          plan.deserialize(buffer);
          break;
        case REVOKE_WATERMARK_EMBEDDING:
          plan = new DataAuthPlan(OperatorType.REVOKE_WATERMARK_EMBEDDING);
          plan.deserialize(buffer);
          break;
        case CREATE_ROLE:
          plan = new AuthorPlan(OperatorType.CREATE_ROLE);
          plan.deserialize(buffer);
          break;
        case DELETE_ROLE:
          plan = new AuthorPlan(OperatorType.DELETE_ROLE);
          plan.deserialize(buffer);
          break;
        case CREATE_USER:
          plan = new AuthorPlan(OperatorType.CREATE_USER);
          plan.deserialize(buffer);
          break;
        case REVOKE_USER_ROLE:
          plan = new AuthorPlan(OperatorType.REVOKE_USER_ROLE);
          plan.deserialize(buffer);
          break;
        case REVOKE_ROLE_PRIVILEGE:
          plan = new AuthorPlan(OperatorType.REVOKE_ROLE_PRIVILEGE);
          plan.deserialize(buffer);
          break;
        case REVOKE_USER_PRIVILEGE:
          plan = new AuthorPlan(OperatorType.REVOKE_USER_PRIVILEGE);
          plan.deserialize(buffer);
          break;
        case GRANT_ROLE_PRIVILEGE:
          plan = new AuthorPlan(OperatorType.GRANT_ROLE_PRIVILEGE);
          plan.deserialize(buffer);
          break;
        case GRANT_USER_PRIVILEGE:
          plan = new AuthorPlan(OperatorType.GRANT_USER_PRIVILEGE);
          plan.deserialize(buffer);
          break;
        case GRANT_USER_ROLE:
          plan = new AuthorPlan(OperatorType.GRANT_USER_ROLE);
          plan.deserialize(buffer);
          break;
        case MODIFY_PASSWORD:
          plan = new AuthorPlan(OperatorType.MODIFY_PASSWORD);
          plan.deserialize(buffer);
          break;
        case DELETE_USER:
          plan = new AuthorPlan(OperatorType.DELETE_USER);
          plan.deserialize(buffer);
          break;
        case DELETE_STORAGE_GROUP:
          plan = new DeleteStorageGroupPlan();
          plan.deserialize(buffer);
          break;
        case SHOW_TIMESERIES:
          plan = new ShowTimeSeriesPlan();
          plan.deserialize(buffer);
          break;
        case LOAD_CONFIGURATION:
          plan = new LoadConfigurationPlan();
          plan.deserialize(buffer);
          break;
        case ALTER_TIMESERIES:
          plan = new AlterTimeSeriesPlan();
          plan.deserialize(buffer);
          break;
        case FLUSH:
          plan = new FlushPlan();
          plan.deserialize(buffer);
          break;
        default:
          throw new IOException("unrecognized log type " + type);
      }
      return plan;
    }
  }

  public enum PhysicalPlanType {
    INSERT, DELETE, BATCHINSERT, SET_STORAGE_GROUP, CREATE_TIMESERIES, TTL, GRANT_WATERMARK_EMBEDDING,
    REVOKE_WATERMARK_EMBEDDING, CREATE_ROLE, DELETE_ROLE, CREATE_USER, REVOKE_USER_ROLE, REVOKE_ROLE_PRIVILEGE,
    REVOKE_USER_PRIVILEGE, GRANT_ROLE_PRIVILEGE, GRANT_USER_PRIVILEGE, GRANT_USER_ROLE, MODIFY_PASSWORD, DELETE_USER,
    DELETE_STORAGE_GROUP, SHOW_TIMESERIES, DELETE_TIMESERIES, LOAD_CONFIGURATION, MULTI_CREATE_TIMESERIES,
<<<<<<< HEAD
    ALTER_TIMESERIES, FLUSH
    ,CREATE_INDEX, DROP_INDEX,
=======
    ALTER_TIMESERIES, FLUSH, CREATE_INDEX, DROP_INDEX,
>>>>>>> eedb08d1
  }

  public long getIndex() {
    return index;
  }

  public void setIndex(long index) {
    this.index = index;
  }


  /**
   * Check the integrity of the plan in case that the plan is generated by a careless user
   * through Session API.
   * @throws QueryProcessException when the check fails
   */
  public void checkIntegrity() throws QueryProcessException {

  }
}<|MERGE_RESOLUTION|>--- conflicted
+++ resolved
@@ -309,12 +309,7 @@
     REVOKE_WATERMARK_EMBEDDING, CREATE_ROLE, DELETE_ROLE, CREATE_USER, REVOKE_USER_ROLE, REVOKE_ROLE_PRIVILEGE,
     REVOKE_USER_PRIVILEGE, GRANT_ROLE_PRIVILEGE, GRANT_USER_PRIVILEGE, GRANT_USER_ROLE, MODIFY_PASSWORD, DELETE_USER,
     DELETE_STORAGE_GROUP, SHOW_TIMESERIES, DELETE_TIMESERIES, LOAD_CONFIGURATION, MULTI_CREATE_TIMESERIES,
-<<<<<<< HEAD
-    ALTER_TIMESERIES, FLUSH
-    ,CREATE_INDEX, DROP_INDEX,
-=======
     ALTER_TIMESERIES, FLUSH, CREATE_INDEX, DROP_INDEX,
->>>>>>> eedb08d1
   }
 
   public long getIndex() {
