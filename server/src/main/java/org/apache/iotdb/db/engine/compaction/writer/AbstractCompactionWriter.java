--- conflicted
+++ resolved
@@ -19,14 +19,6 @@
 package org.apache.iotdb.db.engine.compaction.writer;
 
 import org.apache.iotdb.db.conf.IoTDBDescriptor;
-<<<<<<< HEAD
-=======
-import org.apache.iotdb.db.engine.compaction.CompactionTaskManager;
-import org.apache.iotdb.db.engine.compaction.constant.CompactionType;
-import org.apache.iotdb.db.engine.compaction.constant.ProcessChunkType;
-import org.apache.iotdb.db.service.metrics.recorder.CompactionMetricsRecorder;
-import org.apache.iotdb.tsfile.file.metadata.enums.TSDataType;
->>>>>>> 38831292
 import org.apache.iotdb.tsfile.read.common.block.column.Column;
 import org.apache.iotdb.tsfile.read.common.block.column.TimeColumn;
 import org.apache.iotdb.tsfile.write.chunk.AlignedChunkWriterImpl;
@@ -49,11 +41,9 @@
   protected boolean isAlign;
 
   protected String deviceId;
-<<<<<<< HEAD
-=======
+
   private final long targetChunkSize =
       IoTDBDescriptor.getInstance().getConfig().getTargetChunkSize();
->>>>>>> 38831292
 
   // Each sub task has point count in current measurment, which is used to check size.
   // The index of the array corresponds to subTaskId.
@@ -84,109 +74,9 @@
 
   public abstract void close() throws IOException;
 
-<<<<<<< HEAD
-=======
-  protected void writeDataPoint(Long timestamp, Object value, int subTaskId) {
-    if (!isAlign) {
-      ChunkWriterImpl chunkWriter = (ChunkWriterImpl) this.chunkWriters[subTaskId];
-      switch (chunkWriter.getDataType()) {
-        case TEXT:
-          chunkWriter.write(timestamp, (Binary) value);
-          break;
-        case DOUBLE:
-          chunkWriter.write(timestamp, (Double) value);
-          break;
-        case BOOLEAN:
-          chunkWriter.write(timestamp, (Boolean) value);
-          break;
-        case INT64:
-          chunkWriter.write(timestamp, (Long) value);
-          break;
-        case INT32:
-          chunkWriter.write(timestamp, (Integer) value);
-          break;
-        case FLOAT:
-          chunkWriter.write(timestamp, (Float) value);
-          break;
-        default:
-          throw new UnsupportedOperationException("Unknown data type " + chunkWriter.getDataType());
-      }
-    } else {
-      AlignedChunkWriterImpl chunkWriter = (AlignedChunkWriterImpl) this.chunkWriters[subTaskId];
-      for (TsPrimitiveType val : (TsPrimitiveType[]) value) {
-        if (val == null) {
-          chunkWriter.write(timestamp, null, true);
-        } else {
-          TSDataType tsDataType = chunkWriter.getCurrentValueChunkType();
-          switch (tsDataType) {
-            case TEXT:
-              chunkWriter.write(timestamp, val.getBinary(), false);
-              break;
-            case DOUBLE:
-              chunkWriter.write(timestamp, val.getDouble(), false);
-              break;
-            case BOOLEAN:
-              chunkWriter.write(timestamp, val.getBoolean(), false);
-              break;
-            case INT64:
-              chunkWriter.write(timestamp, val.getLong(), false);
-              break;
-            case INT32:
-              chunkWriter.write(timestamp, val.getInt(), false);
-              break;
-            case FLOAT:
-              chunkWriter.write(timestamp, val.getFloat(), false);
-              break;
-            default:
-              throw new UnsupportedOperationException("Unknown data type " + tsDataType);
-          }
-        }
-      }
-      chunkWriter.write(timestamp);
-    }
-    measurementPointCountArray[subTaskId] += 1;
-  }
+  public abstract List<TsFileIOWriter> getFileIOWriter();
 
   public abstract void updateStartTimeAndEndTime(String device, long time, int subTaskId);
-
-  protected void flushChunkToFileWriter(TsFileIOWriter targetWriter, int subTaskId)
-      throws IOException {
-    writeRateLimit(chunkWriters[subTaskId].estimateMaxSeriesMemSize());
-    synchronized (targetWriter) {
-      chunkWriters[subTaskId].writeToFileWriter(targetWriter);
-    }
-  }
-
-  protected void checkChunkSizeAndMayOpenANewChunk(TsFileIOWriter fileWriter, int subTaskId)
-      throws IOException {
-    if (checkChunkSize(subTaskId)) {
-      flushChunkToFileWriter(fileWriter, subTaskId);
-      CompactionMetricsRecorder.recordWriteInfo(
-          this instanceof CrossSpaceCompactionWriter
-              ? CompactionType.CROSS_COMPACTION
-              : CompactionType.INNER_UNSEQ_COMPACTION,
-          ProcessChunkType.DESERIALIZE_CHUNK,
-          this.isAlign,
-          chunkWriters[subTaskId].estimateMaxSeriesMemSize());
-    }
-  }
-
-  protected boolean checkChunkSize(int subTaskId) {
-    if (chunkWriters[subTaskId] instanceof AlignedChunkWriterImpl) {
-      return ((AlignedChunkWriterImpl) chunkWriters[subTaskId])
-          .checkIsChunkSizeOverThreshold(targetChunkSize);
-    } else {
-      return chunkWriters[subTaskId].estimateMaxSeriesMemSize() > targetChunkSize;
-    }
-  }
-
-  protected void writeRateLimit(long bytesLength) {
-    CompactionTaskManager.mergeRateLimiterAcquire(
-        CompactionTaskManager.getInstance().getMergeWriteRateLimiter(), bytesLength);
-  }
-
->>>>>>> 38831292
-  public abstract List<TsFileIOWriter> getFileIOWriter();
 
   public void checkAndMayFlushChunkMetadata() throws IOException {
     List<TsFileIOWriter> writers = this.getFileIOWriter();
