--- conflicted
+++ resolved
@@ -94,26 +94,22 @@
 
   @Override
   public void endMeasurement(int subTaskId) throws IOException {
-    flushChunkToFileWriter(fileWriterList.get(seqFileIndexArray[subTaskId]), subTaskId);
+    CompactionWriterUtils.flushChunkToFileWriter(
+        fileWriterList.get(seqFileIndexArray[subTaskId]), chunkWriters[subTaskId]);
     seqFileIndexArray[subTaskId] = 0;
   }
 
   @Override
   public void write(long timestamp, Object value, int subTaskId) throws IOException {
     checkTimeAndMayFlushChunkToCurrentFile(timestamp, subTaskId);
-<<<<<<< HEAD
     CompactionWriterUtils.writeDataPoint(timestamp, value, isAlign, chunkWriters[subTaskId]);
-    checkChunkSizeAndMayOpenANewChunk(fileWriterList.get(seqFileIndexArray[subTaskId]), subTaskId);
-=======
-    writeDataPoint(timestamp, value, subTaskId);
+    measurementPointCountArray[subTaskId] += 1;
     if (measurementPointCountArray[subTaskId] % 10 == 0) {
-      checkChunkSizeAndMayOpenANewChunk(
-          fileWriterList.get(seqFileIndexArray[subTaskId]), subTaskId);
+      CompactionWriterUtils.checkChunkSizeAndMayOpenANewChunk(
+          fileWriterList.get(seqFileIndexArray[subTaskId]), chunkWriters[subTaskId], true);
     }
->>>>>>> c30bb7c0
     isDeviceExistedInTargetFiles[seqFileIndexArray[subTaskId]] = true;
     isEmptyFile[seqFileIndexArray[subTaskId]] = false;
-    measurementPointCountArray[subTaskId] += 1;
   }
 
   @Override
@@ -123,7 +119,8 @@
     checkTimeAndMayFlushChunkToCurrentFile(timestamps.getStartTime(), subTaskId);
     AlignedChunkWriterImpl chunkWriter = (AlignedChunkWriterImpl) this.chunkWriters[subTaskId];
     chunkWriter.write(timestamps, columns, batchSize);
-    checkChunkSizeAndMayOpenANewChunk(fileWriterList.get(seqFileIndexArray[subTaskId]), subTaskId);
+    CompactionWriterUtils.checkChunkSizeAndMayOpenANewChunk(
+        fileWriterList.get(seqFileIndexArray[subTaskId]), chunkWriter, true);
     isDeviceExistedInTargetFiles[seqFileIndexArray[subTaskId]] = true;
     isEmptyFile[seqFileIndexArray[subTaskId]] = false;
   }
@@ -161,7 +158,8 @@
     // if timestamp is later than the current source seq tsfile, than flush chunk writer
     while (timestamp > currentDeviceEndTime[fileIndex]) {
       if (fileIndex != seqTsFileResources.size() - 1) {
-        flushChunkToFileWriter(fileWriterList.get(fileIndex), subTaskId);
+        CompactionWriterUtils.flushChunkToFileWriter(
+            fileWriterList.get(fileIndex), chunkWriters[subTaskId]);
         seqFileIndexArray[subTaskId] = ++fileIndex;
       } else {
         // If the seq file is deleted for various reasons, the following two situations may occur
