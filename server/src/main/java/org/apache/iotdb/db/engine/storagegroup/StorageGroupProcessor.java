--- conflicted
+++ resolved
@@ -142,7 +142,7 @@
  * <p>When a TsFileProcessor is closed, the closeUnsealedTsFileProcessorCallBack() method will be
  * called as a callback.
  */
-public class StorageGroupProcessor {//每个虚拟存储组对应一个StorageGroupProcessor
+public class StorageGroupProcessor { // 每个虚拟存储组对应一个StorageGroupProcessor
 
   public static final String MERGING_MODIFICATION_FILE_NAME = "merge.mods";
   private static final IoTDBConfig config = IoTDBDescriptor.getInstance().getConfig();
@@ -177,42 +177,41 @@
    */
   private final ReadWriteLock closeQueryLock = new ReentrantReadWriteLock();
   /** time partition id in the storage group -> tsFileProcessor for this time partition */
-  private final TreeMap<Long, TsFileProcessor> workSequenceTsFileProcessors = new TreeMap<>();//是个键值对结构数据，存放了所有工作的顺序TsFileProcessor，存放的是该工作TsFile的所属时间分区和对应TsFileProcessor
+  private final TreeMap<Long, TsFileProcessor> workSequenceTsFileProcessors =
+      new TreeMap<>(); // 是个键值对结构数据，存放了所有工作的顺序TsFileProcessor，存放的是该工作TsFile的所属时间分区和对应TsFileProcessor
   /** time partition id in the storage group -> tsFileProcessor for this time partition */
-<<<<<<< HEAD
-  private final TreeMap<Long, TsFileProcessor> workUnsequenceTsFileProcessors = new TreeMap<>();//是个键值对结构数据，存放了每个时间分区对应的乱序工作TsFileProcessor
-  /** compactionMergeWorking is used to wait for last compaction to be done. */
-  private volatile boolean compactionMergeWorking = false;
-  // upgrading sequence TsFile resource list
-  private List<TsFileResource> upgradeSeqFileList = new LinkedList<>(); //待升级的顺序TSFile文件的TsFileResource类对象列表
-
-=======
-  private final TreeMap<Long, TsFileProcessor> workUnsequenceTsFileProcessors = new TreeMap<>();
+  private final TreeMap<Long, TsFileProcessor> workUnsequenceTsFileProcessors =
+      new TreeMap<>(); // 是个键值对结构数据，存放了每个时间分区对应的乱序工作TsFileProcessor
 
   private final Deque<ByteBuffer> walByteBufferPool = new LinkedList<>();
   /** compactionMergeWorking is used to wait for last compaction to be done. */
   private volatile boolean compactionMergeWorking = false;
   // upgrading sequence TsFile resource list
-  private List<TsFileResource> upgradeSeqFileList = new LinkedList<>();
->>>>>>> 40397fd7
+  private List<TsFileResource> upgradeSeqFileList =
+      new LinkedList<>(); // 待升级的顺序TSFile文件的TsFileResource类对象列表
   /** sequence tsfile processors which are closing */
-  private CopyOnReadLinkedList<TsFileProcessor> closingSequenceTsFileProcessor =    //存放着那些已经被关闭的顺序TsFileProcessor
+  private CopyOnReadLinkedList<TsFileProcessor>
+      closingSequenceTsFileProcessor = // 存放着那些已经被关闭的顺序TsFileProcessor
       new CopyOnReadLinkedList<>();
   // upgrading unsequence TsFile resource list
-  private List<TsFileResource> upgradeUnseqFileList = new LinkedList<>();//待升级的乱序TSFile文件的TsFileResource类对象列表
+  private List<TsFileResource> upgradeUnseqFileList =
+      new LinkedList<>(); // 待升级的乱序TSFile文件的TsFileResource类对象列表
 
   /** unsequence tsfile processors which are closing */
-  private CopyOnReadLinkedList<TsFileProcessor> closingUnSequenceTsFileProcessor =   //存放着那些已经被关闭的乱序TsFileProcessor
+  private CopyOnReadLinkedList<TsFileProcessor>
+      closingUnSequenceTsFileProcessor = // 存放着那些已经被关闭的乱序TsFileProcessor
       new CopyOnReadLinkedList<>();
 
-  private AtomicInteger upgradeFileCount = new AtomicInteger();//当前虚拟存储组目录下待升级的旧的TSFile文件数量（包括顺序和乱序）
+  private AtomicInteger upgradeFileCount =
+      new AtomicInteger(); // 当前虚拟存储组目录下待升级的旧的TSFile文件数量（包括顺序和乱序）
   /*
    * time partition id -> map, which contains
    * device -> global latest timestamp of each device latestTimeForEachDevice caches non-flushed
    * changes upon timestamps of each device, and is used to update partitionLatestFlushedTimeForEachDevice
    * when a flush is issued.
    */
-  private Map<Long, Map<String, Long>> latestTimeForEachDevice = new HashMap<>();//该存储组下每一个时间分区的每一个设备的写入数据的最大时间戳（包括未flush和已经flush的数据时间戳）
+  private Map<Long, Map<String, Long>> latestTimeForEachDevice =
+      new HashMap<>(); // 该存储组下每一个时间分区的每一个设备的写入数据的最大时间戳（包括未flush和已经flush的数据时间戳）
   /**
    * time partition id -> map, which contains device -> largest timestamp of the latest memtable to
    * be submitted to asyncTryToFlush partitionLatestFlushedTimeForEachDevice determines whether a
@@ -220,15 +219,12 @@
    * with timestamp less than or equals to the device's latestFlushedTime should go into an
    * unsequential file.
    */
-<<<<<<< HEAD
-  private Map<Long, Map<String, Long>> partitionLatestFlushedTimeForEachDevice = new HashMap<>();//记录该存储组下每一个时间分区下的每一个设备已刷盘数据的最大时间戳，以此确定该设备后面插入的新数据点是顺序还是乱序数据，当某个设备的待插入数据的时间戳小于等于该设备的lastestFlushedTime最后刷盘数据最大时间戳，则该待插入数据应该被刷盘放入乱序文件里
-
-=======
-  private Map<Long, Map<String, Long>> partitionLatestFlushedTimeForEachDevice = new HashMap<>();
->>>>>>> 40397fd7
+  private Map<Long, Map<String, Long>> partitionLatestFlushedTimeForEachDevice =
+      new HashMap<>(); // 记录该存储组下每一个时间分区下的每一个设备已刷盘数据的最大时间戳，以此确定该设备后面插入的新数据点是顺序还是乱序数据，当某个设备的待插入数据的时间戳小于等于该设备的lastestFlushedTime最后刷盘数据最大时间戳，则该待插入数据应该被刷盘放入乱序文件里
+
   /** used to record the latest flush time while upgrading and inserting */
   private Map<Long, Map<String, Long>> newlyFlushedPartitionLatestFlushedTimeForEachDevice =
-      new HashMap<>(); //记录升级文件成功后，每一个新TsFile文件所属时间分区的每个设备的最大时间戳
+      new HashMap<>(); // 记录升级文件成功后，每一个新TsFile文件所属时间分区的每个设备的最大时间戳
   /**
    * global mapping of device -> largest timestamp of the latest memtable to * be submitted to
    * asyncTryToFlush, globalLatestFlushedTimeForEachDevice is utilized to maintain global
@@ -243,21 +239,19 @@
   /** storage group system directory */
   private File storageGroupSysDir;
   /** manage seqFileList and unSeqFileList */
-<<<<<<< HEAD
-  private TsFileManagement tsFileManagement;//每个虚拟存储组有一个TsFile管理器类对象，负责管理该虚拟存储组下所有的顺序和乱序TsFile，他还可以获取该虚拟存储组下的所有TsFile
-=======
-  private TsFileManagement tsFileManagement;
+  private TsFileManagement
+      tsFileManagement; // 每个虚拟存储组有一个TsFile管理器类对象，负责管理该虚拟存储组下所有的顺序和乱序TsFile，他还可以获取该虚拟存储组下的所有TsFile
 
   /** manage tsFileResource degrade */
   private TsFileResourceManager tsFileResourceManager = TsFileResourceManager.getInstance();
 
->>>>>>> 40397fd7
   /**
    * time partition id -> version controller which assigns a version for each MemTable and
    * deletion/update such that after they are persisted, the order of insertions, deletions and
    * updates can be re-determined. Will be empty if there are not MemTables in memory.
    */
-  private HashMap<Long, VersionController> timePartitionIdVersionControllerMap = new HashMap<>(); //（时间分区ID，版本控制对象）
+  private HashMap<Long, VersionController> timePartitionIdVersionControllerMap =
+      new HashMap<>(); // （时间分区ID，版本控制对象）
   /**
    * when the data in a storage group is older than dataTTL, it is considered invalid and will be
    * eventually removed.
@@ -427,50 +421,6 @@
     }
   }
 
-<<<<<<< HEAD
-  /**
-   * constrcut a storage group processor
-   *
-   * @param systemDir system dir path
-   * @param virtualStorageGroupId virtual storage group id e.g. 1
-   * @param fileFlushPolicy file flush policy
-   * @param logicalStorageGroupName logical storage group name e.g. root.sg1
-   */
-  public StorageGroupProcessor(
-      String systemDir,
-      String virtualStorageGroupId,
-      TsFileFlushPolicy fileFlushPolicy,
-      String logicalStorageGroupName)
-      throws StorageGroupProcessorException {
-    this.virtualStorageGroupId = virtualStorageGroupId;//该存储组所属的虚拟存储组ID
-    this.logicalStorageGroupName = logicalStorageGroupName; //该存储组的逻辑名
-    this.fileFlushPolicy = fileFlushPolicy; //flush策略
-
-    storageGroupSysDir = SystemFileFactory.INSTANCE.getFile(systemDir, virtualStorageGroupId);  //该虚拟存储组目录文件
-    if (storageGroupSysDir.mkdirs()) {  //若本地不存在该存储组的目录则进行创建
-      logger.info(
-          "Storage Group system Directory {} doesn't exist, create it",
-          storageGroupSysDir.getPath());
-    } else if (!storageGroupSysDir.exists()) {
-      logger.error("create Storage Group system Directory {} failed", storageGroupSysDir.getPath());
-    }
-    this.tsFileManagement =       //获取该虚拟存储组对应的TSFile管理器对象
-        IoTDBDescriptor.getInstance()
-            .getConfig()
-            .getCompactionStrategy()
-            .getTsFileManagement(logicalStorageGroupName, storageGroupSysDir.getAbsolutePath());
-
-    ScheduledExecutorService executorService = Executors.newSingleThreadScheduledExecutor();
-    executorService.scheduleWithFixedDelay(
-        this::trimTask,
-        config.getWalPoolTrimIntervalInMS(),
-        config.getWalPoolTrimIntervalInMS(),
-        TimeUnit.MILLISECONDS);
-    recover();    //
-  }
-
-=======
->>>>>>> 40397fd7
   public String getLogicalStorageGroupName() {
     return logicalStorageGroupName;
   }
@@ -483,7 +433,8 @@
     isReady = ready;
   }
 
-  private Map<Long, List<TsFileResource>> splitResourcesByPartition(  //对给定的TsFileResource按照时间分区进行分组，（时间分区ID，TsFileResource对象列表）
+  private Map<Long, List<TsFileResource>>
+      splitResourcesByPartition( // 对给定的TsFileResource按照时间分区进行分组，（时间分区ID，TsFileResource对象列表）
       List<TsFileResource> resources) {
     Map<Long, List<TsFileResource>> ret = new HashMap<>();
     for (TsFileResource resource : resources) {
@@ -493,7 +444,9 @@
   }
 
   /** recover from file */
-  private void recover() throws StorageGroupProcessorException {    //开始根据本地文件夹和文件里存储的数据恢复此虚拟存储组的StorageGroupProcessor的相关属性值，即deserialize
+  private void recover()
+      throws
+          StorageGroupProcessorException { // 开始根据本地文件夹和文件里存储的数据恢复此虚拟存储组的StorageGroupProcessor的相关属性值，即deserialize
     logger.info(
         String.format(
             "start recovering virtual storage group %s[%s]",
@@ -502,28 +455,40 @@
     try {
       // collect candidate TsFiles from sequential and unsequential data directory
       Pair<List<TsFileResource>, List<TsFileResource>> seqTsFilesPair =
-          getAllFiles(DirectoryManager.getInstance().getAllSequenceFileFolders());//根据给定的顺序TsFile文件目录路径列表(目前folders列表只有一个元素，eg:"data/data/sequence")，获取该目录下所有时间分区目录下的TSFile对应的TSFileResource文件对象放入第一个List里，并获取该目录下的upgrade目录下的待升级TsFile文件对应的TsFileResource，把他们反序列化后放入第二个列表List里。
-      List<TsFileResource> tmpSeqTsFiles = seqTsFilesPair.left;//获取该顺序文件目录下所有时间分区目录下的TSFile对应的TSFileResource文件对象
-      List<TsFileResource> oldSeqTsFiles = seqTsFilesPair.right;//获取该顺序文件目录下的upgrade目录下的待升级TsFile文件对应的TsFileResource，把他们反序列化后放入的列表
-      upgradeSeqFileList.addAll(oldSeqTsFiles);//把该顺序文件目录下的upgrade目录下的所有待升级TsFile文件对应的经反序列化的TsFileResource加入待升级的顺序TSFile文件的TsFileResource类对象列表
-      Pair<List<TsFileResource>, List<TsFileResource>> unseqTsFilesPair =   //对给定的乱序文件目录"data/data/unsequence"，获取其下所有的TSFile的TsFileResource和待升级TSFile的TsFileResource
+          getAllFiles(
+              DirectoryManager.getInstance()
+                  .getAllSequenceFileFolders()); // 根据给定的顺序TsFile文件目录路径列表(目前folders列表只有一个元素，eg:"data/data/sequence")，获取该目录下所有时间分区目录下的TSFile对应的TSFileResource文件对象放入第一个List里，并获取该目录下的upgrade目录下的待升级TsFile文件对应的TsFileResource，把他们反序列化后放入第二个列表List里。
+      List<TsFileResource> tmpSeqTsFiles =
+          seqTsFilesPair.left; // 获取该顺序文件目录下所有时间分区目录下的TSFile对应的TSFileResource文件对象
+      List<TsFileResource> oldSeqTsFiles =
+          seqTsFilesPair.right; // 获取该顺序文件目录下的upgrade目录下的待升级TsFile文件对应的TsFileResource，把他们反序列化后放入的列表
+      upgradeSeqFileList.addAll(
+          oldSeqTsFiles); // 把该顺序文件目录下的upgrade目录下的所有待升级TsFile文件对应的经反序列化的TsFileResource加入待升级的顺序TSFile文件的TsFileResource类对象列表
+      Pair<List<TsFileResource>, List<TsFileResource>>
+          unseqTsFilesPair = // 对给定的乱序文件目录"data/data/unsequence"，获取其下所有的TSFile的TsFileResource和待升级TSFile的TsFileResource
           getAllFiles(DirectoryManager.getInstance().getAllUnSequenceFileFolders());
       List<TsFileResource> tmpUnseqTsFiles = unseqTsFilesPair.left;
       List<TsFileResource> oldUnseqTsFiles = unseqTsFilesPair.right;
-      upgradeUnseqFileList.addAll(oldUnseqTsFiles);//把该乱序文件目录下的upgrade目录下的所有待升级TsFile文件对应的经反序列化的TsFileResource加入待升级的乱序TSFile文件的TsFileResource类对象列表
-
-      if (upgradeSeqFileList.size() + upgradeUnseqFileList.size() != 0) { //如果待升级的顺序和乱序的TSFile对应的TsFileResource数量不为0
-        upgradeFileCount.set(upgradeSeqFileList.size() + upgradeUnseqFileList.size());//设置待升级的TSFile文件数量
+      upgradeUnseqFileList.addAll(
+          oldUnseqTsFiles); // 把该乱序文件目录下的upgrade目录下的所有待升级TsFile文件对应的经反序列化的TsFileResource加入待升级的乱序TSFile文件的TsFileResource类对象列表
+
+      if (upgradeSeqFileList.size() + upgradeUnseqFileList.size()
+          != 0) { // 如果待升级的顺序和乱序的TSFile对应的TsFileResource数量不为0
+        upgradeFileCount.set(
+            upgradeSeqFileList.size() + upgradeUnseqFileList.size()); // 设置待升级的TSFile文件数量
       }
 
       // split by partition so that we can find the last file of each partition and decide to
       // close it or not
-      Map<Long, List<TsFileResource>> partitionTmpSeqTsFiles =  //每个时间分区对应着多个顺序TsFile的TsFileResource
-          splitResourcesByPartition(tmpSeqTsFiles);   //将所有顺序TSFile的TsFileResource按照时间分区进行分组，时间分区ID，TsFileResource对象列表）
+      Map<Long, List<TsFileResource>> partitionTmpSeqTsFiles = // 每个时间分区对应着多个顺序TsFile的TsFileResource
+          splitResourcesByPartition(
+              tmpSeqTsFiles); // 将所有顺序TSFile的TsFileResource按照时间分区进行分组，时间分区ID，TsFileResource对象列表）
       Map<Long, List<TsFileResource>> partitionTmpUnseqTsFiles =
-          splitResourcesByPartition(tmpUnseqTsFiles);//将所有乱序TSFile的TsFileResource按照时间分区进行分组，时间分区ID，TsFileResource对象列表）
-      for (List<TsFileResource> value : partitionTmpSeqTsFiles.values()) {  //循环遍历每个时间分区的顺序TsFileResoure列表
-        recoverTsFiles(value, true);  //恢复相关TSFile
+          splitResourcesByPartition(
+              tmpUnseqTsFiles); // 将所有乱序TSFile的TsFileResource按照时间分区进行分组，时间分区ID，TsFileResource对象列表）
+      for (List<TsFileResource> value :
+          partitionTmpSeqTsFiles.values()) { // 循环遍历每个时间分区的顺序TsFileResoure列表
+        recoverTsFiles(value, true); // 恢复相关TSFile
       }
       for (List<TsFileResource> value : partitionTmpUnseqTsFiles.values()) {
         recoverTsFiles(value, false);
@@ -739,11 +704,13 @@
 
   @SuppressWarnings("squid:S3776") // Suppress high Cognitive Complexity warning
   private Pair<List<TsFileResource>, List<TsFileResource>> getAllFiles(List<String> folders)
-      throws IOException, StorageGroupProcessorException {//根据给定的目录路径列表(目前folders列表只有一个元素，eg:"data/data/sequence")，获取该目录下所有时间分区目录下的TSFile对应的TSFileResource文件对象放入第一个List里，并获取该目录下的upgrade目录下的待升级TsFile文件对应的TsFileResource，把他们反序列化后放入第二个列表List里。
-    List<File> tsFiles = new ArrayList<>();   //文件类列表，用来存放TsFile文件对象
-    List<File> upgradeFiles = new ArrayList<>();  //文件类列表，用来存放待升级的TSFile文件对象
-    for (String baseDir : folders) {  //遍历给定目录列表(目前folders列表只有一个元素，eg:"data/data/sequence")，找出其下的所有虚拟存储组目录的时间分区目录和升级目录下是否存在TSFile文件，分别一起放入TSFile文件列表tsFiles和待升级TSFile文件列表upgradeFiles
-      File fileFolder = //获取该存储组的该虚拟存储组的目录文件File对象。即此处获取到的File对象其实是一个虚拟存储组目录
+      throws IOException,
+          StorageGroupProcessorException { // 根据给定的目录路径列表(目前folders列表只有一个元素，eg:"data/data/sequence")，获取该目录下所有时间分区目录下的TSFile对应的TSFileResource文件对象放入第一个List里，并获取该目录下的upgrade目录下的待升级TsFile文件对应的TsFileResource，把他们反序列化后放入第二个列表List里。
+    List<File> tsFiles = new ArrayList<>(); // 文件类列表，用来存放TsFile文件对象
+    List<File> upgradeFiles = new ArrayList<>(); // 文件类列表，用来存放待升级的TSFile文件对象
+    for (String baseDir :
+        folders) { // 遍历给定目录列表(目前folders列表只有一个元素，eg:"data/data/sequence")，找出其下的所有虚拟存储组目录的时间分区目录和升级目录下是否存在TSFile文件，分别一起放入TSFile文件列表tsFiles和待升级TSFile文件列表upgradeFiles
+      File fileFolder = // 获取该存储组的该虚拟存储组的目录文件File对象。即此处获取到的File对象其实是一个虚拟存储组目录
           fsFactory.getFile(
               baseDir + File.separator + logicalStorageGroupName, virtualStorageGroupId);
       if (!fileFolder.exists()) {
@@ -753,72 +720,107 @@
       // old version
       // some TsFileResource may be being persisted when the system crashed, try recovering such
       // resources
-      continueFailedRenames(fileFolder, TEMP_SUFFIX); //判断该fileFolder虚拟存储组目录下是否存在tmp后缀的文件（如example.tmp），若存在则：(1) 若存在不含后缀的同名文件example，则把example.tmp本地文件删掉（2）否则把example.tmp文件重命名为example文件
+      continueFailedRenames(
+          fileFolder, TEMP_SUFFIX); // 判断该fileFolder虚拟存储组目录下是否存在tmp后缀的文件（如example.tmp），若存在则：(1)
+      // 若存在不含后缀的同名文件example，则把example.tmp本地文件删掉（2）否则把example.tmp文件重命名为example文件
 
       // some TsFiles were going to be replaced by the merged files when the system crashed and
       // the process was interrupted before the merged files could be named
-      continueFailedRenames(fileFolder, MERGE_SUFFIX);  //判断该fileFolder虚拟存储组目录下是否存在merge后缀的文件（如example.merge），若存在则：(1) 若存在不含后缀的同名文件example，则把example.merge本地文件删掉（2）否则把example.merge文件重命名为example文件
-
-      File[] subFiles = fileFolder.listFiles(); //获取该虚拟存储组目录下的子目录或子文件
+      continueFailedRenames(
+          fileFolder, MERGE_SUFFIX); // 判断该fileFolder虚拟存储组目录下是否存在merge后缀的文件（如example.merge），若存在则：(1)
+      // 若存在不含后缀的同名文件example，则把example.merge本地文件删掉（2）否则把example.merge文件重命名为example文件
+
+      File[] subFiles = fileFolder.listFiles(); // 获取该虚拟存储组目录下的子目录或子文件
       if (subFiles != null) {
-        for (File partitionFolder : subFiles) { //遍历该虚拟存储组目录下的子文件
-          if (!partitionFolder.isDirectory()) { //如果不是个目录
+        for (File partitionFolder : subFiles) { // 遍历该虚拟存储组目录下的子文件
+          if (!partitionFolder.isDirectory()) { // 如果不是个目录
             logger.warn("{} is not a directory.", partitionFolder.getAbsolutePath());
-          } else if (!partitionFolder.getName().equals(IoTDBConstant.UPGRADE_FOLDER_NAME)) {  //如果该该虚拟存储组目录下的该文件是个目录并且名不是为"upgrade"，此时一般是时间分区ID目录
+          } else if (!partitionFolder
+              .getName()
+              .equals(
+                  IoTDBConstant
+                      .UPGRADE_FOLDER_NAME)) { // 如果该该虚拟存储组目录下的该文件是个目录并且名不是为"upgrade"，此时一般是时间分区ID目录
             // some TsFileResource may be being persisted when the system crashed, try recovering
             // such
             // resources
-            continueFailedRenames(partitionFolder, TEMP_SUFFIX);//判断该时间分区目录下是否存在tmp后缀的文件（如example.tmp），若存在则：(1) 若存在不含后缀的同名文件example，则把example.tmp本地文件删掉（2）否则把example.tmp文件重命名为example文件
+            continueFailedRenames(
+                partitionFolder, TEMP_SUFFIX); // 判断该时间分区目录下是否存在tmp后缀的文件（如example.tmp），若存在则：(1)
+            // 若存在不含后缀的同名文件example，则把example.tmp本地文件删掉（2）否则把example.tmp文件重命名为example文件
 
             // some TsFiles were going to be replaced by the merged files when the system crashed
             // and
             // the process was interrupted before the merged files could be named
-            continueFailedRenames(partitionFolder, MERGE_SUFFIX);//判断该时间分区目录下是否存在merge后缀的文件（如example.merge），若存在则：(1) 若存在不含后缀的同名文件example，则把example.merge本地文件删掉（2）否则把example.merge文件重命名为example文件
+            continueFailedRenames(
+                partitionFolder, MERGE_SUFFIX); // 判断该时间分区目录下是否存在merge后缀的文件（如example.merge），若存在则：(1)
+            // 若存在不含后缀的同名文件example，则把example.merge本地文件删掉（2）否则把example.merge文件重命名为example文件
 
             Collections.addAll(
                 tsFiles,
-                fsFactory.listFilesBySuffix(partitionFolder.getAbsolutePath(), TSFILE_SUFFIX));//获取该时间分区目录下的所有.tsfile文件对象，并把把这些文件对象放入TSFile文件列表tsFiles里
-          } else {  //若该虚拟存储组目录下的该文件是个目录并且名为"upgrade"，即该虚拟存储组目录下存在升级目录
+                fsFactory.listFilesBySuffix(
+                    partitionFolder.getAbsolutePath(),
+                    TSFILE_SUFFIX)); // 获取该时间分区目录下的所有.tsfile文件对象，并把把这些文件对象放入TSFile文件列表tsFiles里
+          } else { // 若该虚拟存储组目录下的该文件是个目录并且名为"upgrade"，即该虚拟存储组目录下存在升级目录
             // collect old TsFiles for upgrading
             Collections.addAll(
                 upgradeFiles,
-                fsFactory.listFilesBySuffix(partitionFolder.getAbsolutePath(), TSFILE_SUFFIX)); //获取该虚拟存储组下的升级目录下的所有.tsfile文件对象，并把把这些文件对象放入待升级的TsFile文件列表upgradeFiles里
+                fsFactory.listFilesBySuffix(
+                    partitionFolder.getAbsolutePath(),
+                    TSFILE_SUFFIX)); // 获取该虚拟存储组下的升级目录下的所有.tsfile文件对象，并把把这些文件对象放入待升级的TsFile文件列表upgradeFiles里
           }
         }
       }
     }
 
-    tsFiles.sort(this::compareFileName);  //对TSFile文件按照名称里的时间进行从小到大排序
-    if (!tsFiles.isEmpty()) { //若TSFile文件列表不空，则
-      checkTsFileTime(tsFiles.get(tsFiles.size() - 1));//用于判断最后一个（即时间最大的）TSFile文件的时间是否小于系统当前时间，若大于系统时间则说明存储时出了问题，会抛出异常
-    }
-    //若TsFile的时间没有抛出异常，则继续下面的操作
+    tsFiles.sort(this::compareFileName); // 对TSFile文件按照名称里的时间进行从小到大排序
+    if (!tsFiles.isEmpty()) { // 若TSFile文件列表不空，则
+      checkTsFileTime(
+          tsFiles.get(
+              tsFiles.size() - 1)); // 用于判断最后一个（即时间最大的）TSFile文件的时间是否小于系统当前时间，若大于系统时间则说明存储时出了问题，会抛出异常
+    }
+    // 若TsFile的时间没有抛出异常，则继续下面的操作
     List<TsFileResource> ret = new ArrayList<>();
-    tsFiles.forEach(f -> ret.add(new TsFileResource(f))); //为该虚拟存储组下所有时间分区目录的TsFile创建对应的TsFileResource对象并放入ret列表里
-
-    upgradeFiles.sort(this::compareFileName);//对待升级文件列表里的TSFile文件按照文件名里的时间进行从小到大排序
+    tsFiles.forEach(
+        f ->
+            ret.add(
+                new TsFileResource(f))); // 为该虚拟存储组下所有时间分区目录的TsFile创建对应的TsFileResource对象并放入ret列表里
+
+    upgradeFiles.sort(this::compareFileName); // 对待升级文件列表里的TSFile文件按照文件名里的时间进行从小到大排序
     if (!upgradeFiles.isEmpty()) {
-      checkTsFileTime(upgradeFiles.get(upgradeFiles.size() - 1));//用于判断最后一个（即时间最大的）TSFile文件的时间是否小于系统当前时间，若大于系统时间则说明存储时出了问题，会抛出异常
-    }
-    List<TsFileResource> upgradeRet = new ArrayList<>();  //用于存放该虚拟存储组下的待升级upgrade目录下的TsFile对应的TsFileResource对象
-    for (File f : upgradeFiles) { //循环遍历带升级TSFile
-      TsFileResource fileResource = new TsFileResource(f); //创建其对应的TsFileResource
-      fileResource.setClosed(true); //把该TsFileResource设为封口，说明该TsFile是关闭封口的
+      checkTsFileTime(
+          upgradeFiles.get(
+              upgradeFiles.size()
+                  - 1)); // 用于判断最后一个（即时间最大的）TSFile文件的时间是否小于系统当前时间，若大于系统时间则说明存储时出了问题，会抛出异常
+    }
+    List<TsFileResource> upgradeRet =
+        new ArrayList<>(); // 用于存放该虚拟存储组下的待升级upgrade目录下的TsFile对应的TsFileResource对象
+    for (File f : upgradeFiles) { // 循环遍历带升级TSFile
+      TsFileResource fileResource = new TsFileResource(f); // 创建其对应的TsFileResource
+      fileResource.setClosed(true); // 把该TsFileResource设为封口，说明该TsFile是关闭封口的
       // make sure the flush command is called before IoTDB is down.
-      fileResource.deserializeFromOldFile();  //反序列化
-      upgradeRet.add(fileResource);//把该待升级的TSFile的TsFileResource对象加入列表
+      fileResource.deserializeFromOldFile(); // 反序列化
+      upgradeRet.add(fileResource); // 把该待升级的TSFile的TsFileResource对象加入列表
     }
     return new Pair<>(ret, upgradeRet);
   }
 
-  private void continueFailedRenames(File fileFolder, String suffix) {  //判断该fileFolder目录下是否存在suffix后缀的文件（如example.suffix），若存在则：(1) 若存在不含后缀的同名文件example，则把example.suffix本地文件删掉（2）否则把example.suffix文件重命名为example文件
-    File[] files = fsFactory.listFilesBySuffix(fileFolder.getAbsolutePath(), suffix);//获取该fileFolder目录下所有以suffix后缀（如.tmp）结尾的子文件
-    if (files != null) {//若该目录下存在此后缀名的文件，则
-      for (File tempResource : files) {//循环遍历该fileFolder目录下所有以suffix后缀（如.tmp）结尾的这些子文件
-        File originResource = fsFactory.getFile(tempResource.getPath().replace(suffix, ""));//获取同路径名的不包含后缀名的文件，比如该fileFolder目录下存在tempResource所代表的example.tmp文件，则此originResource存放的就是不含后缀的example文件。
-        if (originResource.exists()) {//若该目录下也存在example文件，则把包含后缀名的example.tmp文件给删除掉；
+  private void continueFailedRenames(
+      File fileFolder, String suffix) { // 判断该fileFolder目录下是否存在suffix后缀的文件（如example.suffix），若存在则：(1)
+    // 若存在不含后缀的同名文件example，则把example.suffix本地文件删掉（2）否则把example.suffix文件重命名为example文件
+    File[] files =
+        fsFactory.listFilesBySuffix(
+            fileFolder.getAbsolutePath(), suffix); // 获取该fileFolder目录下所有以suffix后缀（如.tmp）结尾的子文件
+    if (files != null) { // 若该目录下存在此后缀名的文件，则
+      for (File tempResource : files) { // 循环遍历该fileFolder目录下所有以suffix后缀（如.tmp）结尾的这些子文件
+        File originResource =
+            fsFactory.getFile(
+                tempResource
+                    .getPath()
+                    .replace(
+                        suffix,
+                        "")); // 获取同路径名的不包含后缀名的文件，比如该fileFolder目录下存在tempResource所代表的example.tmp文件，则此originResource存放的就是不含后缀的example文件。
+        if (originResource.exists()) { // 若该目录下也存在example文件，则把包含后缀名的example.tmp文件给删除掉；
           tempResource.delete();
-        } else {    //否则把example.tmp文件重命名为example文件
+        } else { // 否则把example.tmp文件重命名为example文件
           tempResource.renameTo(originResource);
         }
       }
@@ -826,7 +828,8 @@
   }
 
   /** check if the tsfile's time is smaller than system current time */
-  private void checkTsFileTime(File tsFile) throws StorageGroupProcessorException { //用于判断TSFile文件的时间是否小于系统当前时间，若大于系统时间则说明存储时出了问题，会抛出异常
+  private void checkTsFileTime(File tsFile)
+      throws StorageGroupProcessorException { // 用于判断TSFile文件的时间是否小于系统当前时间，若大于系统时间则说明存储时出了问题，会抛出异常
     String[] items = tsFile.getName().replace(TSFILE_SUFFIX, "").split(FILE_NAME_SEPARATOR);
     long fileTime = Long.parseLong(items[0]);
     long currentTime = System.currentTimeMillis();
@@ -843,10 +846,10 @@
     }
   }
 
-  private void recoverTsFiles(List<TsFileResource> tsFiles, boolean isSeq) {  //恢复TsFile
-    for (int i = 0; i < tsFiles.size(); i++) {  //循环遍历给定的TsFileResource
+  private void recoverTsFiles(List<TsFileResource> tsFiles, boolean isSeq) { // 恢复TsFile
+    for (int i = 0; i < tsFiles.size(); i++) { // 循环遍历给定的TsFileResource
       TsFileResource tsFileResource = tsFiles.get(i);
-      long timePartitionId = tsFileResource.getTimePartition(); //获取时间分区ID
+      long timePartitionId = tsFileResource.getTimePartition(); // 获取时间分区ID
 
       TsFileRecoverPerformer recoverPerformer =
           new TsFileRecoverPerformer(
@@ -945,7 +948,7 @@
   }
 
   // ({systemTime}-{versionNum}-{mergeNum}.tsfile)
-  private int compareFileName(File o1, File o2) { //比较两个TsFile文件名是否相同，相同则返回0
+  private int compareFileName(File o1, File o2) { // 比较两个TsFile文件名是否相同，相同则返回0
     String[] items1 = o1.getName().replace(TSFILE_SUFFIX, "").split(FILE_NAME_SEPARATOR);
     String[] items2 = o2.getName().replace(TSFILE_SUFFIX, "").split(FILE_NAME_SEPARATOR);
     long ver1 = Long.parseLong(items1[0]);
@@ -966,40 +969,51 @@
   public void insert(InsertRowPlan insertRowPlan)
       throws WriteProcessException, TriggerExecutionException {
     // reject insertions that are out of ttl
-    if (!isAlive(insertRowPlan.getTime())) {  //当待插入的数据仍在其所属存储组设定的TTL生存时间内才允许插入，否则拒绝并抛出异常
+    if (!isAlive(insertRowPlan.getTime())) { // 当待插入的数据仍在其所属存储组设定的TTL生存时间内才允许插入，否则拒绝并抛出异常
       throw new OutOfTTLException(insertRowPlan.getTime(), (System.currentTimeMillis() - dataTTL));
     }
-    writeLock("InsertRow"); //获取写锁
+    writeLock("InsertRow"); // 获取写锁
     try {
       // init map
-      long timePartitionId = StorageEngine.getTimePartition(insertRowPlan.getTime()); //根据当前插入数据的时间获取其所在的时间分区
-
-      //获取该存储组下指定时间分区下的每一个设备已刷盘数据的最大时间戳（时间分区,(设备名称,已刷盘数据的最大时间戳)）//当partitionLatestFlushedTimeForEachDevice在该时间分区key下的value为空或者不存在该key，则初始化一个（timePartitionId,new HashMap()）键值对
-      partitionLatestFlushedTimeForEachDevice.computeIfAbsent(    //该方法是jdk8中对map类新增的方法，第一个参数是key，第二个参数是一个方法，即"参数->方法名()"等同于"方法名(参数)"
-          timePartitionId, id -> new HashMap<>());  // 此处是根据timePartitionId这个key来获取value值，当map中不存在此键值对，则把第二个参数方法的返回值当作value，把这个键值对存入map中，其中第二个参数里的id就等于第一个参数timePartitionId的值，id用作第二个参数方法的参数传入
-
-      boolean isSequence =    //判断当前待插入数据是否是顺序，根据对应时间分区的partitionLatestFlushedTimeForEachDevice进行比较，若大于partitionLatestFlushedTimeForEachDevice则说明是顺序的。
+      long timePartitionId =
+          StorageEngine.getTimePartition(insertRowPlan.getTime()); // 根据当前插入数据的时间获取其所在的时间分区
+
+      // 获取该存储组下指定时间分区下的每一个设备已刷盘数据的最大时间戳（时间分区,(设备名称,已刷盘数据的最大时间戳)）//当partitionLatestFlushedTimeForEachDevice在该时间分区key下的value为空或者不存在该key，则初始化一个（timePartitionId,new HashMap()）键值对
+      partitionLatestFlushedTimeForEachDevice
+          .computeIfAbsent( // 该方法是jdk8中对map类新增的方法，第一个参数是key，第二个参数是一个方法，即"参数->方法名()"等同于"方法名(参数)"
+              timePartitionId,
+              id ->
+                  new HashMap<>()); // 此处是根据timePartitionId这个key来获取value值，当map中不存在此键值对，则把第二个参数方法的返回值当作value，把这个键值对存入map中，其中第二个参数里的id就等于第一个参数timePartitionId的值，id用作第二个参数方法的参数传入
+
+      boolean
+          isSequence = // 判断当前待插入数据是否是顺序，根据对应时间分区的partitionLatestFlushedTimeForEachDevice进行比较，若大于partitionLatestFlushedTimeForEachDevice则说明是顺序的。
           insertRowPlan.getTime()
-              > partitionLatestFlushedTimeForEachDevice
-                  .get(timePartitionId)
-                  .getOrDefault(insertRowPlan.getPrefixPath().getFullPath(), Long.MIN_VALUE);
+                  > partitionLatestFlushedTimeForEachDevice
+                      .get(timePartitionId)
+                      .getOrDefault(insertRowPlan.getPrefixPath().getFullPath(), Long.MIN_VALUE);
 
       // is unsequence and user set config to discard out of order data
       if (!isSequence
-          && IoTDBDescriptor.getInstance().getConfig().isEnableDiscardOutOfOrderData()) { //当是乱序的数据并且系统配置是无视、丢弃乱序数据，则抛弃该乱序数据不进行插入数据库，返回。
+          && IoTDBDescriptor.getInstance()
+              .getConfig()
+              .isEnableDiscardOutOfOrderData()) { // 当是乱序的数据并且系统配置是无视、丢弃乱序数据，则抛弃该乱序数据不进行插入数据库，返回。
         return;
       }
-      //获取该存储组下指定时间分区的每一个设备的写入数据的最大时间戳（包括未flush和已经flush的数据时间戳）
-      latestTimeForEachDevice.computeIfAbsent(timePartitionId, l -> new HashMap<>()); //当该latestTimeForEachDevice时间分区key下的value为空或者不存在该key，则初始化一个(timePartitionId,new HashMap())键值对
+      // 获取该存储组下指定时间分区的每一个设备的写入数据的最大时间戳（包括未flush和已经flush的数据时间戳）
+      latestTimeForEachDevice.computeIfAbsent(
+          timePartitionId,
+          l ->
+              new HashMap<>()); // 当该latestTimeForEachDevice时间分区key下的value为空或者不存在该key，则初始化一个(timePartitionId,new HashMap())键值对
 
       // fire trigger before insertion
       TriggerEngine.fire(TriggerEvent.BEFORE_INSERT, insertRowPlan);
       // insert to sequence or unSequence file
-      insertToTsFileProcessor(insertRowPlan, isSequence, timePartitionId);  //交给对应时间分区的TsFileProcessor进行处理
+      insertToTsFileProcessor(
+          insertRowPlan, isSequence, timePartitionId); // 交给对应时间分区的TsFileProcessor进行处理
       // fire trigger after insertion
       TriggerEngine.fire(TriggerEvent.AFTER_INSERT, insertRowPlan);
     } finally {
-      writeUnlock();  //StorageGroupProcessor释放写锁
+      writeUnlock(); // StorageGroupProcessor释放写锁
     }
   }
 
@@ -1125,7 +1139,7 @@
   }
 
   /** @return whether the given time falls in ttl */
-  private boolean isAlive(long time) {  //当待插入的数据仍在其所属存储组设定的TTL生存时间内才允许插入，否则拒绝
+  private boolean isAlive(long time) { // 当待插入的数据仍在其所属存储组设定的TTL生存时间内才允许插入，否则拒绝
     return dataTTL == Long.MAX_VALUE || (System.currentTimeMillis() - time) <= dataTTL;
   }
 
@@ -1242,64 +1256,57 @@
     }
   }
 
-  private void insertToTsFileProcessor(    //把插入计划交给对应时间分区的TsFileProcessor进行处理：(1) 获取（若没有则创建）当前TsFile对应的TsFileProcessor （2）往当前TsFileProcessor的workMemTable里插入数据
+  private void insertToTsFileProcessor( // 把插入计划交给对应时间分区的TsFileProcessor进行处理：(1)
+      // 获取（若没有则创建）当前TsFile对应的TsFileProcessor
+      // （2）往当前TsFileProcessor的workMemTable里插入数据
       InsertRowPlan insertRowPlan, boolean sequence, long timePartitionId)
       throws WriteProcessException {
-    //根据时间分区和是否乱序获取对应的TsFileProcessor，若该存储组下的该时间分区里不存在TsFileProcessor,则说明插入数据的时间很新，即时间分区是新的，需要新建对应乱序or顺序的TsFileProcessor（同时也会创建对应的TsFile文件和TsFileResource对象）并返回
-    TsFileProcessor tsFileProcessor = getOrCreateTsFileProcessor(timePartitionId, sequence);//根据时间分区和是否乱序获取对应的TsFileProcessor，若不存在则创建新的一个对应的TsFileProcessor
+    // 根据时间分区和是否乱序获取对应的TsFileProcessor，若该存储组下的该时间分区里不存在TsFileProcessor,则说明插入数据的时间很新，即时间分区是新的，需要新建对应乱序or顺序的TsFileProcessor（同时也会创建对应的TsFile文件和TsFileResource对象）并返回
+    TsFileProcessor tsFileProcessor =
+        getOrCreateTsFileProcessor(
+            timePartitionId,
+            sequence); // 根据时间分区和是否乱序获取对应的TsFileProcessor，若不存在则创建新的一个对应的TsFileProcessor
     if (tsFileProcessor == null) {
       return;
     }
 
-    tsFileProcessor.insert(insertRowPlan);    //往对应TsFileProcessor的workMemTable里插入数据，该方法做的事：（1）若当前TsFileProcessor的workMemTable是空，则创建一个（2）统计当前写入计划新增的内存占用，增加至TspInfo和SgInfo中（3）若系统配置是允许写前日志，则记录写前日志（4）写入workMemTable，即遍历该插入计划中每个待插入传感器的数值，往该传感器对应的memtable里的TVList写入待插入的数值,首先判断是否要对此TVList的values和timestamps列表，然后往该TVList的values和timestamps列表的某一数组里里插入对应的时间戳和数值（5）在插入操作后，要更新该TsFile对应TsFileResource对象里该设备数据的最大、最小时间戳
+    tsFileProcessor.insert(
+        insertRowPlan); // 往对应TsFileProcessor的workMemTable里插入数据，该方法做的事：（1）若当前TsFileProcessor的workMemTable是空，则创建一个（2）统计当前写入计划新增的内存占用，增加至TspInfo和SgInfo中（3）若系统配置是允许写前日志，则记录写前日志（4）写入workMemTable，即遍历该插入计划中每个待插入传感器的数值，往该传感器对应的memtable里的TVList写入待插入的数值,首先判断是否要对此TVList的values和timestamps列表，然后往该TVList的values和timestamps列表的某一数组里里插入对应的时间戳和数值（5）在插入操作后，要更新该TsFile对应TsFileResource对象里该设备数据的最大、最小时间戳
 
     // try to update the latest time of the device of this tsRecord
     if (latestTimeForEachDevice
             .get(timePartitionId)
             .getOrDefault(insertRowPlan.getPrefixPath().getFullPath(), Long.MIN_VALUE)
-        < insertRowPlan.getTime()) {  //如果该存储组下该时间分区里该设备的最后写入数据的最大时间戳小于此次插入数据的时间戳，则需要更新该存储组下该分区的该设备的最后写入数据的时间戳
+        < insertRowPlan
+            .getTime()) { // 如果该存储组下该时间分区里该设备的最后写入数据的最大时间戳小于此次插入数据的时间戳，则需要更新该存储组下该分区的该设备的最后写入数据的时间戳
       latestTimeForEachDevice
           .get(timePartitionId)
           .put(insertRowPlan.getPrefixPath().getFullPath(), insertRowPlan.getTime());
     }
 
-    long globalLatestFlushTime =  //获取此次该设备在全局、跨时间分区的最后刷盘数据的最大时间戳
+    long globalLatestFlushTime = // 获取此次该设备在全局、跨时间分区的最后刷盘数据的最大时间戳
         globalLatestFlushedTimeForEachDevice.getOrDefault(
             insertRowPlan.getPrefixPath().getFullPath(), Long.MIN_VALUE);
 
-    tryToUpdateInsertLastCache(insertRowPlan, globalLatestFlushTime); //为此次插入行为的设备下的每个传感器更新对应的上个时间戳数据点缓存，即记录的是每个传感器在此插入行为后最大的时间戳和对应的数值
+    tryToUpdateInsertLastCache(
+        insertRowPlan,
+        globalLatestFlushTime); // 为此次插入行为的设备下的每个传感器更新对应的上个时间戳数据点缓存，即记录的是每个传感器在此插入行为后最大的时间戳和对应的数值
 
     // check memtable size and may asyncTryToFlush the work memtable
-    if (tsFileProcessor.shouldFlush()) {  //判断该TsFileProcessor的workMemTable是否需要被Flush
-      fileFlushPolicy.apply(this, tsFileProcessor, sequence); //执行flush此TSFile的workMemTable
-    }
-  }
-
-  private void tryToUpdateInsertLastCache(InsertRowPlan plan, Long latestFlushedTime) { //为此次插入行为的设备下的每个传感器更新对应的上个时间戳数据点缓存，即记录的是每个传感器在此插入行为后最大的时间戳和对应的数值//第二个参数是该设备在全局、跨时间分区的最后刷盘数据的最大时间戳
+    if (tsFileProcessor.shouldFlush()) { // 判断该TsFileProcessor的workMemTable是否需要被Flush
+      fileFlushPolicy.apply(this, tsFileProcessor, sequence); // 执行flush此TSFile的workMemTable
+    }
+  }
+
+  private void tryToUpdateInsertLastCache(
+      InsertRowPlan plan,
+      Long
+          latestFlushedTime) { // 为此次插入行为的设备下的每个传感器更新对应的上个时间戳数据点缓存，即记录的是每个传感器在此插入行为后最大的时间戳和对应的数值//第二个参数是该设备在全局、跨时间分区的最后刷盘数据的最大时间戳
     if (!IoTDBDescriptor.getInstance().getConfig().isLastCacheEnabled()) {
       return;
     }
     IMeasurementMNode[] mNodes = plan.getMeasurementMNodes();
-<<<<<<< HEAD
-    int columnIndex = 0;  //用作临时的传感器索引，供下方遍历使用
-    for (IMeasurementMNode mNode : mNodes) {  //循环遍历每个传感器节点
-      // Don't update cached last value for vector type
-      if (!plan.isAligned()) {  //如果是不对齐的
-        if (plan.getValues()[columnIndex] == null) {
-          columnIndex++;
-          continue;
-        }
-        // Update cached last value with high priority
-        if (mNode != null) {  //如果传感器节点不为空
-          // in stand alone version, the seriesPath is not needed, just use measurementMNodes[i] to
-          // update last cache
-          IoTDB.metaManager.updateLastCache(  //更新此传感器上个时间戳数据点缓存（必须是顺序的，即记录的是每个传感器在上次插入行为后最晚的时间戳和对应的数值）
-              null, plan.composeTimeValuePair(columnIndex), true, latestFlushedTime, mNode);
-        } else {  //如果传感器节点为空
-          IoTDB.metaManager.updateLastCache(
-              plan.getPrefixPath().concatNode(plan.getMeasurements()[columnIndex]), //要自己获取对应的传感器节点
-              plan.composeTimeValuePair(columnIndex),
-=======
+
     for (int i = 0; i < mNodes.length; i++) {
       if (plan.getValues()[i] == null) {
         continue;
@@ -1307,11 +1314,12 @@
       // Update cached last value with high priority
       if (mNodes[i] == null) {
         if (plan.isAligned()) {
-          IoTDB.metaManager.updateLastCache(
-              new VectorPartialPath(plan.getPrefixPath(), plan.getMeasurements()[i]),
-              plan.composeTimeValuePair(i),
-              true,
-              latestFlushedTime);
+          IoTDB.metaManager
+              .updateLastCache( // 更新此传感器上个时间戳数据点缓存（必须是顺序的，即记录的是每个传感器在上次插入行为后最晚的时间戳和对应的数值）
+                  new VectorPartialPath(plan.getPrefixPath(), plan.getMeasurements()[i]),
+                  plan.composeTimeValuePair(i),
+                  true,
+                  latestFlushedTime);
         } else {
           IoTDB.metaManager.updateLastCache(
               plan.getPrefixPath().concatNode(plan.getMeasurements()[i]),
@@ -1334,7 +1342,6 @@
           IoTDB.metaManager.updateLastCache(
               mNodes[i].getAsUnaryMeasurementMNode(),
               plan.composeTimeValuePair(i),
->>>>>>> 40397fd7
               true,
               latestFlushedTime);
         }
@@ -1359,13 +1366,18 @@
     }
   }
 
-  private TsFileProcessor getOrCreateTsFileProcessor(long timeRangeId, boolean sequence) {//根据时间分区和是否乱序获取对应的TsFileProcessor，若不存在则创建新的一个对应的TsFileProcessor
+  private TsFileProcessor getOrCreateTsFileProcessor(
+      long timeRangeId,
+      boolean sequence) { // 根据时间分区和是否乱序获取对应的TsFileProcessor，若不存在则创建新的一个对应的TsFileProcessor
     TsFileProcessor tsFileProcessor = null;
     try {
-      if (sequence) { //如果是顺序的
+      if (sequence) { // 如果是顺序的
         tsFileProcessor =
-            getOrCreateTsFileProcessorIntern(timeRangeId, workSequenceTsFileProcessors, true);//workSequenceTsFileProcessors存放了每个时间分区下对应的顺序TsFileProcessor,即（时间分区ID,TsFileProcessor对象）
-      } else {  //如果是乱序的
+            getOrCreateTsFileProcessorIntern(
+                timeRangeId,
+                workSequenceTsFileProcessors,
+                true); // workSequenceTsFileProcessors存放了每个时间分区下对应的顺序TsFileProcessor,即（时间分区ID,TsFileProcessor对象）
+      } else { // 如果是乱序的
         tsFileProcessor =
             getOrCreateTsFileProcessorIntern(timeRangeId, workUnsequenceTsFileProcessors, false);
       }
@@ -1389,52 +1401,35 @@
    * @param tsFileProcessorTreeMap tsFileProcessorTreeMap
    * @param sequence whether is sequence or not
    */
-  private TsFileProcessor getOrCreateTsFileProcessorIntern( //返回或创建新的TsFileProcessor（若创建新的TsFileProcessor则需要先创建对应的TsFile文件）
+  private TsFileProcessor
+      getOrCreateTsFileProcessorIntern( // 返回或创建新的TsFileProcessor（若创建新的TsFileProcessor则需要先创建对应的TsFile文件）
       long timeRangeId, TreeMap<Long, TsFileProcessor> tsFileProcessorTreeMap, boolean sequence)
-      throws IOException, DiskSpaceInsufficientException {
-
-    TsFileProcessor res = tsFileProcessorTreeMap.get(timeRangeId);  //根据时间分区id从workSequenceTsFileProcessors/workUnSequenceTsFileProcessors中获取TsFileProcessor
-
-<<<<<<< HEAD
-    if (null == res) {  //当workSequenceTsFileProcessors里不包含该时间分区的TsFileProcessor，说明该时间分区是新的，则需要创建该新时间分区的TsFile文件，也需要创建一个对应新的TsFileProcessor存入workSequenceTsFileProcessors中，这个时候就需要注意内存的占用情况
-      // we have to remove oldest processor to control the num of the memtables
-      // TODO: use a method to control the number of memtables
-      if (tsFileProcessorTreeMap.size()
-          >= IoTDBDescriptor.getInstance().getConfig().getConcurrentWritingTimePartition()) {//当workSequenceTsFileProcessors里存放TsFileProcessor的数量超过了系统的指定数量，则需要把最早的，即第一个TsFileProcessor给删除掉
-        Map.Entry<Long, TsFileProcessor> processorEntry = tsFileProcessorTreeMap.firstEntry();//获取最早加入的、第一个TsFileProcessor
-        logger.info(
-            "will close a {} TsFile because too many active partitions ({} > {}) in the storage group {},",
-            sequence,
-            tsFileProcessorTreeMap.size(),
-            IoTDBDescriptor.getInstance().getConfig().getConcurrentWritingTimePartition(),
-            logicalStorageGroupName);
-        asyncCloseOneTsFileProcessor(sequence, processorEntry.getValue());  //异步关闭最早的TsFileProcessor
-      }
-
-      // build new processor
-      res = newTsFileProcessor(sequence, timeRangeId);  //根据是否顺序，创建该存储组下该时间分区对应新的TsFileProcessor
-      tsFileProcessorTreeMap.put(timeRangeId, res); //把新建的该时间分区的TsFileProcessor放入工作的活跃workSequenceTsFileProcessors/workUnSequenceTsFileProcessors队列中
-      tsFileManagement.add(res.getTsFileResource(), sequence);  //由于会新建TsFile，所以要把该文件相应的TsFileResource信息存入TsFileManagement管理类里。
-=======
-    if (null == res) {
+          throws IOException, DiskSpaceInsufficientException {
+
+    TsFileProcessor res =
+        tsFileProcessorTreeMap.get(
+            timeRangeId); // 根据时间分区id从workSequenceTsFileProcessors/workUnSequenceTsFileProcessors中获取TsFileProcessor
+
+    if (null
+        == res) { // 当workSequenceTsFileProcessors里不包含该时间分区的TsFileProcessor，说明该时间分区是新的，则需要创建该新时间分区的TsFile文件，也需要创建一个对应新的TsFileProcessor存入workSequenceTsFileProcessors中，这个时候就需要注意内存的占用情况
       // build new processor, memory control module will control the number of memtables
       res = newTsFileProcessor(sequence, timeRangeId);
       tsFileProcessorTreeMap.put(timeRangeId, res);
       tsFileManagement.add(res.getTsFileResource(), sequence);
->>>>>>> 40397fd7
     }
 
     return res;
   }
 
   private TsFileProcessor newTsFileProcessor(boolean sequence, long timePartitionId)
-      throws IOException, DiskSpaceInsufficientException {    //根据时间分区和是否顺序创建对应的TsFile文件和对应的TsFileProcessor
+      throws IOException,
+          DiskSpaceInsufficientException { // 根据时间分区和是否顺序创建对应的TsFile文件和对应的TsFileProcessor
     DirectoryManager directoryManager = DirectoryManager.getInstance();
-    String baseDir =    //获取根目录
+    String baseDir = // 获取根目录
         sequence
             ? directoryManager.getNextFolderForSequenceFile()
             : directoryManager.getNextFolderForUnSequenceFile();
-    fsFactory   //创建TsFile文件
+    fsFactory // 创建TsFile文件
         .getFile(baseDir + File.separator + logicalStorageGroupName, virtualStorageGroupId)
         .mkdirs();
 
@@ -1452,10 +1447,10 @@
     return getTsFileProcessor(sequence, filePath, timePartitionId);
   }
 
-  private TsFileProcessor getTsFileProcessor( //新建TsFileProcessor
+  private TsFileProcessor getTsFileProcessor( // 新建TsFileProcessor
       boolean sequence, String filePath, long timePartitionId) throws IOException {
     TsFileProcessor tsFileProcessor;
-    if (sequence) { //如果是顺序
+    if (sequence) { // 如果是顺序
       tsFileProcessor =
           new TsFileProcessor(
               logicalStorageGroupName + File.separator + virtualStorageGroupId,
@@ -1464,7 +1459,7 @@
               this::closeUnsealedTsFileProcessorCallBack,
               this::updateLatestFlushTimeCallback,
               true);
-    } else {    //如果是乱序
+    } else { // 如果是乱序
       tsFileProcessor =
           new TsFileProcessor(
               logicalStorageGroupName + File.separator + virtualStorageGroupId,
@@ -1475,15 +1470,15 @@
               false);
     }
 
-    if (enableMemControl) { //如果系统开启了内存控制，则创建TsFileProcessor对应的内存控制类TsFileProcessorInfo对象
+    if (enableMemControl) { // 如果系统开启了内存控制，则创建TsFileProcessor对应的内存控制类TsFileProcessorInfo对象
       TsFileProcessorInfo tsFileProcessorInfo = new TsFileProcessorInfo(storageGroupInfo);
-      tsFileProcessor.setTsFileProcessorInfo(tsFileProcessorInfo);  //将控制类配置给此TsFileProcessor
+      tsFileProcessor.setTsFileProcessorInfo(tsFileProcessorInfo); // 将控制类配置给此TsFileProcessor
       this.storageGroupInfo.initTsFileProcessorInfo(tsFileProcessor);
     }
 
-    tsFileProcessor.addCloseFileListeners(customCloseFileListeners);  //增加CloseFileListener
-    tsFileProcessor.addFlushListeners(customFlushListeners);  //增加FlushListener
-    tsFileProcessor.setTimeRangeId(timePartitionId);  //设置时间分区ID
+    tsFileProcessor.addCloseFileListeners(customCloseFileListeners); // 增加CloseFileListener
+    tsFileProcessor.addFlushListeners(customFlushListeners); // 增加FlushListener
+    tsFileProcessor.setTimeRangeId(timePartitionId); // 设置时间分区ID
 
     return tsFileProcessor;
   }
@@ -1541,40 +1536,49 @@
    * @param sequence whether this tsfile processor is sequence or not
    * @param tsFileProcessor tsfile processor
    */
-  public void asyncCloseOneTsFileProcessor(boolean sequence, TsFileProcessor tsFileProcessor) {   //异步关闭指定的TsFileProcessor，以保证内存大小的可使用，或者是当该TsFile文件过大时就需要关闭此文件(具体做法是将其加入关闭TsFileProcessor队列中，并更新对应的TsFileResource每个设备的最后写入数据的时间戳，然后异步关闭该TsFileProcessor，然后从活跃队列中移除，并判断是否关闭对应分区的版本控制)
+  public void asyncCloseOneTsFileProcessor(
+      boolean sequence,
+      TsFileProcessor
+          tsFileProcessor) { // 异步关闭指定的TsFileProcessor，以保证内存大小的可使用，或者是当该TsFile文件过大时就需要关闭此文件(具体做法是将其加入关闭TsFileProcessor队列中，并更新对应的TsFileResource每个设备的最后写入数据的时间戳，然后异步关闭该TsFileProcessor，然后从活跃队列中移除，并判断是否关闭对应分区的版本控制)
     // for sequence tsfile, we update the endTimeMap only when the file is prepared to be closed.
     // for unsequence tsfile, we have maintained the endTimeMap when an insertion comes.
     if (closingSequenceTsFileProcessor.contains(tsFileProcessor)
         || closingUnSequenceTsFileProcessor.contains(tsFileProcessor)
-        || tsFileProcessor.alreadyMarkedClosing()) {    //如果该TsFileProcessor已经被关闭了，则返回
+        || tsFileProcessor.alreadyMarkedClosing()) { // 如果该TsFileProcessor已经被关闭了，则返回
       return;
     }
     logger.info(
         "Async close tsfile: {}",
         tsFileProcessor.getTsFileResource().getTsFile().getAbsolutePath());
-    if (sequence) { //如果待关闭的TsFileProcessor是顺序的
-      closingSequenceTsFileProcessor.add(tsFileProcessor);  //把该TsFileProcessor加入到关闭的顺序队列closingSequenceTsFileProcessor中
-      updateEndTimeMap(tsFileProcessor);  //更新该TsFile对应TsFileResource的每个设备的最后写入的数据时间戳
-      tsFileProcessor.asyncClose();   //将此TsFileProcessor进行异步关闭
-
-      workSequenceTsFileProcessors.remove(tsFileProcessor.getTimeRangeId());  //从活跃顺序workSequenceTsFileProcessors队列中移除此TsFileProcessor
+    if (sequence) { // 如果待关闭的TsFileProcessor是顺序的
+      closingSequenceTsFileProcessor.add(
+          tsFileProcessor); // 把该TsFileProcessor加入到关闭的顺序队列closingSequenceTsFileProcessor中
+      updateEndTimeMap(tsFileProcessor); // 更新该TsFile对应TsFileResource的每个设备的最后写入的数据时间戳
+      tsFileProcessor.asyncClose(); // 将此TsFileProcessor进行异步关闭
+
+      workSequenceTsFileProcessors.remove(
+          tsFileProcessor
+              .getTimeRangeId()); // 从活跃顺序workSequenceTsFileProcessors队列中移除此TsFileProcessor
       // if unsequence files don't contain this time range id, we should remove it's version
       // controller
-      //当活跃的乱序TsFileProcessor队列workUnsequenceTsFileProcessors不包含此已关闭的顺序TsFileProcessor所在时间分区对应的乱序TsFileProcessor，即该存储组的该时间分区里已经不存在任何活跃的顺序、乱序TsFileProcessor，该时间分区必不会占用任何内存memtable，所以要从timePartitionIdVersionControllerMap移除该分区的版本控制。
+      // 当活跃的乱序TsFileProcessor队列workUnsequenceTsFileProcessors不包含此已关闭的顺序TsFileProcessor所在时间分区对应的乱序TsFileProcessor，即该存储组的该时间分区里已经不存在任何活跃的顺序、乱序TsFileProcessor，该时间分区必不会占用任何内存memtable，所以要从timePartitionIdVersionControllerMap移除该分区的版本控制。
       if (!workUnsequenceTsFileProcessors.containsKey(tsFileProcessor.getTimeRangeId())) {
         timePartitionIdVersionControllerMap.remove(tsFileProcessor.getTimeRangeId());
       }
       logger.info(
           "close a sequence tsfile processor {}",
           logicalStorageGroupName + "-" + virtualStorageGroupId);
-    } else {    //如果待关闭的TsFileProcessor是乱序的
-      closingUnSequenceTsFileProcessor.add(tsFileProcessor);//把该TsFileProcessor加入到关闭的乱序队列closingUnSequenceTsFileProcessor中
-      tsFileProcessor.asyncClose();//将此TsFileProcessor进行异步关闭
-
-      workUnsequenceTsFileProcessors.remove(tsFileProcessor.getTimeRangeId());//从活跃乱序workSequenceTsFileProcessors队列中移除此TsFileProcessor
+    } else { // 如果待关闭的TsFileProcessor是乱序的
+      closingUnSequenceTsFileProcessor.add(
+          tsFileProcessor); // 把该TsFileProcessor加入到关闭的乱序队列closingUnSequenceTsFileProcessor中
+      tsFileProcessor.asyncClose(); // 将此TsFileProcessor进行异步关闭
+
+      workUnsequenceTsFileProcessors.remove(
+          tsFileProcessor
+              .getTimeRangeId()); // 从活跃乱序workSequenceTsFileProcessors队列中移除此TsFileProcessor
       // if sequence files don't contain this time range id, we should remove it's version
       // controller
-      //当该时间分区里也不存在活跃的顺序TsFileProcessor时，即该时间分区不存在任何乱序、顺序TsFileProcessor，必不占用任何内存memtable，因此要从timePartitionIdVersionControllerMap移除该分区的版本控制。
+      // 当该时间分区里也不存在活跃的顺序TsFileProcessor时，即该时间分区不存在任何乱序、顺序TsFileProcessor，必不占用任何内存memtable，因此要从timePartitionIdVersionControllerMap移除该分区的版本控制。
       if (!workSequenceTsFileProcessors.containsKey(tsFileProcessor.getTimeRangeId())) {
         timePartitionIdVersionControllerMap.remove(tsFileProcessor.getTimeRangeId());
       }
@@ -1680,7 +1684,8 @@
   }
 
   /** Iterate each TsFile and try to lock and remove those out of TTL. */
-  public synchronized void checkFilesTTL() {   //检查该虚拟存储组下所有顺序和乱序的TsFile的数据是否超过TTL,若有则删除本地相关的文件(TsFile和mods文件和resource文件)
+  public synchronized void
+      checkFilesTTL() { // 检查该虚拟存储组下所有顺序和乱序的TsFile的数据是否超过TTL,若有则删除本地相关的文件(TsFile和mods文件和resource文件)
     if (dataTTL == Long.MAX_VALUE) {
       logger.debug(
           "{}: TTL not set, ignore the check",
@@ -1700,25 +1705,34 @@
     List<TsFileResource> unseqFiles = new ArrayList<>(tsFileManagement.getTsFileList(false));
 
     for (TsFileResource tsFileResource : seqFiles) {
-      checkFileTTL(tsFileResource, ttlLowerBound, true);//判断给定的TsFile里是否存在数据超过TTL，若有则删除本地相关的文件(TsFile和mods文件和resource文件)
+      checkFileTTL(
+          tsFileResource,
+          ttlLowerBound,
+          true); // 判断给定的TsFile里是否存在数据超过TTL，若有则删除本地相关的文件(TsFile和mods文件和resource文件)
     }
     for (TsFileResource tsFileResource : unseqFiles) {
-      checkFileTTL(tsFileResource, ttlLowerBound, false);//判断给定的TsFile里是否存在数据超过TTL，若有则删除本地相关的文件(TsFile和mods文件和resource文件)
-    }
-  }
-
-  private void checkFileTTL(TsFileResource resource, long ttlLowerBound, boolean isSeq) { //判断给定的TsFile里是否存在数据超过TTL，若有则删除本地相关的文件(TsFile和mods文件和resource文件)
-    if (resource.isMerging()  //若文件正在合并中or文件未封口or（文件未被删除并且文件里的所有数据还活着，未超出TTL），则直接返回
+      checkFileTTL(
+          tsFileResource,
+          ttlLowerBound,
+          false); // 判断给定的TsFile里是否存在数据超过TTL，若有则删除本地相关的文件(TsFile和mods文件和resource文件)
+    }
+  }
+
+  private void checkFileTTL(
+      TsFileResource resource,
+      long ttlLowerBound,
+      boolean isSeq) { // 判断给定的TsFile里是否存在数据超过TTL，若有则删除本地相关的文件(TsFile和mods文件和resource文件)
+    if (resource.isMerging() // 若文件正在合并中or文件未封口or（文件未被删除并且文件里的所有数据还活着，未超出TTL），则直接返回
         || !resource.isClosed()
         || !resource.isDeleted() && resource.stillLives(ttlLowerBound)) {
       return;
     }
 
-    //若该TsFile的存在数据超过了TTL，则把该TsFile本地文件和相关文件给删除
-    writeLock("checkFileTTL");  //对该虚拟存储组加写锁，防止用户对该虚拟存储组下的文件有其他操作
+    // 若该TsFile的存在数据超过了TTL，则把该TsFile本地文件和相关文件给删除
+    writeLock("checkFileTTL"); // 对该虚拟存储组加写锁，防止用户对该虚拟存储组下的文件有其他操作
     try {
       // prevent new merges and queries from choosing this file
-      resource.setDeleted(true);  //设置删除状态，防止后续系统对此被删除的TsFile进行merge合并
+      resource.setDeleted(true); // 设置删除状态，防止后续系统对此被删除的TsFile进行merge合并
       // the file may be chosen for merge after the last check and before writeLock()
       // double check to ensure the file is not used by a merge
       if (resource.isMerging()) {
@@ -1726,10 +1740,10 @@
       }
 
       // ensure that the file is not used by any queries
-      if (resource.tryWriteLock()) {  //对该TsFileResource加写锁
+      if (resource.tryWriteLock()) { // 对该TsFileResource加写锁
         try {
           // physical removal
-          resource.remove();  //删除该TsFile对应的本地文件和.mods文件和.resource文件
+          resource.remove(); // 删除该TsFile对应的本地文件和.mods文件和.resource文件
           if (logger.isInfoEnabled()) {
             logger.info(
                 "Removed a file {} before {} by ttl ({}ms)",
@@ -1739,11 +1753,11 @@
           }
           tsFileManagement.remove(resource, isSeq);
         } finally {
-          resource.writeUnlock(); //释放该TsfileResource的写锁
+          resource.writeUnlock(); // 释放该TsfileResource的写锁
         }
       }
     } finally {
-      writeUnlock();  //释放该虚拟存储组的写锁
+      writeUnlock(); // 释放该虚拟存储组的写锁
     }
   }
 
@@ -1914,38 +1928,44 @@
    * @param timeFilter time filter
    * @return query data source
    */
-  public QueryDataSource query(//获取此次查询需要用到的所有顺序or乱序TsFileResource,并把它们往添加入查询文件管理类里，即添加此次查询ID对应需要用到的顺序和乱序TsFileResource,并创建返回QueryDataSource对象，该类对象存放了一次查询里对一条时间序列涉及到的所有顺序TsFileResource和乱序TsFileResource和数据TTL
-      PartialPath fullPath, //此次查询的此单一时间序列的全路径
-      QueryContext context, //此次查询的查询环境类对象
-      QueryFileManager filePathsManager,//查询文件管理类对象，该类存放了每个查询ID对应需要的已封口和为封口的TsFileResource
-      Filter timeFilter)  //此次查询的时间过滤器，可能是一元或二元的过滤器
-      throws QueryProcessException {
-    readLock();   //查询操作前，先对虚拟存储组粒度加读锁
+  public QueryDataSource
+      query( // 获取此次查询需要用到的所有顺序or乱序TsFileResource,并把它们往添加入查询文件管理类里，即添加此次查询ID对应需要用到的顺序和乱序TsFileResource,并创建返回QueryDataSource对象，该类对象存放了一次查询里对一条时间序列涉及到的所有顺序TsFileResource和乱序TsFileResource和数据TTL
+          PartialPath fullPath, // 此次查询的此单一时间序列的全路径
+          QueryContext context, // 此次查询的查询环境类对象
+          QueryFileManager filePathsManager, // 查询文件管理类对象，该类存放了每个查询ID对应需要的已封口和为封口的TsFileResource
+          Filter timeFilter) // 此次查询的时间过滤器，可能是一元或二元的过滤器
+          throws QueryProcessException {
+    readLock(); // 查询操作前，先对虚拟存储组粒度加读锁
     try {
       List<TsFileResource> seqResources =
-          getFileResourceListForQuery(//获取该虚拟存储组下的所有满足此次查询要求（即该TsFile里存在待查询的设备，且设备下的所有数据都存活，且存在满足时间过滤器的数据点）的顺序的TsFileResource（包含已封口和为封口的）和待升级的TsFileResource，将它们放入此次的待查寻TsFileResource列表中
-              tsFileManagement.getTsFileList(true), //获取此虚拟存储组下所有顺序的TsFileResource
-              upgradeSeqFileList, //待升级的顺序TsFileResource列表
-              fullPath, //此次查询的此单一时间序列路径
-              context,  //查询环境
-              timeFilter, //此查询的时间过滤器
+          getFileResourceListForQuery( // 获取该虚拟存储组下的所有满足此次查询要求（即该TsFile里存在待查询的设备，且设备下的所有数据都存活，且存在满足时间过滤器的数据点）的顺序的TsFileResource（包含已封口和为封口的）和待升级的TsFileResource，将它们放入此次的待查寻TsFileResource列表中
+              tsFileManagement.getTsFileList(true), // 获取此虚拟存储组下所有顺序的TsFileResource
+              upgradeSeqFileList, // 待升级的顺序TsFileResource列表
+              fullPath, // 此次查询的此单一时间序列路径
+              context, // 查询环境
+              timeFilter, // 此查询的时间过滤器
               true);
-      List<TsFileResource> unseqResources =//获取该虚拟存储组下的所有满足此次查询要求（即该TsFile里存在待查询的设备，且设备下的所有数据都存活，且存在满足时间过滤器的数据点）的乱序的TsFileResource（包含已封口和为封口的）和待升级的TsFileResource，将它们放入此次的待查寻TsFileResource列表中
+      List<TsFileResource>
+          unseqResources = // 获取该虚拟存储组下的所有满足此次查询要求（即该TsFile里存在待查询的设备，且设备下的所有数据都存活，且存在满足时间过滤器的数据点）的乱序的TsFileResource（包含已封口和为封口的）和待升级的TsFileResource，将它们放入此次的待查寻TsFileResource列表中
           getFileResourceListForQuery(
-              tsFileManagement.getTsFileList(false),
-              upgradeUnseqFileList,
-              fullPath,
-              context,
-              timeFilter,
-              false);
-      QueryDataSource dataSource = new QueryDataSource(seqResources, unseqResources);//创建QueryDataSource对象，该类对象存放了一次查询里对一条时间序列涉及到的所有顺序TsFileResource和乱序TsFileResource
+                  tsFileManagement.getTsFileList(false),
+                  upgradeUnseqFileList,
+                  fullPath,
+                  context,
+                  timeFilter,
+                  false);
+      QueryDataSource dataSource =
+          new QueryDataSource(
+              seqResources,
+              unseqResources); // 创建QueryDataSource对象，该类对象存放了一次查询里对一条时间序列涉及到的所有顺序TsFileResource和乱序TsFileResource
       // used files should be added before mergeLock is unlocked, or they may be deleted by
       // running merge
       // is null only in tests
       if (filePathsManager != null) {
-        filePathsManager.addUsedFilesForQuery(context.getQueryId(), dataSource);//往查询文件管理类里添加此次查询ID对应需要用到的顺序和乱序TsFileResource
-      }
-      dataSource.setDataTTL(dataTTL); //对QueryDataSource对象设置TTL数据存活时间
+        filePathsManager.addUsedFilesForQuery(
+            context.getQueryId(), dataSource); // 往查询文件管理类里添加此次查询ID对应需要用到的顺序和乱序TsFileResource
+      }
+      dataSource.setDataTTL(dataTTL); // 对QueryDataSource对象设置TTL数据存活时间
       return dataSource;
     } catch (MetadataException e) {
       throw new QueryProcessException(e);
@@ -1984,15 +2004,16 @@
    * @param tsFileResources includes sealed and unsealed tsfile resources
    * @return fill unsealed tsfile resources with memory data and ChunkMetadataList of data in disk
    */
-  private List<TsFileResource> getFileResourceListForQuery( //获取该虚拟存储组下的所有满足此次查询要求（即该TsFile里存在待查询的设备，且设备下的所有数据都存活，且存在满足时间过滤器的数据点）的顺序or乱序的TsFileResource（包含已封口和为封口的）和待升级的TsFileResource，将它们放入此次的待查寻TsFileResource列表中
-      Collection<TsFileResource> tsFileResources,//此虚拟存储组下所有顺序or乱序的TsFileResource
-      List<TsFileResource> upgradeTsFileResources,//待升级的顺序or乱序TsFileResource列表
-      PartialPath fullPath,//此次查询的此单一时间序列路径
-      QueryContext context,//查询环境类对象
-      Filter timeFilter,    //时间过滤器
-      boolean isSeq)  //是否顺序
-      throws MetadataException {
-    String deviceId = fullPath.getDevice(); //根据查询的时间序列路径获取设备路径ID
+  private List<TsFileResource>
+      getFileResourceListForQuery( // 获取该虚拟存储组下的所有满足此次查询要求（即该TsFile里存在待查询的设备，且设备下的所有数据都存活，且存在满足时间过滤器的数据点）的顺序or乱序的TsFileResource（包含已封口和为封口的）和待升级的TsFileResource，将它们放入此次的待查寻TsFileResource列表中
+          Collection<TsFileResource> tsFileResources, // 此虚拟存储组下所有顺序or乱序的TsFileResource
+          List<TsFileResource> upgradeTsFileResources, // 待升级的顺序or乱序TsFileResource列表
+          PartialPath fullPath, // 此次查询的此单一时间序列路径
+          QueryContext context, // 查询环境类对象
+          Filter timeFilter, // 时间过滤器
+          boolean isSeq) // 是否顺序
+          throws MetadataException {
+    String deviceId = fullPath.getDevice(); // 根据查询的时间序列路径获取设备路径ID
 
     if (context.isDebug()) {
       DEBUG_LOGGER.info(
@@ -2004,45 +2025,63 @@
           (timeFilter == null ? "null" : timeFilter));
     }
 
-    IMeasurementSchema schema = IoTDB.metaManager.getSeriesSchema(fullPath);  //根据时间序列全路径获取该路径上对应的传感器的配置类对象。
-
-    List<TsFileResource> tsfileResourcesForQuery = new ArrayList<>(); //存放了此次查询需要用到的TsFile对应的TsFileResource
-    long ttlLowerBound = //该属性表示在当下对于给定的TTL，数据点允许的最小时间戳，即时间戳小于ttlLowerBound的数据就是超过了TTL存活时间了，只有时间戳大于等于ttlLowerBound的数据才处于存活状态    //对于某一TsFile，ttlLowerBound必须小于等于该TsFile里每个设备的最大数据时间戳endTime，即ttlLowerBound=currentTime-dataTTL<=endTime，则说明该TsFile仍存活，未超出TTL
+    IMeasurementSchema schema =
+        IoTDB.metaManager.getSeriesSchema(fullPath); // 根据时间序列全路径获取该路径上对应的传感器的配置类对象。
+
+    List<TsFileResource> tsfileResourcesForQuery =
+        new ArrayList<>(); // 存放了此次查询需要用到的TsFile对应的TsFileResource
+    long
+        ttlLowerBound = // 该属性表示在当下对于给定的TTL，数据点允许的最小时间戳，即时间戳小于ttlLowerBound的数据就是超过了TTL存活时间了，只有时间戳大于等于ttlLowerBound的数据才处于存活状态    //对于某一TsFile，ttlLowerBound必须小于等于该TsFile里每个设备的最大数据时间戳endTime，即ttlLowerBound=currentTime-dataTTL<=endTime，则说明该TsFile仍存活，未超出TTL
         dataTTL != Long.MAX_VALUE ? System.currentTimeMillis() - dataTTL : Long.MIN_VALUE;
-    context.setQueryTimeLowerBound(ttlLowerBound);  //
+    context.setQueryTimeLowerBound(ttlLowerBound); //
 
     // for upgrade files and old files must be closed
-    for (TsFileResource tsFileResource : upgradeTsFileResources) {  //遍历待升级or正在升级中的顺序or乱序TsFileResource
-      if (!tsFileResource.isSatisfied(deviceId, timeFilter, isSeq, dataTTL, context.isDebug())) { //根据给定的时间过滤器和ttl等参数，判断该TsFile里的该设备下的所有数据是否满足要求（即该设备下的所有数据都存活，且存在满足时间过滤器的数据点）。若不满足要求，则遍历下一个待升级的TsFileResource
+    for (TsFileResource tsFileResource :
+        upgradeTsFileResources) { // 遍历待升级or正在升级中的顺序or乱序TsFileResource
+      if (!tsFileResource.isSatisfied(
+          deviceId,
+          timeFilter,
+          isSeq,
+          dataTTL,
+          context
+              .isDebug())) { // 根据给定的时间过滤器和ttl等参数，判断该TsFile里的该设备下的所有数据是否满足要求（即该设备下的所有数据都存活，且存在满足时间过滤器的数据点）。若不满足要求，则遍历下一个待升级的TsFileResource
         continue;
       }
-      closeQueryLock.readLock().lock();//加读锁
+      closeQueryLock.readLock().lock(); // 加读锁
       try {
-        tsfileResourcesForQuery.add(tsFileResource);//将此待升级or正在升级中的TsFileResource加入tsfileResourcesForQuery待查寻列表中
+        tsfileResourcesForQuery.add(
+            tsFileResource); // 将此待升级or正在升级中的TsFileResource加入tsfileResourcesForQuery待查寻列表中
       } finally {
-        closeQueryLock.readLock().unlock(); //释放读锁
-      }
-    }
-
-    for (TsFileResource tsFileResource : tsFileResources) { //循环遍历给定的该虚拟存储组下的顺序or乱序TsFileResource列表
-      if (!tsFileResource.isSatisfied(  //若该TsFileResource的该指定设备下的数据不满足要求（要求即未超过TTL且存在数据点满足给定的时间过滤器），则遍历下一个
-          fullPath.getDevice(), timeFilter, isSeq, dataTTL, context.isDebug())) {
+        closeQueryLock.readLock().unlock(); // 释放读锁
+      }
+    }
+
+    for (TsFileResource tsFileResource : tsFileResources) { // 循环遍历给定的该虚拟存储组下的顺序or乱序TsFileResource列表
+      if (!tsFileResource
+          .isSatisfied( // 若该TsFileResource的该指定设备下的数据不满足要求（要求即未超过TTL且存在数据点满足给定的时间过滤器），则遍历下一个
+              fullPath.getDevice(), timeFilter, isSeq, dataTTL, context.isDebug())) {
         continue;
       }
-      //若该TsFile的指定设备下的所有数据都满足要求，则
-      closeQueryLock.readLock().lock();//加读锁
+      // 若该TsFile的指定设备下的所有数据都满足要求，则
+      closeQueryLock.readLock().lock(); // 加读锁
       try {
-        if (tsFileResource.isClosed()) {  //若该TsFile已封口，则把其TsFileResource加入待查询列表tsfileResourcesForQuery中
+        if (tsFileResource
+            .isClosed()) { // 若该TsFile已封口，则把其TsFileResource加入待查询列表tsfileResourcesForQuery中
           tsfileResourcesForQuery.add(tsFileResource);
-        } else {  //否则获取该TsFile对应的未封口的TsFileProcessor进行查询操作
+        } else { // 否则获取该TsFile对应的未封口的TsFileProcessor进行查询操作
           tsFileResource
               .getUnsealedFileProcessor()
-              .query(deviceId, fullPath.getMeasurement(), schema, context, tsfileResourcesForQuery); //此方法根据给定的设备和传感器等参数，创建一个只读的TsFileResource对象，并把它放入tsfileResourcesForQuery列表里，用作查询
+              .query(
+                  deviceId,
+                  fullPath.getMeasurement(),
+                  schema,
+                  context,
+                  tsfileResourcesForQuery); // 此方法根据给定的设备和传感器等参数，创建一个只读的TsFileResource对象，并把它放入tsfileResourcesForQuery列表里，用作查询
         }
       } catch (IOException e) {
         throw new MetadataException(e);
       } finally {
-        closeQueryLock.readLock().unlock();//释放读锁
+        closeQueryLock.readLock().unlock(); // 释放读锁
       }
     }
     return tsfileResourcesForQuery;
@@ -2057,21 +2096,17 @@
    * @param endTime the endTime of delete range.
    * @param timePartitionFilter
    */
-<<<<<<< HEAD
-  public void delete(PartialPath path, long startTime, long endTime, long planIndex)
-      throws IOException {    //注意：时间序列路径的存储组是确定的，但设备路径还不确定，可能包含通配符*，因此可能有多个设备。eg:root.ln.*.*.*
-=======
-  public void delete(
+  public void delete( // 注意：时间序列路径的存储组是确定的，但设备路径还不确定，可能包含通配符*，因此可能有多个设备。eg:root.ln.*.*.*
       PartialPath path,
       long startTime,
       long endTime,
       long planIndex,
       TimePartitionFilter timePartitionFilter)
       throws IOException {
->>>>>>> 40397fd7
     // If there are still some old version tsfiles, the delete won't succeeded.
-    if (upgradeFileCount.get() != 0) {  //当仍然存在旧的待升级的TsFile，说明这些旧的TsFile正在升级中，此时不能执行删除操作。其实，只要判断若该删除操作是对旧的升级中的TsFile里的数据进行删除，则才不允许此删除操作执行，因为删除操作会修改对应旧TsFile的mods文件，而升级过程会对这些旧TsFile的mods文件进行删除。
-     throw new IOException(
+    if (upgradeFileCount.get()
+        != 0) { // 当仍然存在旧的待升级的TsFile，说明这些旧的TsFile正在升级中，此时不能执行删除操作。其实，只要判断若该删除操作是对旧的升级中的TsFile里的数据进行删除，则才不允许此删除操作执行，因为删除操作会修改对应旧TsFile的mods文件，而升级过程会对这些旧TsFile的mods文件进行删除。
+      throw new IOException(
           "Delete failed. " + "Please do not delete until the old files upgraded.");
     }
     if (SettleService.getINSTANCE().getFilesToBeSettledCount().get() != 0) {
@@ -2081,98 +2116,81 @@
     // TODO: how to avoid partial deletion?
     // FIXME: notice that if we may remove a SGProcessor out of memory, we need to close all opened
     // mod files in mergingModification, sequenceFileList, and unsequenceFileList
-    writeLock("delete");  //加锁
+    writeLock("delete"); // 加锁
 
     // record files which are updated so that we can roll back them in case of exception
     List<ModificationFile> updatedModFiles = new ArrayList<>();
 
     try {
-<<<<<<< HEAD
-      Set<PartialPath> devicePaths = IoTDB.metaManager.getDevices(path.getDevicePath());  //根据时间路径获取其上的设备路径，此处由于只确定了存储组，因此可能有一个或多个设备
-      for (PartialPath device : devicePaths) {//循环遍历根据该确定存储组的路径搜索到的所有设备路径对象
-        Long lastUpdateTime = null; //用于记录该存储组下待删除的所有设备中写入数据的最大时间戳
-        for (Map<String, Long> latestTimeMap : latestTimeForEachDevice.values()) {//循环遍历该存储组下（设备名称 ,最后写入时间戳），即每个设备的写入数据的最大时间戳（包括未flush和已经flush的数据时间戳）
-          Long curTime = latestTimeMap.get(device.getFullPath()); //获取该存储组下的该设备的写入数据的最大时间戳
-          if (curTime != null && (lastUpdateTime == null || lastUpdateTime < curTime)) {//若（该设备的写入数据的最大时间戳不为空）并且（（是第一次循环）或者（最大时间戳小于此设备写入数据的最大时间戳））
-            lastUpdateTime = curTime;       //记最大时间戳为此设备写入数据的最大时间戳
-=======
-      Set<PartialPath> devicePaths = IoTDB.metaManager.getBelongedDevices(path);
-      for (PartialPath device : devicePaths) {
-        Long lastUpdateTime = null;
-        for (Map<String, Long> latestTimeMap : latestTimeForEachDevice.values()) {
-          Long curTime = latestTimeMap.get(device.getFullPath());
-          if (curTime != null && (lastUpdateTime == null || lastUpdateTime < curTime)) {
-            lastUpdateTime = curTime;
->>>>>>> 40397fd7
+      Set<PartialPath> devicePaths =
+          IoTDB.metaManager.getBelongedDevices(path); // 根据时间路径获取其上的设备路径，此处由于只确定了存储组，因此可能有一个或多个设备
+      for (PartialPath device : devicePaths) { // 循环遍历根据该确定存储组的路径搜索到的所有设备路径对象
+        Long lastUpdateTime = null; // 用于记录该存储组下待删除的所有设备中写入数据的最大时间戳
+        for (Map<String, Long> latestTimeMap :
+            latestTimeForEachDevice
+                .values()) { // 循环遍历该存储组下（设备名称 ,最后写入时间戳），即每个设备的写入数据的最大时间戳（包括未flush和已经flush的数据时间戳）
+          Long curTime = latestTimeMap.get(device.getFullPath()); // 获取该存储组下的该设备的写入数据的最大时间戳
+          if (curTime != null
+              && (lastUpdateTime == null
+                  || lastUpdateTime
+                      < curTime)) { // 若（该设备的写入数据的最大时间戳不为空）并且（（是第一次循环）或者（最大时间戳小于此设备写入数据的最大时间戳））
+            lastUpdateTime = curTime; // 记最大时间戳为此设备写入数据的最大时间戳
           }
         }
         // delete Last cache record if necessary
-        tryToDeleteLastCache(device, path, startTime, endTime);//在删除操作时，根据给定的设备判断其下的每个传感器节点是否需要重置清空上个最大时间戳数据点缓存（若该缓存在此删除操作的时间范围里，则清空）
-      }
-
-<<<<<<< HEAD
-      // write log to impacted working TsFileProcessors//对于每一个 Memtable，都会记录一个 WAL 文件，当 Memtable 被 flush 完成时，WAL 会被删掉。WAL只针对正在工作的TSFileProcessor下的每个传感器memtable
-      logDeletion(startTime, endTime, path);  //对于该存储组下当前正在工作的顺序或乱序TsFileProcessor中，若他们所属的时间分区正好是待删除数据的时间分区范围内，则使用该时间分区正在工作的TsFileProcessor把删除计划记录进写前日志
-=======
-      // write log to impacted working TsFileProcessors
-      logDeletion(startTime, endTime, path, timePartitionFilter);
->>>>>>> 40397fd7
-
-      Deletion deletion = new Deletion(path, MERGE_MOD_START_VERSION_NUM, startTime, endTime);  //新建一个删除操作类对象
-      if (tsFileManagement.mergingModification != null) { //如果mergingModification不为空，说明此该虚拟存储组下存在正在合并的TsFile，则将此次删除操作写入临时mods文件里 //由于乱序合并在开始时会在当前存储组创建一个名为mergingModification的临时ModificationFile变量，因此每次deleteion操作前都需要判断存储组中的mergingModification变量是否为null，如果不为null，说明当前正在进行乱序合并则将此次delete操作写入mergingModification临时变量中，不再写入TSFile对应的本地mods文件中；否则写入对应的本地mods文件中。
-        tsFileManagement.mergingModification.write(deletion);//将此delete操作写入mergingModification临时文件中
-        updatedModFiles.add(tsFileManagement.mergingModification);  //将此次删除操作的ModificationFile对象加入列表
-      }
-
-<<<<<<< HEAD
-      deleteDataInFiles( //对该存储组下的所有顺序TsFile中存在待删除的设备的在待删除时间范围内的数据进行删除操作，1. 首先往本地对应的.mods文件记录此删除操作  2. 若某TsFile的内存workMemTable中存在数据，则根据该workMemTable是未flush还是正在flushing进行相关的删除操作
-          tsFileManagement.getTsFileList(true), deletion, devicePaths, updatedModFiles, planIndex);
-      deleteDataInFiles( //对该存储组下的所有乱序TsFile中存在待删除的设备的在待删除时间范围内的数据进行删除操作，1. 首先往本地对应的.mods文件记录此删除操作  2. 若某TsFile的内存workMemTable中存在数据，则根据该workMemTable是未flush还是正在flushing进行相关的删除操作
-          tsFileManagement.getTsFileList(false), deletion, devicePaths, updatedModFiles, planIndex);
-=======
-      deleteDataInFiles(
+        tryToDeleteLastCache(
+            device, path, startTime,
+            endTime); // 在删除操作时，根据给定的设备判断其下的每个传感器节点是否需要重置清空上个最大时间戳数据点缓存（若该缓存在此删除操作的时间范围里，则清空）
+      }
+
+      // write log to impacted working TsFileProcessors//对于每一个 Memtable，都会记录一个 WAL 文件，当 Memtable 被
+      // flush 完成时，WAL 会被删掉。WAL只针对正在工作的TSFileProcessor下的每个传感器memtable
+      logDeletion(
+          startTime,
+          endTime,
+          path,
+          timePartitionFilter); // 对于该存储组下当前正在工作的顺序或乱序TsFileProcessor中，若他们所属的时间分区正好是待删除数据的时间分区范围内，则使用该时间分区正在工作的TsFileProcessor把删除计划记录进写前日志
+
+      Deletion deletion =
+          new Deletion(path, MERGE_MOD_START_VERSION_NUM, startTime, endTime); // 新建一个删除操作类对象
+      if (tsFileManagement.mergingModification
+          != null) { // 如果mergingModification不为空，说明此该虚拟存储组下存在正在合并的TsFile，则将此次删除操作写入临时mods文件里
+        // //由于乱序合并在开始时会在当前存储组创建一个名为mergingModification的临时ModificationFile变量，因此每次deleteion操作前都需要判断存储组中的mergingModification变量是否为null，如果不为null，说明当前正在进行乱序合并则将此次delete操作写入mergingModification临时变量中，不再写入TSFile对应的本地mods文件中；否则写入对应的本地mods文件中。
+        tsFileManagement.mergingModification.write(
+            deletion); // 将此delete操作写入mergingModification临时文件中
+        updatedModFiles.add(tsFileManagement.mergingModification); // 将此次删除操作的ModificationFile对象加入列表
+      }
+
+      deleteDataInFiles( // 对该存储组下的所有顺序TsFile中存在待删除的设备的在待删除时间范围内的数据进行删除操作，1. 首先往本地对应的.mods文件记录此删除操作
+          // 2.
+          // 若某TsFile的内存workMemTable中存在数据，则根据该workMemTable是未flush还是正在flushing进行相关的删除操作
           tsFileManagement.getTsFileList(true),
           deletion,
           devicePaths,
           updatedModFiles,
           planIndex,
           timePartitionFilter);
-      deleteDataInFiles(
+      deleteDataInFiles( // 对该存储组下的所有乱序TsFile中存在待删除的设备的在待删除时间范围内的数据进行删除操作，1. 首先往本地对应的.mods文件记录此删除操作
+          // 2.
+          // 若某TsFile的内存workMemTable中存在数据，则根据该workMemTable是未flush还是正在flushing进行相关的删除操作
           tsFileManagement.getTsFileList(false),
           deletion,
           devicePaths,
           updatedModFiles,
           planIndex,
           timePartitionFilter);
->>>>>>> 40397fd7
-
-    } catch (Exception e) { //若出现意外，则roll back
+
+    } catch (Exception e) { // 若出现意外，则roll back
       // roll back
       for (ModificationFile modFile : updatedModFiles) {
         modFile.abort();
       }
       throw new IOException(e);
     } finally {
-      writeUnlock();  //释放锁
-    }
-  }
-
-<<<<<<< HEAD
-  private void logDeletion(long startTime, long endTime, PartialPath path) throws IOException { //对于当前正在工作的顺序或乱序TsFileProcessor中，若他们所属的时间分区正好是待删除数据的时间分区范围内，则使用该时间分区正在工作的TsFileProcessor把删除计划记录进写前日志//此处是只明确了存储组的之间序列路径，eg:root.ln.*.*.*
-    long timePartitionStartId = StorageEngine.getTimePartition(startTime);  //开始时间所在的时间分区ID
-    long timePartitionEndId = StorageEngine.getTimePartition(endTime); //结束时间所在的时间分区ID
-    if (IoTDBDescriptor.getInstance().getConfig().isEnableWal()) {  //若系统允许记录写前日志
-      DeletePlan deletionPlan = new DeletePlan(startTime, endTime, path);
-      //当前面有对该存储组的插入操作时，该存储组下就会有某时间分区的正在工作的workSequenceTsFileProcessors和workUnsequenceTsFileProcessors 列表
-      for (Map.Entry<Long, TsFileProcessor> entry : workSequenceTsFileProcessors.entrySet()) {  //遍历每个时间分区对应的顺序工作TsFileProcessor
-        if (timePartitionStartId <= entry.getKey() && entry.getKey() <= timePartitionEndId) { //当此工作的顺序TsFile的TsFileProcessor所在时间分区正好是待删除数据的时间分区范围内
-          entry.getValue().getLogNode().write(deletionPlan);  //使用该时间分区正在工作的TsFileProcessor把删除计划记录进写前日志
-        }
-      }
-
-      for (Map.Entry<Long, TsFileProcessor> entry : workUnsequenceTsFileProcessors.entrySet()) {//遍历每个时间分区对应的乱序工作TsFileProcessor
-        if (timePartitionStartId <= entry.getKey() && entry.getKey() <= timePartitionEndId) {
-=======
+      writeUnlock(); // 释放锁
+    }
+  }
+
   private void logDeletion(
       long startTime, long endTime, PartialPath path, TimePartitionFilter timePartitionFilter)
       throws IOException {
@@ -2194,21 +2212,16 @@
             && entry.getKey() <= timePartitionEndId
             && (timePartitionFilter == null
                 || timePartitionFilter.satisfy(logicalStorageGroupName, entry.getKey()))) {
->>>>>>> 40397fd7
           entry.getValue().getLogNode().write(deletionPlan);
         }
       }
     }
   }
 
-  private boolean canSkipDelete(    //判断该顺序（乱序）TsFile里的待删除设备，他们是否可以跳过删除操作（若有任一设备下的数据待删除则不能跳过）
+  private boolean canSkipDelete( // 判断该顺序（乱序）TsFile里的待删除设备，他们是否可以跳过删除操作（若有任一设备下的数据待删除则不能跳过）
       TsFileResource tsFileResource,
       Set<PartialPath> devicePaths,
       long deleteStart,
-<<<<<<< HEAD
-      long deleteEnd) {
-    for (PartialPath device : devicePaths) {//遍历设备路径对象
-=======
       long deleteEnd,
       TimePartitionFilter timePartitionFilter) {
     if (timePartitionFilter != null
@@ -2217,71 +2230,69 @@
       return true;
     }
     for (PartialPath device : devicePaths) {
->>>>>>> 40397fd7
       String deviceId = device.getFullPath();
-      long endTime = tsFileResource.getEndTime(deviceId); //获取该TsFile里该设备的数据的最大时间戳。
-      if (endTime == Long.MIN_VALUE) {  //如果最大时间戳=最小整数，说明该TSFile文件还未被写入数据，说明数据还有可能存在于内存workMemTable中，因此需要被删除，返回false
+      long endTime = tsFileResource.getEndTime(deviceId); // 获取该TsFile里该设备的数据的最大时间戳。
+      if (endTime
+          == Long
+              .MIN_VALUE) { // 如果最大时间戳=最小整数，说明该TSFile文件还未被写入数据，说明数据还有可能存在于内存workMemTable中，因此需要被删除，返回false
         return false;
       }
 
-      if (tsFileResource.isDeviceIdExist(deviceId)  //若此TsFile文件里有包含此设备的数据  并且  该设备数据的时间范围与待删除的时间范围存在重叠区域  则返回false
+      if (tsFileResource.isDeviceIdExist(
+              deviceId) // 若此TsFile文件里有包含此设备的数据  并且  该设备数据的时间范围与待删除的时间范围存在重叠区域  则返回false
           && (deleteEnd >= tsFileResource.getStartTime(deviceId) && deleteStart <= endTime)) {
         return false;
       }
     }
-    return true;  //若此TsFile不存在所有给定设备的数据 或者 若此TsFile的所有给定设备的数据范围都不在待删除的时间范围内 则返回真
-  }
-
-  private void deleteDataInFiles(    //对该存储组下的所有顺序（乱序）TsFile中存在待删除的设备的在待删除时间范围内的数据进行删除操作，1. 首先往本地对应的.mods文件记录此删除操作  2. 若某TsFile的内存workMemTable中存在数据，则根据该workMemTable是未flush还是正在flushing进行相关的删除操作
-      Collection<TsFileResource> tsFileResourceList,   //该存储组下的所有顺序的（不顺序的）TsFile的TsFileResource类对象
-      Deletion deletion,          //删除操作类对象
-      Set<PartialPath> devicePaths,   //待删除路径中包含的所有设备路径对象
+    return true; // 若此TsFile不存在所有给定设备的数据 或者 若此TsFile的所有给定设备的数据范围都不在待删除的时间范围内 则返回真
+  }
+
+  private void deleteDataInFiles( // 对该存储组下的所有顺序（乱序）TsFile中存在待删除的设备的在待删除时间范围内的数据进行删除操作，1.
+      // 首先往本地对应的.mods文件记录此删除操作  2.
+      // 若某TsFile的内存workMemTable中存在数据，则根据该workMemTable是未flush还是正在flushing进行相关的删除操作
+      Collection<TsFileResource> tsFileResourceList, // 该存储组下的所有顺序的（不顺序的）TsFile的TsFileResource类对象
+      Deletion deletion, // 删除操作类对象
+      Set<PartialPath> devicePaths, // 待删除路径中包含的所有设备路径对象
       List<ModificationFile> updatedModFiles,
       long planIndex,
       TimePartitionFilter timePartitionFilter)
       throws IOException {
-<<<<<<< HEAD
-    for (TsFileResource tsFileResource : tsFileResourceList) {//循环遍历每个TsFileResource
-      if (canSkipDelete(  //判断当前TSFile下给定的所有设备中是否存在待删除的数据，若存在则不能跳过删除操作
-          tsFileResource, devicePaths, deletion.getStartTime(), deletion.getEndTime())) { //如果当前TsFile能跳过删除操作则跳到下个TsFile
-=======
-    for (TsFileResource tsFileResource : tsFileResourceList) {
-      if (canSkipDelete(
-          tsFileResource,
+    for (TsFileResource tsFileResource : tsFileResourceList) { // 循环遍历每个TsFileResource
+      if (canSkipDelete( // 判断当前TSFile下给定的所有设备中是否存在待删除的数据，若存在则不能跳过删除操作
+          tsFileResource, // 如果当前TsFile能跳过删除操作则跳到下个TsFile
           devicePaths,
           deletion.getStartTime(),
           deletion.getEndTime(),
           timePartitionFilter)) {
->>>>>>> 40397fd7
         continue;
       }
-      //若当前TSFile的给定设备中存在待删除的数据，则进行下面的操作：
-        //1. 往本地对应的.mods文件记录此删除操作
-      deletion.setFileOffset(tsFileResource.getTsFileSize());//(1) 设置删除操作里生效位置为当前TsFile的文件大小
+      // 若当前TSFile的给定设备中存在待删除的数据，则进行下面的操作：
+      // 1. 往本地对应的.mods文件记录此删除操作
+      deletion.setFileOffset(tsFileResource.getTsFileSize()); // (1) 设置删除操作里生效位置为当前TsFile的文件大小
       // write deletion into modification file
-      tsFileResource.getModFile().write(deletion);  //(2) 往当前TsFile对应的本地.mods文件写入此次删除操作的记录，并往mods文件类ModificationFile对象里写入此次删除操作的相关信息
+      tsFileResource.getModFile().write(deletion); // (2)
+      // 往当前TsFile对应的本地.mods文件写入此次删除操作的记录，并往mods文件类ModificationFile对象里写入此次删除操作的相关信息
       // remember to close mod file
-<<<<<<< HEAD
-      tsFileResource.getModFile().close();  //(3) 关闭此TsFile的修改文件类对象，首先会把writer资源释放，并且把此mods文件类对象的修改操作列表清空
+      tsFileResource
+          .getModFile()
+          .close(); // (3) 关闭此TsFile的修改文件类对象，首先会把writer资源释放，并且把此mods文件类对象的修改操作列表清空
       logger.info(
           "[Deletion] Deletion with path:{}, time:{}-{} written into mods file.",
-=======
-      tsFileResource.getModFile().close();
-      logger.debug(
-          "[Deletion] Deletion with path:{}, time:{}-{} written into mods file:{}.",
->>>>>>> 40397fd7
           deletion.getPath(),
           deletion.getStartTime(),
           deletion.getEndTime(),
           tsFileResource.getModFile().getFilePath());
 
-      tsFileResource.updatePlanIndexes(planIndex);//更新TsFileResource文件里的planIndex字段
+      tsFileResource.updatePlanIndexes(planIndex); // 更新TsFileResource文件里的planIndex字段
 
       // delete data in memory of unsealed file
-        //2. 若此TsFile的内存workMemTable中存在数据，则根据该workMemTable是未flush还是正在flushing进行相关的删除操作
-      if (!tsFileResource.isClosed()) { //若当前TsFile是未封口、未关闭的，说明可能还存在那些存放于内存memtable的数据
-        TsFileProcessor tsfileProcessor = tsFileResource.getUnsealedFileProcessor();  //获取该未封口TsFile文件的TsFileProcessor
-        tsfileProcessor.deleteDataInMemory(deletion, devicePaths);//根据指定的设备路径和删除操作信息(时间范围等)，删除那些还在内存中的数据（包含存在各个传感器里未被flush的memtable的数据和正在被进行flush的memtable的数据）
+      // 2. 若此TsFile的内存workMemTable中存在数据，则根据该workMemTable是未flush还是正在flushing进行相关的删除操作
+      if (!tsFileResource.isClosed()) { // 若当前TsFile是未封口、未关闭的，说明可能还存在那些存放于内存memtable的数据
+        TsFileProcessor tsfileProcessor =
+            tsFileResource.getUnsealedFileProcessor(); // 获取该未封口TsFile文件的TsFileProcessor
+        tsfileProcessor.deleteDataInMemory(
+            deletion,
+            devicePaths); // 根据指定的设备路径和删除操作信息(时间范围等)，删除那些还在内存中的数据（包含存在各个传感器里未被flush的memtable的数据和正在被进行flush的memtable的数据）
       }
 
       // add a record in case of rollback
@@ -2289,33 +2300,18 @@
     }
   }
 
-  private void tryToDeleteLastCache(  //在删除操作时，根据给定的设备判断其下的每个传感器节点是否需要重置清空上个最大时间戳数据点缓存（若该缓存在此删除操作的时间范围里，则清空）
-      PartialPath deviceId, PartialPath originalPath, long startTime, long endTime)//originalPath是只确定了存储组的时间序列路径（设备可能不确定）
-      throws WriteProcessException {
-    if (!IoTDBDescriptor.getInstance().getConfig().isLastCacheEnabled()) {  //如果系统没开启允许缓存上个数据点，则返回
+  private void
+      tryToDeleteLastCache( // 在删除操作时，根据给定的设备判断其下的每个传感器节点是否需要重置清空上个最大时间戳数据点缓存（若该缓存在此删除操作的时间范围里，则清空）
+          PartialPath deviceId,
+          PartialPath originalPath,
+          long startTime,
+          long endTime) // originalPath是只确定了存储组的时间序列路径（设备可能不确定）
+          throws WriteProcessException {
+    if (!IoTDBDescriptor.getInstance().getConfig().isLastCacheEnabled()) { // 如果系统没开启允许缓存上个数据点，则返回
       return;
     }
     try {
-<<<<<<< HEAD
-      IMNode node = IoTDB.metaManager.getDeviceNode(deviceId);  //根据设备路径对象获取对应的设备节点对象
-
-      for (IMNode measurementNode : node.getChildren().values()) {  //依次遍历该设备下的所有传感器节点对象
-        if (measurementNode != null
-            && originalPath.matchFullPath(measurementNode.getPartialPath())) {//若传感器节点对象不为空且该具体的传感器路径与只确定了存储组的通配originalPath路径匹配，则
-          TimeValuePair lastPair = ((IMeasurementMNode) measurementNode).getCachedLast();//获取该传感器节点对象缓存的上个最大时间戳的数据点
-          if (lastPair != null        //若上个缓存数据点不为空，并且其时间戳在这次待删除的时间范围内
-              && startTime <= lastPair.getTimestamp()
-              && lastPair.getTimestamp() <= endTime) {
-            ((IMeasurementMNode) measurementNode).resetCache();//把该传感器节点对象的上个数据点缓存清空
-            logger.info(
-                "[tryToDeleteLastCache] Last cache for path: {} is set to null",
-                measurementNode.getFullPath());
-          }
-        }
-      }
-=======
       IoTDB.metaManager.deleteLastCacheByDevice(deviceId, originalPath, startTime, endTime);
->>>>>>> 40397fd7
     } catch (MetadataException e) {
       throw new WriteProcessException(e);
     }
@@ -2325,10 +2321,14 @@
    * when close an TsFileProcessor, update its EndTimeMap immediately
    *
    * @param tsFileProcessor processor to be closed
-   */                                                         //由于每个时区有自己的TsFile，每个TsFile文件对应有自己的TsFileProcessor和TsFileResource，TsFileResource记录了该文件里不同设备写入数据的时间戳范围，因此
-  private void updateEndTimeMap(TsFileProcessor tsFileProcessor) {  //对于要被关闭的TsFileProcessor，要即时更新它的TsFileResource对象里记录的每个设备的最后写入时间戳。
-    TsFileResource resource = tsFileProcessor.getTsFileResource();  //获取TsFileProcessor对应的TsFileResource
-    for (String deviceId : resource.getDevices()) { //更新每个设备的最后写入的数据时间戳
+   */
+  // 由于每个时区有自己的TsFile，每个TsFile文件对应有自己的TsFileProcessor和TsFileResource，TsFileResource记录了该文件里不同设备写入数据的时间戳范围，因此
+  private void updateEndTimeMap(
+      TsFileProcessor
+          tsFileProcessor) { // 对于要被关闭的TsFileProcessor，要即时更新它的TsFileResource对象里记录的每个设备的最后写入时间戳。
+    TsFileResource resource =
+        tsFileProcessor.getTsFileResource(); // 获取TsFileProcessor对应的TsFileResource
+    for (String deviceId : resource.getDevices()) { // 更新每个设备的最后写入的数据时间戳
       resource.updateEndTime(
           deviceId, latestTimeForEachDevice.get(tsFileProcessor.getTimeRangeId()).get(deviceId));
     }
@@ -2405,7 +2405,8 @@
   }
 
   /** used for upgrading */
-  public void updateNewlyFlushedPartitionLatestFlushedTimeForEachDevice(//在文件升级成功后，调用此方法来记录每一个新TsFile文件所属时间分区的每个设备的最大时间戳，用于最终更新partitionLatestFlushedTimeForEachDevice
+  public void
+      updateNewlyFlushedPartitionLatestFlushedTimeForEachDevice( // 在文件升级成功后，调用此方法来记录每一个新TsFile文件所属时间分区的每个设备的最大时间戳，用于最终更新partitionLatestFlushedTimeForEachDevice
       long partitionId, String deviceId, long time) {
     newlyFlushedPartitionLatestFlushedTimeForEachDevice
         .computeIfAbsent(partitionId, id -> new HashMap<>())
@@ -2485,41 +2486,52 @@
    *
    * @return total num of the tsfiles which need to be upgraded in the storage group
    */
-  public int countUpgradeFiles() {//计算该存储下的该虚拟存储组下对应的待升级的TSFile文件数量
-    return upgradeFileCount.get();//返回待升级的TSFile文件数量
+  public int countUpgradeFiles() { // 计算该存储下的该虚拟存储组下对应的待升级的TSFile文件数量
+    return upgradeFileCount.get(); // 返回待升级的TSFile文件数量
   }
 
   /** upgrade all files belongs to this storage group */
-  public void upgrade() {//使用该存储组下的该虚拟存储组的StorageGroupProcessor对象进行升级文件
-    for (TsFileResource seqTsFileResource : upgradeSeqFileList) { //遍历待升级的顺序TSFile文件的TsFileResource对象
-      seqTsFileResource.setSeq(true);//设置为顺序
-      seqTsFileResource.setUpgradeTsFileResourceCallBack(this::upgradeTsFileResourceCallBack);//升级完该TsFileResource文件后进行回调的函数
-      seqTsFileResource.doUpgrade();  //进行升级该TSFileResource
-    }
-    for (TsFileResource unseqTsFileResource : upgradeUnseqFileList) {//遍历待升级的乱序TSFile文件的TsFileResource对象
+  public void upgrade() { // 使用该存储组下的该虚拟存储组的StorageGroupProcessor对象进行升级文件
+    for (TsFileResource seqTsFileResource :
+        upgradeSeqFileList) { // 遍历待升级的顺序TSFile文件的TsFileResource对象
+      seqTsFileResource.setSeq(true); // 设置为顺序
+      seqTsFileResource.setUpgradeTsFileResourceCallBack(
+          this::upgradeTsFileResourceCallBack); // 升级完该TsFileResource文件后进行回调的函数
+      seqTsFileResource.doUpgrade(); // 进行升级该TSFileResource
+    }
+    for (TsFileResource unseqTsFileResource :
+        upgradeUnseqFileList) { // 遍历待升级的乱序TSFile文件的TsFileResource对象
       unseqTsFileResource.setSeq(false);
       unseqTsFileResource.setUpgradeTsFileResourceCallBack(this::upgradeTsFileResourceCallBack);
       unseqTsFileResource.doUpgrade();
     }
   }
 
-  private void upgradeTsFileResourceCallBack(TsFileResource tsFileResource) {//升级完指定的TSFile文件的TsFileResource文件后进行回调的函数，此参数是旧的TsFile文件对应的TsFileResource
-    List<TsFileResource> upgradedResources = tsFileResource.getUpgradedResources(); //获取所有升级完后生成的新TsFile对应的TsFileResource
-    for (TsFileResource resource : upgradedResources) { //遍历每个新TsFile对应的TsFileResource
-      long partitionId = resource.getTimePartition(); //获取该新TsFile所属时间分区
+  private void upgradeTsFileResourceCallBack(
+      TsFileResource
+          tsFileResource) { // 升级完指定的TSFile文件的TsFileResource文件后进行回调的函数，此参数是旧的TsFile文件对应的TsFileResource
+    List<TsFileResource> upgradedResources =
+        tsFileResource.getUpgradedResources(); // 获取所有升级完后生成的新TsFile对应的TsFileResource
+    for (TsFileResource resource : upgradedResources) { // 遍历每个新TsFile对应的TsFileResource
+      long partitionId = resource.getTimePartition(); // 获取该新TsFile所属时间分区
       resource
           .getDevices()
           .forEach(
               device ->
                   updateNewlyFlushedPartitionLatestFlushedTimeForEachDevice(
-                      partitionId, device, resource.getEndTime(device)));   //在文件升级成功后，记录每一个新TsFile文件所属时间分区的每个设备的最大时间戳，用于最终更新partitionLatestFlushedTimeForEachDevice
-    }
-    upgradeFileCount.getAndAdd(-1); //将待升级的旧的TsFile文件数量减1
+                      partitionId,
+                      device,
+                      resource.getEndTime(
+                          device))); // 在文件升级成功后，记录每一个新TsFile文件所属时间分区的每个设备的最大时间戳，用于最终更新partitionLatestFlushedTimeForEachDevice
+    }
+    upgradeFileCount.getAndAdd(-1); // 将待升级的旧的TsFile文件数量减1
     // load all upgraded resources in this sg to tsFileManagement
-    if (upgradeFileCount.get() == 0) {    //如果该虚拟存储组下所有的旧TsFile都已经升级完毕了，则
+    if (upgradeFileCount.get() == 0) { // 如果该虚拟存储组下所有的旧TsFile都已经升级完毕了，则
       writeLock("upgradeTsFileResourceCallBack");
       try {
-        loadUpgradedResources(upgradeSeqFileList, true);//遍历每个旧TsFileResource，对每个旧TsFile文件升级后生成的每个新TsFile的TsFileResouce做如下操作：（1）创建本地虚拟存储组目录下对应的时间分区目录，并将该新TsFile和对应新.mods文件移动到此时间分区目录下（2）将本地新的.mods文件和新TsFile文件反序列化到该TsFileResource对象的属性里，然后关闭该新TsFileResource，并把它的内容序列化写到本地的.resource文件里。  然后删除本地该旧的TsFile文件和对应的旧.resource和.mods文件。最后往升级日志里写入该旧TsFile对应的升级状态为3，代表升级操作全部结束！
+        loadUpgradedResources(
+            upgradeSeqFileList,
+            true); // 遍历每个旧TsFileResource，对每个旧TsFile文件升级后生成的每个新TsFile的TsFileResouce做如下操作：（1）创建本地虚拟存储组目录下对应的时间分区目录，并将该新TsFile和对应新.mods文件移动到此时间分区目录下（2）将本地新的.mods文件和新TsFile文件反序列化到该TsFileResource对象的属性里，然后关闭该新TsFileResource，并把它的内容序列化写到本地的.resource文件里。  然后删除本地该旧的TsFile文件和对应的旧.resource和.mods文件。最后往升级日志里写入该旧TsFile对应的升级状态为3，代表升级操作全部结束！
         loadUpgradedResources(upgradeUnseqFileList, false);
       } finally {
         writeUnlock();
@@ -2528,12 +2540,14 @@
       for (Entry<Long, Map<String, Long>> entry :
           newlyFlushedPartitionLatestFlushedTimeForEachDevice.entrySet()) {
         long timePartitionId = entry.getKey();
-        Map<String, Long> latestFlushTimeForPartition =//获取原来的该时间分区下每个设备的最大时间戳
+        Map<String, Long> latestFlushTimeForPartition = // 获取原来的该时间分区下每个设备的最大时间戳
             partitionLatestFlushedTimeForEachDevice.getOrDefault(timePartitionId, new HashMap<>());
-        for (Entry<String, Long> endTimeMap : entry.getValue().entrySet()) {  //获取更新过程中所记录的该时间分区下每个设备的最大时间戳
+        for (Entry<String, Long> endTimeMap :
+            entry.getValue().entrySet()) { // 获取更新过程中所记录的该时间分区下每个设备的最大时间戳
           String device = endTimeMap.getKey();
           long endTime = endTimeMap.getValue();
-          if (latestFlushTimeForPartition.getOrDefault(device, Long.MIN_VALUE) < endTime) { //若更新过程中记录的该时间分区下此设备的最大时间戳大于原先记录的该时间分区的该设备的最大时间戳，则更新原先记录的该时间分区的该设备的最大时间戳
+          if (latestFlushTimeForPartition.getOrDefault(device, Long.MIN_VALUE)
+              < endTime) { // 若更新过程中记录的该时间分区下此设备的最大时间戳大于原先记录的该时间分区的该设备的最大时间戳，则更新原先记录的该时间分区的该设备的最大时间戳
             partitionLatestFlushedTimeForEachDevice
                 .computeIfAbsent(timePartitionId, id -> new HashMap<>())
                 .put(device, endTime);
@@ -2543,9 +2557,6 @@
     }
   }
 
-<<<<<<< HEAD
-  private void loadUpgradedResources(List<TsFileResource> resources, boolean isseq) {//参数是该虚拟存储组目录下旧的顺序or乱序TsFile对应的TsFileResource列表。遍历每个旧TsFileResource，对每个旧TsFile文件升级后生成的每个新TsFile的TsFileResouce做如下操作：（1）创建本地虚拟存储组目录下对应的时间分区目录，并将该新TsFile和对应新.mods文件移动到此时间分区目录下（2）将本地新的.mods文件和新TsFile文件反序列化到该TsFileResource对象的属性里，然后关闭该新TsFileResource，并把它的内容序列化写到本地的.resource文件里。  然后删除本地该旧的TsFile文件和对应的旧.resource和.mods文件。最后往升级日志里写入该旧TsFile对应的升级状态为3，代表升级操作全部结束！
-=======
   /**
    * After finishing settling tsfile, we need to do 2 things : (1) move the new tsfile to the
    * correct folder, including deleting its old mods file (2) update the relevant data of this old
@@ -2583,23 +2594,28 @@
     }
   }
 
-  private void loadUpgradedResources(List<TsFileResource> resources, boolean isseq) {
->>>>>>> 40397fd7
+  private void loadUpgradedResources(
+      List<TsFileResource> resources,
+      boolean
+          isseq) { // 参数是该虚拟存储组目录下旧的顺序or乱序TsFile对应的TsFileResource列表。遍历每个旧TsFileResource，对每个旧TsFile文件升级后生成的每个新TsFile的TsFileResouce做如下操作：（1）创建本地虚拟存储组目录下对应的时间分区目录，并将该新TsFile和对应新.mods文件移动到此时间分区目录下（2）将本地新的.mods文件和新TsFile文件反序列化到该TsFileResource对象的属性里，然后关闭该新TsFileResource，并把它的内容序列化写到本地的.resource文件里。  然后删除本地该旧的TsFile文件和对应的旧.resource和.mods文件。最后往升级日志里写入该旧TsFile对应的升级状态为3，代表升级操作全部结束！
     if (resources.isEmpty()) {
       return;
     }
-    for (TsFileResource resource : resources) {//遍历每个旧的TsFile对应的TsFileResource
+    for (TsFileResource resource : resources) { // 遍历每个旧的TsFile对应的TsFileResource
       resource.writeLock();
       try {
-        UpgradeUtils.moveUpgradedFiles(resource);//参数是旧TsFile的TsFileResource，遍历该旧TsFile文件升级后生成的每个新TsFile的TsFileResouce：（1）创建本地虚拟存储组目录下对应的时间分区目录，并将该新TsFile和对应新.mods文件移动到此时间分区目录下（2）将本地新的.mods文件和新TsFile文件反序列化到该TsFileResource对象的属性里，然后关闭该新TsFileResource，并把它的内容序列化写到本地的.resource文件里
-        tsFileManagement.addAll(resource.getUpgradedResources(), isseq);//往TsFile文件管理器增加这些升级后生成的新TsFile对应的TsFileResource
+        UpgradeUtils.moveUpgradedFiles(
+            resource); // 参数是旧TsFile的TsFileResource，遍历该旧TsFile文件升级后生成的每个新TsFile的TsFileResouce：（1）创建本地虚拟存储组目录下对应的时间分区目录，并将该新TsFile和对应新.mods文件移动到此时间分区目录下（2）将本地新的.mods文件和新TsFile文件反序列化到该TsFileResource对象的属性里，然后关闭该新TsFileResource，并把它的内容序列化写到本地的.resource文件里
+        tsFileManagement.addAll(
+            resource.getUpgradedResources(),
+            isseq); // 往TsFile文件管理器增加这些升级后生成的新TsFile对应的TsFileResource
         // delete old TsFile and resource
-        resource.delete();//删除本地该旧的TsFile文件和对应的旧.resource文件
-        Files.deleteIfExists( //删除对应的旧.mods文件
+        resource.delete(); // 删除本地该旧的TsFile文件和对应的旧.resource文件
+        Files.deleteIfExists( // 删除对应的旧.mods文件
             fsFactory
                 .getFile(resource.getTsFile().toPath() + ModificationFile.FILE_SUFFIX)
                 .toPath());
-        UpgradeLog.writeUpgradeLogFile(       //往升级日志里写入该旧TsFile对应的升级状态为3，代表升级操作全部结束！
+        UpgradeLog.writeUpgradeLogFile( // 往升级日志里写入该旧TsFile对应的升级状态为3，代表升级操作全部结束！
             resource.getTsFile().getAbsolutePath() + "," + UpgradeCheckStatus.UPGRADE_SUCCESS);
       } catch (IOException e) {
         logger.error("Unable to load {}, caused by ", resource, e);
@@ -3291,7 +3307,7 @@
 
   public void setDataTTL(long dataTTL) {
     this.dataTTL = dataTTL;
-    checkFilesTTL(); //检查该虚拟存储组下所有顺序和乱序的TsFile的数据是否超过TTL,若有则删除本地相关的文件(TsFile和mods文件和resource文件)
+    checkFilesTTL(); // 检查该虚拟存储组下所有顺序和乱序的TsFile的数据是否超过TTL,若有则删除本地相关的文件(TsFile和mods文件和resource文件)
   }
 
   public List<TsFileResource> getSequenceFileTreeSet() {
@@ -3521,7 +3537,7 @@
   }
 
   @FunctionalInterface
-  public interface UpgradeTsFileResourceCallBack {//升级完指定的TSFile文件的TsFileResource文件后进行回调的函数对象
+  public interface UpgradeTsFileResourceCallBack { // 升级完指定的TSFile文件的TsFileResource文件后进行回调的函数对象
 
     void call(TsFileResource caller);
   }
