/*
 * Licensed to the Apache Software Foundation (ASF) under one
 * or more contributor license agreements.  See the NOTICE file
 * distributed with this work for additional information
 * regarding copyright ownership.  The ASF licenses this file
 * to you under the Apache License, Version 2.0 (the
 * "License"); you may not use this file except in compliance
 * with the License.  You may obtain a copy of the License at
 *
 *     http://www.apache.org/licenses/LICENSE-2.0
 *
 * Unless required by applicable law or agreed to in writing,
 * software distributed under the License is distributed on an
 * "AS IS" BASIS, WITHOUT WARRANTIES OR CONDITIONS OF ANY
 * KIND, either express or implied.  See the License for the
 * specific language governing permissions and limitations
 * under the License.
 */
package org.apache.iotdb.db.service;

import org.apache.iotdb.db.auth.AuthException;
import org.apache.iotdb.db.auth.AuthorityChecker;
import org.apache.iotdb.db.auth.authorizer.BasicAuthorizer;
import org.apache.iotdb.db.auth.authorizer.IAuthorizer;
import org.apache.iotdb.db.conf.IoTDBConfig;
import org.apache.iotdb.db.conf.IoTDBConstant;
import org.apache.iotdb.db.conf.IoTDBDescriptor;
import org.apache.iotdb.db.conf.OperationType;
import org.apache.iotdb.db.cost.statistic.Measurement;
import org.apache.iotdb.db.cost.statistic.Operation;
import org.apache.iotdb.db.engine.selectinto.InsertTabletPlansIterator;
import org.apache.iotdb.db.exception.BatchProcessException;
import org.apache.iotdb.db.exception.IoTDBException;
import org.apache.iotdb.db.exception.QueryInBatchStatementException;
import org.apache.iotdb.db.exception.StorageEngineException;
import org.apache.iotdb.db.exception.metadata.IllegalPathException;
import org.apache.iotdb.db.exception.metadata.MetadataException;
import org.apache.iotdb.db.exception.metadata.StorageGroupNotSetException;
import org.apache.iotdb.db.exception.query.QueryProcessException;
import org.apache.iotdb.db.exception.query.QueryTimeoutRuntimeException;
import org.apache.iotdb.db.exception.runtime.SQLParserException;
import org.apache.iotdb.db.metadata.PartialPath;
import org.apache.iotdb.db.metrics.server.SqlArgument;
import org.apache.iotdb.db.qp.Planner;
import org.apache.iotdb.db.qp.constant.SQLConstant;
import org.apache.iotdb.db.qp.executor.IPlanExecutor;
import org.apache.iotdb.db.qp.executor.PlanExecutor;
import org.apache.iotdb.db.qp.logical.Operator.OperatorType;
import org.apache.iotdb.db.qp.physical.PhysicalPlan;
import org.apache.iotdb.db.qp.physical.crud.AggregationPlan;
import org.apache.iotdb.db.qp.physical.crud.AlignByDevicePlan;
import org.apache.iotdb.db.qp.physical.crud.CreateTemplatePlan;
import org.apache.iotdb.db.qp.physical.crud.DeletePlan;
import org.apache.iotdb.db.qp.physical.crud.InsertMultiTabletPlan;
import org.apache.iotdb.db.qp.physical.crud.InsertRowPlan;
import org.apache.iotdb.db.qp.physical.crud.InsertRowsOfOneDevicePlan;
import org.apache.iotdb.db.qp.physical.crud.InsertRowsPlan;
import org.apache.iotdb.db.qp.physical.crud.InsertTabletPlan;
import org.apache.iotdb.db.qp.physical.crud.LastQueryPlan;
import org.apache.iotdb.db.qp.physical.crud.MeasurementInfo;
import org.apache.iotdb.db.qp.physical.crud.QueryPlan;
import org.apache.iotdb.db.qp.physical.crud.SelectIntoPlan;
import org.apache.iotdb.db.qp.physical.crud.SetSchemaTemplatePlan;
import org.apache.iotdb.db.qp.physical.crud.UDFPlan;
import org.apache.iotdb.db.qp.physical.crud.UDTFPlan;
import org.apache.iotdb.db.qp.physical.sys.AuthorPlan;
import org.apache.iotdb.db.qp.physical.sys.CreateAlignedTimeSeriesPlan;
import org.apache.iotdb.db.qp.physical.sys.CreateMultiTimeSeriesPlan;
import org.apache.iotdb.db.qp.physical.sys.CreateTimeSeriesPlan;
import org.apache.iotdb.db.qp.physical.sys.DeleteStorageGroupPlan;
import org.apache.iotdb.db.qp.physical.sys.DeleteTimeSeriesPlan;
import org.apache.iotdb.db.qp.physical.sys.FlushPlan;
import org.apache.iotdb.db.qp.physical.sys.SetStorageGroupPlan;
import org.apache.iotdb.db.qp.physical.sys.SetSystemModePlan;
import org.apache.iotdb.db.qp.physical.sys.ShowPlan;
import org.apache.iotdb.db.qp.physical.sys.ShowQueryProcesslistPlan;
import org.apache.iotdb.db.query.aggregation.AggregateResult;
import org.apache.iotdb.db.query.context.QueryContext;
import org.apache.iotdb.db.query.control.QueryTimeManager;
import org.apache.iotdb.db.query.control.SessionManager;
import org.apache.iotdb.db.query.control.SessionTimeoutManager;
import org.apache.iotdb.db.query.control.TracingManager;
import org.apache.iotdb.db.query.dataset.AlignByDeviceDataSet;
import org.apache.iotdb.db.query.dataset.DirectAlignByTimeDataSet;
import org.apache.iotdb.db.query.dataset.DirectNonAlignDataSet;
import org.apache.iotdb.db.query.expression.ResultColumn;
import org.apache.iotdb.db.tools.watermark.GroupedLSBWatermarkEncoder;
import org.apache.iotdb.db.tools.watermark.WatermarkEncoder;
import org.apache.iotdb.db.utils.QueryDataSetUtils;
import org.apache.iotdb.db.utils.SchemaUtils;
import org.apache.iotdb.rpc.RedirectException;
import org.apache.iotdb.rpc.RpcUtils;
import org.apache.iotdb.rpc.TSStatusCode;
import org.apache.iotdb.service.rpc.thrift.EndPoint;
import org.apache.iotdb.service.rpc.thrift.ServerProperties;
import org.apache.iotdb.service.rpc.thrift.TSCancelOperationReq;
import org.apache.iotdb.service.rpc.thrift.TSCloseOperationReq;
import org.apache.iotdb.service.rpc.thrift.TSCloseSessionReq;
import org.apache.iotdb.service.rpc.thrift.TSCreateAlignedTimeseriesReq;
import org.apache.iotdb.service.rpc.thrift.TSCreateMultiTimeseriesReq;
import org.apache.iotdb.service.rpc.thrift.TSCreateSchemaTemplateReq;
import org.apache.iotdb.service.rpc.thrift.TSCreateTimeseriesReq;
import org.apache.iotdb.service.rpc.thrift.TSDeleteDataReq;
import org.apache.iotdb.service.rpc.thrift.TSExecuteBatchStatementReq;
import org.apache.iotdb.service.rpc.thrift.TSExecuteStatementReq;
import org.apache.iotdb.service.rpc.thrift.TSExecuteStatementResp;
import org.apache.iotdb.service.rpc.thrift.TSFetchMetadataReq;
import org.apache.iotdb.service.rpc.thrift.TSFetchMetadataResp;
import org.apache.iotdb.service.rpc.thrift.TSFetchResultsReq;
import org.apache.iotdb.service.rpc.thrift.TSFetchResultsResp;
import org.apache.iotdb.service.rpc.thrift.TSGetTimeZoneResp;
import org.apache.iotdb.service.rpc.thrift.TSIService;
import org.apache.iotdb.service.rpc.thrift.TSInsertRecordReq;
import org.apache.iotdb.service.rpc.thrift.TSInsertRecordsOfOneDeviceReq;
import org.apache.iotdb.service.rpc.thrift.TSInsertRecordsReq;
import org.apache.iotdb.service.rpc.thrift.TSInsertStringRecordReq;
import org.apache.iotdb.service.rpc.thrift.TSInsertStringRecordsReq;
import org.apache.iotdb.service.rpc.thrift.TSInsertTabletReq;
import org.apache.iotdb.service.rpc.thrift.TSInsertTabletsReq;
import org.apache.iotdb.service.rpc.thrift.TSLastDataQueryReq;
import org.apache.iotdb.service.rpc.thrift.TSOpenSessionReq;
import org.apache.iotdb.service.rpc.thrift.TSOpenSessionResp;
import org.apache.iotdb.service.rpc.thrift.TSProtocolVersion;
import org.apache.iotdb.service.rpc.thrift.TSQueryDataSet;
import org.apache.iotdb.service.rpc.thrift.TSQueryNonAlignDataSet;
import org.apache.iotdb.service.rpc.thrift.TSRawDataQueryReq;
import org.apache.iotdb.service.rpc.thrift.TSSetSchemaTemplateReq;
import org.apache.iotdb.service.rpc.thrift.TSSetTimeZoneReq;
import org.apache.iotdb.service.rpc.thrift.TSStatus;
import org.apache.iotdb.tsfile.exception.filter.QueryFilterOptimizationException;
import org.apache.iotdb.tsfile.exception.write.UnSupportedDataTypeException;
import org.apache.iotdb.tsfile.file.metadata.enums.CompressionType;
import org.apache.iotdb.tsfile.file.metadata.enums.TSDataType;
import org.apache.iotdb.tsfile.file.metadata.enums.TSEncoding;
import org.apache.iotdb.tsfile.read.common.Path;
import org.apache.iotdb.tsfile.read.query.dataset.QueryDataSet;

import com.google.common.primitives.Bytes;
import org.antlr.v4.runtime.misc.ParseCancellationException;
import org.apache.thrift.TException;
import org.slf4j.Logger;
import org.slf4j.LoggerFactory;

import java.io.IOException;
import java.nio.ByteBuffer;
import java.sql.SQLException;
import java.time.ZoneId;
import java.util.ArrayList;
import java.util.Arrays;
import java.util.BitSet;
import java.util.LinkedHashSet;
import java.util.List;
import java.util.Map;
import java.util.Map.Entry;
import java.util.Set;
import java.util.concurrent.Executors;
import java.util.concurrent.ScheduledExecutorService;
import java.util.concurrent.TimeUnit;
import java.util.concurrent.atomic.AtomicInteger;
import java.util.stream.Collectors;

/** Thrift RPC implementation at server side. */
public class TSServiceImpl implements TSIService.Iface {

  private static final Logger LOGGER = LoggerFactory.getLogger(TSServiceImpl.class);
  private static final Logger SLOW_SQL_LOGGER = LoggerFactory.getLogger("SLOW_SQL");
  private static final Logger QUERY_FREQUENCY_LOGGER = LoggerFactory.getLogger("QUERY_FREQUENCY");
  private static final Logger DETAILED_FAILURE_QUERY_TRACE_LOGGER =
      LoggerFactory.getLogger("DETAILED_FAILURE_QUERY_TRACE");
  private static final Logger AUDIT_LOGGER =
      LoggerFactory.getLogger(IoTDBConstant.AUDIT_LOGGER_NAME);

  private static final String INFO_NOT_LOGIN = "{}: Not login. ";
  private static final String INFO_PARSING_SQL_ERROR =
      "Error occurred while parsing SQL to physical plan: ";
  private static final String INFO_CHECK_METADATA_ERROR = "Check metadata error: ";
  private static final String INFO_QUERY_PROCESS_ERROR = "Error occurred in query process: ";
  private static final String INFO_NOT_ALLOWED_IN_BATCH_ERROR =
      "The query statement is not allowed in batch: ";
  private static final String INFO_INTERRUPT_ERROR =
      "Current Thread interrupted when dealing with request {}";

  public static final TSProtocolVersion CURRENT_RPC_VERSION =
      TSProtocolVersion.IOTDB_SERVICE_PROTOCOL_V3;

  private static final int MAX_SIZE =
      IoTDBDescriptor.getInstance().getConfig().getQueryCacheSizeInMetric();
  private static final int DELETE_SIZE = 20;

  private final IoTDBConfig config = IoTDBDescriptor.getInstance().getConfig();

  private static final List<SqlArgument> sqlArgumentList = new ArrayList<>(MAX_SIZE);
  private static final AtomicInteger queryCount = new AtomicInteger(0); //记录执行查询的数量
  private final QueryTimeManager queryTimeManager = QueryTimeManager.getInstance();
  private final SessionManager sessionManager = SessionManager.getInstance();

  protected Planner processor;
  protected IPlanExecutor executor;

  public TSServiceImpl() throws QueryProcessException {
    processor = new Planner();
    executor = new PlanExecutor();

    ScheduledExecutorService timedQuerySqlCountThread =
        Executors.newSingleThreadScheduledExecutor(r -> new Thread(r, "timedQuerySqlCountThread"));
    timedQuerySqlCountThread.scheduleAtFixedRate(
        () -> {
          if (queryCount.get() != 0) {
            QUERY_FREQUENCY_LOGGER.info(
                "Query count in current 1 minute {} ", queryCount.getAndSet(0));
          }
        },
        config.getFrequencyIntervalInMinute(),
        config.getFrequencyIntervalInMinute(),
        TimeUnit.MINUTES);
  }

  public static List<SqlArgument> getSqlArgumentList() {
    return sqlArgumentList;
  }

  @Override
  public TSOpenSessionResp openSession(TSOpenSessionReq req) throws TException {
    boolean status;
    IAuthorizer authorizer;
    try {
      authorizer = BasicAuthorizer.getInstance();
    } catch (AuthException e) {
      throw new TException(e);
    }
    String loginMessage = null;
    try {
      status = authorizer.login(req.getUsername(), req.getPassword());
    } catch (AuthException e) {
      LOGGER.info("meet error while logging in.", e);
      status = false;
      loginMessage = e.getMessage();
    }

    TSStatus tsStatus;
    long sessionId = -1;
    if (status) {
      // check the version compatibility
      boolean compatible = checkCompatibility(req.getClient_protocol());
      if (!compatible) {
        tsStatus =
            RpcUtils.getStatus(
                TSStatusCode.INCOMPATIBLE_VERSION,
                "The version is incompatible, please upgrade to " + IoTDBConstant.VERSION);
        TSOpenSessionResp resp = new TSOpenSessionResp(tsStatus, CURRENT_RPC_VERSION);
        resp.setSessionId(sessionId);
        return resp;
      }

      tsStatus = RpcUtils.getStatus(TSStatusCode.SUCCESS_STATUS, "Login successfully");

      sessionId = sessionManager.requestSessionId(req.getUsername(), req.getZoneId());
      AUDIT_LOGGER.info("User {} opens Session-{}", req.getUsername(), sessionId);
      LOGGER.info(
          "{}: Login status: {}. User : {}",
          IoTDBConstant.GLOBAL_DB_NAME,
          tsStatus.message,
          req.getUsername());
    } else {
      tsStatus =
          RpcUtils.getStatus(
              TSStatusCode.WRONG_LOGIN_PASSWORD_ERROR,
              loginMessage != null ? loginMessage : "Authentication failed.");
      AUDIT_LOGGER.info(
          "User {} opens Session failed with an incorrect password", req.getUsername());
    }

    SessionTimeoutManager.getInstance().register(sessionId);

    TSOpenSessionResp resp = new TSOpenSessionResp(tsStatus, CURRENT_RPC_VERSION);
    return resp.setSessionId(sessionId);
  }

  private boolean checkCompatibility(TSProtocolVersion version) {
    return version.equals(CURRENT_RPC_VERSION);
  }

  @Override
  public TSStatus closeSession(TSCloseSessionReq req) {
    long sessionId = req.getSessionId();
    AUDIT_LOGGER.info("Session-{} is closing", sessionId);

    sessionManager.removeCurrSessionId();

    return new TSStatus(
        !SessionTimeoutManager.getInstance().unregister(sessionId)
            ? RpcUtils.getStatus(TSStatusCode.NOT_LOGIN_ERROR)
            : RpcUtils.getStatus(TSStatusCode.SUCCESS_STATUS));
  }

  @Override
  public TSStatus cancelOperation(TSCancelOperationReq req) {
    // TODO implement
    return RpcUtils.getStatus(TSStatusCode.QUERY_NOT_ALLOWED, "Cancellation is not implemented");
  }

  @Override
  public TSStatus closeOperation(TSCloseOperationReq req) {
    if (!checkLogin(req.getSessionId())) {
      return getNotLoggedInStatus();
    }

    if (AUDIT_LOGGER.isDebugEnabled()) {
      AUDIT_LOGGER.debug(
          "{}: receive close operation from Session {}",
          IoTDBConstant.GLOBAL_DB_NAME,
          sessionManager.getCurrSessionId());
    }

    try {
      if (req.isSetStatementId()) {
        if (req.isSetQueryId()) {
          sessionManager.closeDataset(req.statementId, req.queryId);
        } else {
          sessionManager.closeStatement(req.sessionId, req.statementId);
        }
        return RpcUtils.getStatus(TSStatusCode.SUCCESS_STATUS);
      } else {
        return RpcUtils.getStatus(
            TSStatusCode.CLOSE_OPERATION_ERROR, "statement id not set by client.");
      }
    } catch (Exception e) {
      return onNPEOrUnexpectedException(
          e, OperationType.CLOSE_OPERATION, TSStatusCode.CLOSE_OPERATION_ERROR);
    }
  }

  /** release single operation resource */
  protected void releaseQueryResource(long queryId) throws StorageEngineException {
    sessionManager.releaseQueryResource(queryId);
  }

  @Override
  public TSFetchMetadataResp fetchMetadata(TSFetchMetadataReq req) {
    TSFetchMetadataResp resp = new TSFetchMetadataResp();

    if (!checkLogin(req.getSessionId())) {
      return resp.setStatus(getNotLoggedInStatus());
    }

    TSStatus status;
    try {
      switch (req.getType()) {
        case "METADATA_IN_JSON":
          resp.setMetadataInJson(getMetadataInString());
          status = RpcUtils.getStatus(TSStatusCode.SUCCESS_STATUS);
          break;
        case "COLUMN":
          resp.setDataType(getSeriesTypeByPath(new PartialPath(req.getColumnPath())).toString());
          status = RpcUtils.getStatus(TSStatusCode.SUCCESS_STATUS);
          break;
        case "ALL_COLUMNS":
          resp.setColumnsList(
              getPaths(new PartialPath(req.getColumnPath())).stream()
                  .map(PartialPath::getFullPath)
                  .collect(Collectors.toList()));
          status = RpcUtils.getStatus(TSStatusCode.SUCCESS_STATUS);
          break;
        default:
          status = RpcUtils.getStatus(TSStatusCode.METADATA_ERROR, req.getType());
          break;
      }
    } catch (MetadataException e) {
      LOGGER.error(
          String.format("Failed to fetch timeseries %s's metadata", req.getColumnPath()), e);
      status = RpcUtils.getStatus(TSStatusCode.METADATA_ERROR, e.getMessage());
    } catch (Exception e) {
      status =
          onNPEOrUnexpectedException(
              e, OperationType.FETCH_METADATA, TSStatusCode.INTERNAL_SERVER_ERROR);
    }
    return resp.setStatus(status);
  }

  private String getMetadataInString() {
    return IoTDB.metaManager.getMetadataInString();
  }

  protected List<PartialPath> getPaths(PartialPath path) throws MetadataException {
    return IoTDB.metaManager.getAllTimeseriesPath(path);
  }

  private boolean executeInsertRowsPlan(InsertRowsPlan insertRowsPlan, List<TSStatus> result) {
    long t1 = System.currentTimeMillis();
    TSStatus tsStatus = executeNonQueryPlan(insertRowsPlan);
    Measurement.INSTANCE.addOperationLatency(Operation.EXECUTE_ROWS_PLAN_IN_BATCH, t1);
    int startIndex = result.size();
    if (startIndex > 0) {
      startIndex = startIndex - 1;
    }
    for (int i = 0; i < insertRowsPlan.getRowCount(); i++) {
      result.add(RpcUtils.SUCCESS_STATUS);
    }
    if (tsStatus.subStatus != null) {
      for (Entry<Integer, TSStatus> entry : insertRowsPlan.getResults().entrySet()) {
        result.set(startIndex + entry.getKey(), entry.getValue());
      }
    }
    return tsStatus.getCode() == RpcUtils.SUCCESS_STATUS.getCode();
  }

  private boolean executeMultiTimeSeriesPlan(
      CreateMultiTimeSeriesPlan multiPlan, List<TSStatus> result) {
    long t1 = System.currentTimeMillis();
    TSStatus tsStatus = executeNonQueryPlan(multiPlan);
    Measurement.INSTANCE.addOperationLatency(Operation.EXECUTE_MULTI_TIMESERIES_PLAN_IN_BATCH, t1);

    int startIndex = result.size();
    if (startIndex > 0) {
      startIndex = startIndex - 1;
    }
    for (int k = 0; k < multiPlan.getPaths().size(); k++) {
      result.add(RpcUtils.SUCCESS_STATUS);
    }
    if (tsStatus.subStatus != null) {
      for (Entry<Integer, TSStatus> entry : multiPlan.getResults().entrySet()) {
        result.set(startIndex + entry.getKey(), entry.getValue());
      }
    }
    return tsStatus.getCode() == RpcUtils.SUCCESS_STATUS.getCode();
  }

  private void initMultiTimeSeriesPlan(CreateMultiTimeSeriesPlan multiPlan) {
    if (multiPlan.getPaths() == null) {
      List<PartialPath> paths = new ArrayList<>();
      List<TSDataType> tsDataTypes = new ArrayList<>();
      List<TSEncoding> tsEncodings = new ArrayList<>();
      List<CompressionType> tsCompressionTypes = new ArrayList<>();
      List<Map<String, String>> tagsList = new ArrayList<>();
      List<Map<String, String>> attributesList = new ArrayList<>();
      List<String> aliasList = new ArrayList<>();
      multiPlan.setPaths(paths);
      multiPlan.setDataTypes(tsDataTypes);
      multiPlan.setEncodings(tsEncodings);
      multiPlan.setCompressors(tsCompressionTypes);
      multiPlan.setTags(tagsList);
      multiPlan.setAttributes(attributesList);
      multiPlan.setAlias(aliasList);
    }
  }

  private void setMultiTimeSeriesPlan(
      CreateMultiTimeSeriesPlan multiPlan, CreateTimeSeriesPlan createTimeSeriesPlan) {
    PartialPath path = createTimeSeriesPlan.getPath();
    TSDataType type = createTimeSeriesPlan.getDataType();
    TSEncoding encoding = createTimeSeriesPlan.getEncoding();
    CompressionType compressor = createTimeSeriesPlan.getCompressor();
    Map<String, String> tags = createTimeSeriesPlan.getTags();
    Map<String, String> attributes = createTimeSeriesPlan.getAttributes();
    String alias = createTimeSeriesPlan.getAlias();

    multiPlan.getPaths().add(path);
    multiPlan.getDataTypes().add(type);
    multiPlan.getEncodings().add(encoding);
    multiPlan.getCompressors().add(compressor);
    multiPlan.getTags().add(tags);
    multiPlan.getAttributes().add(attributes);
    multiPlan.getAlias().add(alias);
  }

  private boolean executeBatchList(List executeList, List<TSStatus> result) {
    boolean isAllSuccessful = true;
    for (int j = 0; j < executeList.size(); j++) {
      Object planObject = executeList.get(j);
      if (InsertRowsPlan.class.isInstance(planObject)) {
        if (!executeInsertRowsPlan((InsertRowsPlan) planObject, result)) {
          isAllSuccessful = false;
        }
      } else if (CreateMultiTimeSeriesPlan.class.isInstance(planObject)) {
        if (!executeMultiTimeSeriesPlan((CreateMultiTimeSeriesPlan) planObject, result)) {
          isAllSuccessful = false;
        }
      }
    }
    return isAllSuccessful;
  }

  @Override
  public TSStatus executeBatchStatement(TSExecuteBatchStatementReq req) {
    long t1 = System.currentTimeMillis();
    List<TSStatus> result = new ArrayList<>();
    boolean isAllSuccessful = true;
    if (!checkLogin(req.getSessionId())) {
      return getNotLoggedInStatus();
    }

    InsertRowsPlan insertRowsPlan;
    int index = 0;
    List<Object> executeList = new ArrayList<>();
    OperatorType lastOperatorType = null;
    CreateMultiTimeSeriesPlan multiPlan;
    for (int i = 0; i < req.getStatements().size(); i++) {
      String statement = req.getStatements().get(i);
      try {
        PhysicalPlan physicalPlan =
            processor.parseSQLToPhysicalPlan(statement, sessionManager.getZoneId(req.sessionId));
        if (physicalPlan.isQuery() || physicalPlan.isSelectInto()) {
          throw new QueryInBatchStatementException(statement);
        }

        if (physicalPlan.getOperatorType().equals(OperatorType.INSERT)) {
          if (OperatorType.INSERT == lastOperatorType) {
            insertRowsPlan = (InsertRowsPlan) executeList.get(executeList.size() - 1);
          } else {
            insertRowsPlan = new InsertRowsPlan();
            executeList.add(insertRowsPlan);
            index = 0;
          }

          TSStatus status = checkAuthority(physicalPlan, req.getSessionId());
          if (status != null) {
            insertRowsPlan.getResults().put(index, status);
            isAllSuccessful = false;
          }

          lastOperatorType = OperatorType.INSERT;
          insertRowsPlan.addOneInsertRowPlan((InsertRowPlan) physicalPlan, index);
          index++;

          if (i == req.getStatements().size() - 1) {
            if (!executeBatchList(executeList, result)) {
              isAllSuccessful = false;
            }
          }
        } else if (physicalPlan.getOperatorType().equals(OperatorType.CREATE_TIMESERIES)) {
          if (OperatorType.CREATE_TIMESERIES == lastOperatorType) {
            multiPlan = (CreateMultiTimeSeriesPlan) executeList.get(executeList.size() - 1);
          } else {
            multiPlan = new CreateMultiTimeSeriesPlan();
            executeList.add(multiPlan);
          }

          TSStatus status = checkAuthority(physicalPlan, req.getSessionId());
          if (status != null) {
            multiPlan.getResults().put(i, status);
            isAllSuccessful = false;
          }

          lastOperatorType = OperatorType.CREATE_TIMESERIES;
          initMultiTimeSeriesPlan(multiPlan);

          CreateTimeSeriesPlan createTimeSeriesPlan = (CreateTimeSeriesPlan) physicalPlan;
          setMultiTimeSeriesPlan(multiPlan, createTimeSeriesPlan);
          if (i == req.getStatements().size() - 1) {
            if (!executeBatchList(executeList, result)) {
              isAllSuccessful = false;
            }
          }
        } else {
          lastOperatorType = physicalPlan.getOperatorType();
          if (!executeList.isEmpty()) {
            if (!executeBatchList(executeList, result)) {
              isAllSuccessful = false;
            }
            executeList.clear();
          }
          long t2 = System.currentTimeMillis();
          TSExecuteStatementResp resp = executeNonQueryStatement(physicalPlan, req.getSessionId());
          Measurement.INSTANCE.addOperationLatency(Operation.EXECUTE_ONE_SQL_IN_BATCH, t2);
          result.add(resp.status);
          if (resp.getStatus().code != TSStatusCode.SUCCESS_STATUS.getStatusCode()) {
            isAllSuccessful = false;
          }
        }
      } catch (Exception e) {
        LOGGER.error("Error occurred when executing executeBatchStatement: ", e);
        TSStatus status = tryCatchQueryException(e);
        if (status != null) {
          result.add(status);
          isAllSuccessful = false;
        } else {
          result.add(
              onNPEOrUnexpectedException(
                  e,
                  "\"" + statement + "\". " + OperationType.EXECUTE_BATCH_STATEMENT,
                  TSStatusCode.INTERNAL_SERVER_ERROR));
        }
      }
    }
    Measurement.INSTANCE.addOperationLatency(Operation.EXECUTE_JDBC_BATCH, t1);
    return isAllSuccessful
        ? RpcUtils.getStatus(TSStatusCode.SUCCESS_STATUS, "Execute batch statements successfully")
        : RpcUtils.getStatus(result);
  }
//insert into root.ln.wf01.wt01(timestamp,status,height) values(200,false,100);
  @Override
  public TSExecuteStatementResp executeStatement(TSExecuteStatementReq req) {
    String statement = req.getStatement();
    try {
      if (!checkLogin(req.getSessionId())) {  //检查当前客户端用户是否登录
        return RpcUtils.getTSExecuteStatementResp(getNotLoggedInStatus());
      }

<<<<<<< HEAD
      String statement = req.getStatement();  //这里的statement就是sql语句的字符串
      PhysicalPlan physicalPlan =             //根据sql获得最终待执行的物理计划
=======
      PhysicalPlan physicalPlan =
>>>>>>> 40397fd7
          processor.parseSQLToPhysicalPlan(statement, sessionManager.getZoneId(req.getSessionId()));

      return physicalPlan.isQuery()
          ? internalExecuteQueryStatement(
              statement,
              req.statementId,
              physicalPlan,
              req.fetchSize,
              req.timeout,
              req.getSessionId(),
              req.isEnableRedirectQuery(),
              req.isJdbcQuery())
          : executeUpdateStatement(
              statement,
              req.statementId,
              physicalPlan,
              req.fetchSize,
              req.timeout,
              req.getSessionId());
    } catch (InterruptedException e) {
      LOGGER.error(INFO_INTERRUPT_ERROR, req, e);
      Thread.currentThread().interrupt();
      return RpcUtils.getTSExecuteStatementResp(
          onQueryException(e, "\"" + statement + "\". " + OperationType.EXECUTE_STATEMENT));
    } catch (Exception e) {
      return RpcUtils.getTSExecuteStatementResp(
          onQueryException(e, "\"" + statement + "\". " + OperationType.EXECUTE_STATEMENT));
    }
  }

  @Override
  public TSExecuteStatementResp executeQueryStatement(TSExecuteStatementReq req) {
    try {
      if (!checkLogin(req.getSessionId())) {
        return RpcUtils.getTSExecuteStatementResp(getNotLoggedInStatus());
      }

      String statement = req.getStatement();
      PhysicalPlan physicalPlan =
          processor.parseSQLToPhysicalPlan(statement, sessionManager.getZoneId(req.sessionId));

      return physicalPlan.isQuery()
          ? internalExecuteQueryStatement(
              statement,
              req.statementId,
              physicalPlan,
              req.fetchSize,
              req.timeout,
              req.getSessionId(),
              req.isEnableRedirectQuery(),
              req.isJdbcQuery())
          : RpcUtils.getTSExecuteStatementResp(
              TSStatusCode.EXECUTE_STATEMENT_ERROR, "Statement is not a query statement.");
    } catch (InterruptedException e) {
      LOGGER.error(INFO_INTERRUPT_ERROR, req, e);
      Thread.currentThread().interrupt();
      return RpcUtils.getTSExecuteStatementResp(
          onQueryException(
              e, "\"" + req.getStatement() + "\". " + OperationType.EXECUTE_QUERY_STATEMENT));
    } catch (Exception e) {
      return RpcUtils.getTSExecuteStatementResp(
          onQueryException(
              e, "\"" + req.getStatement() + "\". " + OperationType.EXECUTE_QUERY_STATEMENT));
    }
  }

  @Override
  public TSExecuteStatementResp executeRawDataQuery(TSRawDataQueryReq req) {
    try {
      if (!checkLogin(req.getSessionId())) {
        return RpcUtils.getTSExecuteStatementResp(getNotLoggedInStatus());
      }

      PhysicalPlan physicalPlan =
          processor.rawDataQueryReqToPhysicalPlan(req, sessionManager.getZoneId(req.sessionId));
      return physicalPlan.isQuery()
          ? internalExecuteQueryStatement(
              "",
              req.statementId,
              physicalPlan,
              req.fetchSize,
              config.getQueryTimeoutThreshold(),
              req.sessionId,
              req.isEnableRedirectQuery(),
              req.isJdbcQuery())
          : RpcUtils.getTSExecuteStatementResp(
              TSStatusCode.EXECUTE_STATEMENT_ERROR, "Statement is not a query statement.");
    } catch (InterruptedException e) {
      LOGGER.error(INFO_INTERRUPT_ERROR, req, e);
      Thread.currentThread().interrupt();
      return RpcUtils.getTSExecuteStatementResp(
          onQueryException(e, OperationType.EXECUTE_RAW_DATA_QUERY));
    } catch (Exception e) {
      return RpcUtils.getTSExecuteStatementResp(
          onQueryException(e, OperationType.EXECUTE_RAW_DATA_QUERY));
    }
  }

  @Override
  public TSExecuteStatementResp executeLastDataQuery(TSLastDataQueryReq req) {
    try {
      if (!checkLogin(req.getSessionId())) {
        return RpcUtils.getTSExecuteStatementResp(getNotLoggedInStatus());
      }

      PhysicalPlan physicalPlan =
          processor.lastDataQueryReqToPhysicalPlan(req, sessionManager.getZoneId(req.sessionId));
      return physicalPlan.isQuery()
          ? internalExecuteQueryStatement(
              "",
              req.statementId,
              physicalPlan,
              req.fetchSize,
              config.getQueryTimeoutThreshold(),
              req.sessionId,
              req.isEnableRedirectQuery(),
              req.isJdbcQuery())
          : RpcUtils.getTSExecuteStatementResp(
              TSStatusCode.EXECUTE_STATEMENT_ERROR, "Statement is not a query statement.");
    } catch (InterruptedException e) {
      LOGGER.error(INFO_INTERRUPT_ERROR, req, e);
      Thread.currentThread().interrupt();
      return RpcUtils.getTSExecuteStatementResp(
          onQueryException(e, OperationType.EXECUTE_LAST_DATA_QUERY));
    } catch (Exception e) {
      return RpcUtils.getTSExecuteStatementResp(
          onQueryException(e, OperationType.EXECUTE_LAST_DATA_QUERY));
    }
  }

  /**
   * @param plan must be a plan for Query: FillQueryPlan, AggregationPlan, GroupByTimePlan, UDFPlan,
   *     some AuthorPlan
   */
  @SuppressWarnings({"squid:S3776", "squid:S1141"}) // Suppress high Cognitive Complexity warning
  private TSExecuteStatementResp internalExecuteQueryStatement(
      String statement,
      long statementId,
      PhysicalPlan plan,
      int fetchSize,
      long timeout,
      long sessionId,
      boolean enableRedirect,
      boolean isJdbcQuery)
      throws QueryProcessException, SQLException, StorageEngineException,
          QueryFilterOptimizationException, MetadataException, IOException, InterruptedException,
          TException, AuthException {
    queryCount.incrementAndGet(); //将查询数量+1
    AUDIT_LOGGER.debug(
        "Session {} execute Query: {}", sessionManager.getCurrSessionId(), statement);

<<<<<<< HEAD
    final long startTime = System.currentTimeMillis();//当前查询的起使时间
    final long queryId = sessionManager.requestQueryId(statementId, true);//根据statementId注册一个新的查询，并获得该查询ID

    try {
      queryTimeManager.registerQuery(queryId, startTime, statement, timeout, plan);//注册查询:往该查询时间管理器注册一次查询操作，让该管理类监控并管理此次查询操作服务的执行时间，若查过临界值则会被停止。最后把该次查询ID和对应的结果放入queryScheduledTaskMap里
=======
    final long startTime = System.currentTimeMillis();
    final long queryId = sessionManager.requestQueryId(statementId, true);
    QueryContext context = genQueryContext(queryId, plan.isDebug(), startTime, statement, timeout);

    try {
>>>>>>> 40397fd7
      if (plan instanceof QueryPlan && config.isEnablePerformanceTracing()) {
        TracingManager tracingManager = TracingManager.getInstance();
        if (!(plan instanceof AlignByDevicePlan)) {
          tracingManager.writeQueryInfo(queryId, statement, startTime, plan.getPaths().size());
        } else {
          tracingManager.writeQueryInfo(queryId, statement, startTime); //往查询追踪日志"data/trace/tracing.txt"里写入当前查询的日志
        }
      }

      String username = sessionManager.getUsername(sessionId);
      plan.setLoginUserName(username);

      TSExecuteStatementResp resp = null;
      // execute it before createDataSet since it may change the content of query plan
      if (plan instanceof QueryPlan && !(plan instanceof UDFPlan)) {//若此次计划是查询计划并且不是UDF查询，则
        resp = getQueryColumnHeaders(plan, username, isJdbcQuery);//获取此次查询结果的相关信息（如所有结果列对应的列名、数据类型、是否有别名、存储组名等），把它们设置到TSExecuteStatementResp对象里，并返回。
      }
      if (plan instanceof QueryPlan) {  //如果是查询计划，则设置是否允许重定向
        ((QueryPlan) plan).setEnableRedirect(enableRedirect);
      }
      // create and cache dataset
      QueryDataSet newDataSet = createQueryDataSet(context, plan, fetchSize);

      if (newDataSet.getEndPoint() != null && enableRedirect) {
        // redirect query
        LOGGER.debug(
            "need to redirect {} {} to node {}", statement, queryId, newDataSet.getEndPoint());
        TSStatus status = new TSStatus();
        status.setRedirectNode(
            new EndPoint(newDataSet.getEndPoint().getIp(), newDataSet.getEndPoint().getPort()));
        status.setCode(TSStatusCode.NEED_REDIRECTION.getStatusCode());
        resp.setStatus(status);
        resp.setQueryId(queryId);
        return resp;
      }

      if (plan instanceof ShowPlan || plan instanceof AuthorPlan) {
        resp = getListDataSetHeaders(newDataSet);
      } else if (plan instanceof UDFPlan) {
        resp = getQueryColumnHeaders(plan, username, isJdbcQuery);
      }

      resp.setOperationType(plan.getOperatorType().toString());
      if (plan.getOperatorType() == OperatorType.AGGREGATION) {
        resp.setIgnoreTimeStamp(true);
      } else if (plan instanceof ShowQueryProcesslistPlan) {
        resp.setIgnoreTimeStamp(false);
      }

      if (newDataSet instanceof DirectNonAlignDataSet) {
        resp.setNonAlignQueryDataSet(fillRpcNonAlignReturnData(fetchSize, newDataSet, username));
      } else {
        try {
          TSQueryDataSet tsQueryDataSet = fillRpcReturnData(fetchSize, newDataSet, username);
          resp.setQueryDataSet(tsQueryDataSet);
        } catch (RedirectException e) {
          LOGGER.debug("need to redirect {} {} to {}", statement, queryId, e.getEndPoint());
          if (enableRedirect) {
            // redirect query
            TSStatus status = new TSStatus();
            status.setRedirectNode(e.getEndPoint());
            status.setCode(TSStatusCode.NEED_REDIRECTION.getStatusCode());
            resp.setStatus(status);
            resp.setQueryId(queryId);
            return resp;
          } else {
            LOGGER.error(
                "execute {} error, if session does not support redirect,"
                    + " should not throw redirection exception.",
                statement,
                e);
          }
        }
      }

      resp.setQueryId(queryId);

      if (plan instanceof AlignByDevicePlan && config.isEnablePerformanceTracing()) {
        TracingManager.getInstance()
            .writePathsNum(queryId, ((AlignByDeviceDataSet) newDataSet).getPathsNum());
      }
      if (config.isEnableMetricService()) {
        long endTime = System.currentTimeMillis();
        SqlArgument sqlArgument = new SqlArgument(resp, plan, statement, startTime, endTime);
        synchronized (sqlArgumentList) {
          sqlArgumentList.add(sqlArgument);
          if (sqlArgumentList.size() >= MAX_SIZE) {
            sqlArgumentList.subList(0, DELETE_SIZE).clear();
          }
        }
      }
      queryTimeManager.unRegisterQuery(queryId, false);

      return resp;
    } catch (Exception e) {
      sessionManager.releaseQueryResourceNoExceptions(queryId);
      throw e;
    } finally {
      Measurement.INSTANCE.addOperationLatency(Operation.EXECUTE_QUERY, startTime);
      long costTime = System.currentTimeMillis() - startTime;
      if (costTime >= config.getSlowQueryThreshold()) {
        SLOW_SQL_LOGGER.info("Cost: {} ms, sql is {}", costTime, statement);
      }
    }
  }

  private TSExecuteStatementResp getListDataSetHeaders(QueryDataSet dataSet) {
    return StaticResps.getNoTimeExecuteResp(
        dataSet.getPaths().stream().map(Path::getFullPath).collect(Collectors.toList()),
        dataSet.getDataTypes().stream().map(Enum::toString).collect(Collectors.toList()));
  }

  /** get ResultSet schema */
  private TSExecuteStatementResp getQueryColumnHeaders( //获取此次查询结果的相关信息（如所有结果列对应的列名、数据类型、是否有别名、存储组名等），把它们设置到TSExecuteStatementResp对象里，并返回。
      PhysicalPlan physicalPlan, String username, boolean isJdbcQuery)
      throws AuthException, TException, QueryProcessException, MetadataException {

    List<String> respColumns = new ArrayList<>(); //存放此次查询结果所有列对应的列名
    List<String> columnsTypes = new ArrayList<>();  //存放此次查询结果所有列对应的数据类型

    // check permissions
    if (!checkAuthorization(physicalPlan.getPaths(), physicalPlan, username)) {//检查用户是否有权限执行此操作
      return RpcUtils.getTSExecuteStatementResp(
          RpcUtils.getStatus(
              TSStatusCode.NO_PERMISSION_ERROR,
              "No permissions for this operation " + physicalPlan.getOperatorType()));
    }

    TSExecuteStatementResp resp = RpcUtils.getTSExecuteStatementResp(TSStatusCode.SUCCESS_STATUS);

    // align by device query
    QueryPlan plan = (QueryPlan) physicalPlan;
    if (plan instanceof AlignByDevicePlan) {
      getAlignByDeviceQueryHeaders((AlignByDevicePlan) plan, respColumns, columnsTypes);
    } else if (plan instanceof LastQueryPlan) {
      // Last Query should return different respond instead of the static one
      // because the query dataset and query id is different although the header of last query is
      // same.
      return StaticResps.LAST_RESP.deepCopy();
    } else if (plan instanceof AggregationPlan && ((AggregationPlan) plan).getLevel() >= 0) {
      Map<String, AggregateResult> finalPaths = ((AggregationPlan) plan).getAggPathByLevel();
      for (Map.Entry<String, AggregateResult> entry : finalPaths.entrySet()) {
        respColumns.add(entry.getKey());
        columnsTypes.add(entry.getValue().getResultDataType().toString());
      }
    } else {
      List<String> respSgColumns = new ArrayList<>(); //存放此次查询结果每列对应的存储组名称
      BitSet aliasMap = new BitSet(); //存放此次查询结果第几列是存在别名的
      getWideQueryHeaders(plan, respColumns, columnsTypes, respSgColumns, isJdbcQuery, aliasMap);//根据查询计划，获取此次查询结果每列对应的列名、数据类型、存储组名称以及是否存在别名，分别存入参数里
      resp.setColumnNameIndexMap(plan.getPathToIndex());
      resp.setSgColumns(respSgColumns);
      List<Byte> byteList = new ArrayList<>();
      byteList.addAll(Bytes.asList(aliasMap.toByteArray()));
      resp.setAliasColumns(byteList);
    }
    resp.setColumns(respColumns);
    resp.setDataTypeList(columnsTypes);
    return resp;
  }

  // wide means not align by device
  private void getWideQueryHeaders( //根据查询计划，获取此次查询结果每列对应的列名、数据类型、存储组名称以及是否存在别名，分别存入参数里
      QueryPlan plan,
      List<String> respColumns, //存放此次查询结果所有列对应的列名
      List<String> columnTypes, //存放此次查询每个结果列对应的数据类型
      List<String> respSgColumns, //存放此次查询每个结果列对应的存储组名称
      Boolean isJdbcQuery,
      BitSet aliasList) //当第i位不为空，则代表此查询结果的第i列存在别名
      throws TException, MetadataException {
    List<ResultColumn> resultColumns = plan.getResultColumns(); //获取此次查询的结果列对象列表
    List<PartialPath> paths = plan.getPaths();  //获取该次查询计划的每列结果对应的时间序列的全路径
    List<TSDataType> seriesTypes = new ArrayList<>();
    switch (plan.getOperatorType()) {
      case QUERY:
      case FILL:
        for (int i = 0; i < resultColumns.size(); ++i) {  //依次遍历结果列对象
          if (isJdbcQuery) {
            String sgName =
<<<<<<< HEAD
                IoTDB.metaManager.getStorageGroupPath(plan.getPaths().get(i)).getFullPath();
            respSgColumns.add(sgName);  //或许此次查询的此结果列对应的存储组
            if (resultColumns.get(i).getAlias() == null) {  //若别名为空
=======
                IoTDB.metaManager.getBelongedStorageGroup(plan.getPaths().get(i)).getFullPath();
            respSgColumns.add(sgName);
            if (resultColumns.get(i).getAlias() == null) {
>>>>>>> 40397fd7
              respColumns.add(
                  resultColumns.get(i).getResultColumnName().substring(sgName.length() + 1));
            } else {  //若别名不为空
              aliasList.set(i);
              respColumns.add(resultColumns.get(i).getResultColumnName());
            }
          } else {//若不是jdbc，则直接将当前结果列对象的名称加入respColumns列表里
            respColumns.add(resultColumns.get(i).getResultColumnName());
          }
          seriesTypes.add(getSeriesTypeByPath(paths.get(i))); //根据给定时间序列的全路径获取该序列对应的数据类型
        }
        break;
      case AGGREGATION:
      case GROUP_BY_TIME:
      case GROUP_BY_FILL:
        List<String> aggregations = plan.getAggregations();
        if (aggregations.size() != paths.size()) {
          for (int i = 1; i < paths.size(); i++) {
            aggregations.add(aggregations.get(0));
          }
        }
        for (ResultColumn resultColumn : resultColumns) {
          respColumns.add(resultColumn.getResultColumnName());
        }
        seriesTypes = SchemaUtils.getSeriesTypesByPaths(paths, aggregations);
        break;
      case UDTF:
        seriesTypes = new ArrayList<>();
        UDTFPlan udtfPlan = (UDTFPlan) plan;
        for (int i = 0; i < paths.size(); i++) {
          respColumns.add(resultColumns.get(i).getResultColumnName());
          seriesTypes.add(resultColumns.get(i).getDataType());
        }
        break;
      default:
        throw new TException("unsupported query type: " + plan.getOperatorType());
    }

    for (TSDataType seriesType : seriesTypes) {
      columnTypes.add(seriesType.toString());
    }
  }

  private void getAlignByDeviceQueryHeaders(
      AlignByDevicePlan plan, List<String> respColumns, List<String> columnTypes) {
    // set columns in TSExecuteStatementResp.
    respColumns.add(SQLConstant.ALIGNBY_DEVICE_COLUMN_NAME);

    // get column types and do deduplication
    columnTypes.add(TSDataType.TEXT.toString()); // the DEVICE column of ALIGN_BY_DEVICE result
    List<TSDataType> deduplicatedColumnsType = new ArrayList<>();
    deduplicatedColumnsType.add(TSDataType.TEXT); // the DEVICE column of ALIGN_BY_DEVICE result

    Set<String> deduplicatedMeasurements = new LinkedHashSet<>();
    Map<String, MeasurementInfo> measurementInfoMap = plan.getMeasurementInfoMap();

    // build column header with constant and non exist column and deduplication
    List<String> measurements = plan.getMeasurements();
    for (String measurement : measurements) {
      MeasurementInfo measurementInfo = measurementInfoMap.get(measurement);
      TSDataType type = TSDataType.TEXT;
      switch (measurementInfo.getMeasurementType()) {
        case Exist:
          type = measurementInfo.getColumnDataType();
          break;
        case NonExist:
        case Constant:
          type = TSDataType.TEXT;
      }
      String measurementAlias = measurementInfo.getMeasurementAlias();
      respColumns.add(measurementAlias != null ? measurementAlias : measurement);
      columnTypes.add(type.toString());

      if (!deduplicatedMeasurements.contains(measurement)) {
        deduplicatedMeasurements.add(measurement);
        deduplicatedColumnsType.add(type);
      }
    }

    // save deduplicated measurementColumn names and types in QueryPlan for the next stage to use.
    // i.e., used by AlignByDeviceDataSet constructor in `fetchResults` stage.
    plan.setMeasurements(new ArrayList<>(deduplicatedMeasurements));
    plan.setDataTypes(deduplicatedColumnsType);

    // set these null since they are never used henceforth in ALIGN_BY_DEVICE query processing.
    plan.setPaths(null);
  }

  private TSExecuteStatementResp executeSelectIntoStatement(
      String statement,
      long statementId,
      PhysicalPlan physicalPlan,
      int fetchSize,
      long timeout,
      long sessionId)
      throws IoTDBException, TException, SQLException, IOException, InterruptedException,
          QueryFilterOptimizationException {
    TSStatus status = checkAuthority(physicalPlan, sessionId);
    if (status != null) {
      return new TSExecuteStatementResp(status);
    }

    final long startTime = System.currentTimeMillis();
    final long queryId = sessionManager.requestQueryId(statementId, true);
    QueryContext context =
        genQueryContext(queryId, physicalPlan.isDebug(), startTime, statement, timeout);
    final SelectIntoPlan selectIntoPlan = (SelectIntoPlan) physicalPlan;
    final QueryPlan queryPlan = selectIntoPlan.getQueryPlan();

    queryCount.incrementAndGet();
    AUDIT_LOGGER.debug(
        "Session {} execute select into: {}", sessionManager.getCurrSessionId(), statement);
    if (config.isEnablePerformanceTracing()) {
      TracingManager.getInstance()
          .writeQueryInfo(queryId, statement, startTime, queryPlan.getPaths().size());
    }

    try {

      InsertTabletPlansIterator insertTabletPlansIterator =
          new InsertTabletPlansIterator(
              queryPlan,
              createQueryDataSet(context, queryPlan, fetchSize),
              selectIntoPlan.getFromPath(),
              selectIntoPlan.getIntoPaths());
      while (insertTabletPlansIterator.hasNext()) {
        TSStatus executionStatus =
            insertTabletsInternally(insertTabletPlansIterator.next(), sessionId);
        if (executionStatus.getCode() != TSStatusCode.SUCCESS_STATUS.getStatusCode()
            && executionStatus.getCode() != TSStatusCode.NEED_REDIRECTION.getStatusCode()) {
          return RpcUtils.getTSExecuteStatementResp(executionStatus).setQueryId(queryId);
        }
      }

      return RpcUtils.getTSExecuteStatementResp(TSStatusCode.SUCCESS_STATUS).setQueryId(queryId);
    } finally {
      sessionManager.releaseQueryResourceNoExceptions(queryId);
      Measurement.INSTANCE.addOperationLatency(Operation.EXECUTE_SELECT_INTO, startTime);
      long costTime = System.currentTimeMillis() - startTime;
      if (costTime >= config.getSlowQueryThreshold()) {
        SLOW_SQL_LOGGER.info("Cost: {} ms, sql is {}", costTime, statement);
      }
    }
  }

  private TSStatus insertTabletsInternally(
      List<InsertTabletPlan> insertTabletPlans, long sessionId) {
    InsertMultiTabletPlan insertMultiTabletPlan = new InsertMultiTabletPlan();
    for (int i = 0; i < insertTabletPlans.size(); i++) {
      InsertTabletPlan insertTabletPlan = insertTabletPlans.get(i);
      TSStatus status = checkAuthority(insertTabletPlan, sessionId);
      if (status != null) {
        // not authorized
        insertMultiTabletPlan.getResults().put(i, status);
      }
    }
    insertMultiTabletPlan.setInsertTabletPlanList(insertTabletPlans);

    return executeNonQueryPlan(insertMultiTabletPlan);
  }

  @SuppressWarnings("squid:S3776") // Suppress high Cognitive Complexity warning
  @Override
  public TSFetchResultsResp fetchResults(TSFetchResultsReq req) {
    try {
      if (!checkLogin(req.getSessionId())) {
        return RpcUtils.getTSFetchResultsResp(getNotLoggedInStatus());
      }

      if (!sessionManager.hasDataset(req.queryId)) {
        return RpcUtils.getTSFetchResultsResp(
            RpcUtils.getStatus(TSStatusCode.EXECUTE_STATEMENT_ERROR, "Has not executed query"));
      }

<<<<<<< HEAD
      // register query info to queryTimeManager
      queryTimeManager.registerQuery( //往该查询时间管理器注册一次查询操作，让该管理类监控并管理此次查询操作服务的执行时间，若查过临界值则会被停止
          req.queryId, System.currentTimeMillis(), req.statement, req.timeout);
=======
      genQueryContext(req.queryId, false, System.currentTimeMillis(), req.statement, req.timeout);
>>>>>>> 40397fd7

      QueryDataSet queryDataSet = sessionManager.getDataset(req.queryId);
      if (req.isAlign) {
        TSQueryDataSet result =
            fillRpcReturnData(
                req.fetchSize, queryDataSet, sessionManager.getUsername(req.sessionId));
        boolean hasResultSet = result.bufferForTime().limit() != 0;
        if (!hasResultSet) {
          sessionManager.releaseQueryResourceNoExceptions(req.queryId);
        }
        TSFetchResultsResp resp = RpcUtils.getTSFetchResultsResp(TSStatusCode.SUCCESS_STATUS);
        resp.setHasResultSet(hasResultSet);
        resp.setQueryDataSet(result);
        resp.setIsAlign(true);

        queryTimeManager.unRegisterQuery(req.queryId, false);
        return resp;
      } else {
        TSQueryNonAlignDataSet nonAlignResult =
            fillRpcNonAlignReturnData(
                req.fetchSize, queryDataSet, sessionManager.getUsername(req.sessionId));
        boolean hasResultSet = false;
        for (ByteBuffer timeBuffer : nonAlignResult.getTimeList()) {
          if (timeBuffer.limit() != 0) {
            hasResultSet = true;
            break;
          }
        }
        if (!hasResultSet) {
          sessionManager.removeDataset(req.queryId);
        }
        TSFetchResultsResp resp = RpcUtils.getTSFetchResultsResp(TSStatusCode.SUCCESS_STATUS);
        resp.setHasResultSet(hasResultSet);
        resp.setNonAlignQueryDataSet(nonAlignResult);
        resp.setIsAlign(false);

<<<<<<< HEAD
        queryTimeManager.unRegisterQuery(req.queryId);  //当结束查询操作，则从queryTimeManager查询时间管理类中把该次ID的查询操作给解注册。
=======
        queryTimeManager.unRegisterQuery(req.queryId, false);
>>>>>>> 40397fd7
        return resp;
      }
    } catch (InterruptedException e) {
      LOGGER.error(INFO_INTERRUPT_ERROR, req, e);
      Thread.currentThread().interrupt();
      return RpcUtils.getTSFetchResultsResp(
          onNPEOrUnexpectedException(
              e, OperationType.FETCH_RESULTS, TSStatusCode.INTERNAL_SERVER_ERROR));
    } catch (Exception e) {
      sessionManager.releaseQueryResourceNoExceptions(req.queryId);
      return RpcUtils.getTSFetchResultsResp(
          onNPEOrUnexpectedException(
              e, OperationType.FETCH_RESULTS, TSStatusCode.INTERNAL_SERVER_ERROR));
    }
  }

  private TSQueryDataSet fillRpcReturnData(
      int fetchSize, QueryDataSet queryDataSet, String userName)
      throws TException, AuthException, IOException, InterruptedException, QueryProcessException {
    WatermarkEncoder encoder = getWatermarkEncoder(userName);
    return queryDataSet instanceof DirectAlignByTimeDataSet
        ? ((DirectAlignByTimeDataSet) queryDataSet).fillBuffer(fetchSize, encoder)
        : QueryDataSetUtils.convertQueryDataSetByFetchSize(queryDataSet, fetchSize, encoder);
  }

  private TSQueryNonAlignDataSet fillRpcNonAlignReturnData(
      int fetchSize, QueryDataSet queryDataSet, String userName)
      throws TException, AuthException, IOException, QueryProcessException, InterruptedException {
    WatermarkEncoder encoder = getWatermarkEncoder(userName);
    return ((DirectNonAlignDataSet) queryDataSet).fillBuffer(fetchSize, encoder);
  }

  private WatermarkEncoder getWatermarkEncoder(String userName) throws TException, AuthException {
    IAuthorizer authorizer;
    try {
      authorizer = BasicAuthorizer.getInstance();
    } catch (AuthException e) {
      throw new TException(e);
    }

    WatermarkEncoder encoder = null;
    if (config.isEnableWatermark() && authorizer.isUserUseWaterMark(userName)) {
      if (config.getWatermarkMethodName().equals(IoTDBConfig.WATERMARK_GROUPED_LSB)) {
        encoder = new GroupedLSBWatermarkEncoder(config);
      } else {
        throw new UnSupportedDataTypeException(
            String.format(
                "Watermark method is not supported yet: %s", config.getWatermarkMethodName()));
      }
    }
    return encoder;
  }

  /** create QueryDataSet and buffer it for fetchResults */
  private QueryDataSet createQueryDataSet(
      QueryContext context, PhysicalPlan physicalPlan, int fetchSize)
      throws QueryProcessException, QueryFilterOptimizationException, StorageEngineException,
          IOException, MetadataException, SQLException, TException, InterruptedException {

<<<<<<< HEAD
    QueryContext context = genQueryContext(queryId, physicalPlan.isDebug());//根据查询ID创建一个查询环境类对象
=======
>>>>>>> 40397fd7
    QueryDataSet queryDataSet = executor.processQuery(physicalPlan, context);
    queryDataSet.setFetchSize(fetchSize);
    sessionManager.setDataset(context.getQueryId(), queryDataSet);
    return queryDataSet;
  }

<<<<<<< HEAD
  protected QueryContext genQueryContext(long queryId, boolean debug) { //根据查询ID创建一个查询环境类对象
    return new QueryContext(queryId, debug);
=======
  protected QueryContext genQueryContext(
      long queryId, boolean debug, long startTime, String statement, long timeout) {
    return new QueryContext(queryId, debug, startTime, statement, timeout);
>>>>>>> 40397fd7
  }

  /** update statement can be: 1. select-into statement 2. non-query statement */
  @Override
  public TSExecuteStatementResp executeUpdateStatement(TSExecuteStatementReq req) {
    if (!checkLogin(req.getSessionId())) {
      return RpcUtils.getTSExecuteStatementResp(getNotLoggedInStatus());
    }

    try {
      PhysicalPlan physicalPlan =
          processor.parseSQLToPhysicalPlan(req.statement, sessionManager.getZoneId(req.sessionId));
      return physicalPlan.isQuery()
          ? RpcUtils.getTSExecuteStatementResp(
              TSStatusCode.EXECUTE_STATEMENT_ERROR, "Statement is a query statement.")
          : executeUpdateStatement(
              req.statement,
              req.statementId,
              physicalPlan,
              req.fetchSize,
              req.timeout,
              req.getSessionId());
    } catch (InterruptedException e) {
      LOGGER.error(INFO_INTERRUPT_ERROR, req, e);
      Thread.currentThread().interrupt();
      return RpcUtils.getTSExecuteStatementResp(
          onQueryException(
              e, "\"" + req.statement + "\". " + OperationType.EXECUTE_UPDATE_STATEMENT));
    } catch (Exception e) {
      return RpcUtils.getTSExecuteStatementResp(
          onQueryException(
              e, "\"" + req.statement + "\". " + OperationType.EXECUTE_UPDATE_STATEMENT));
    }
  }

  /** update statement can be: 1. select-into statement 2. non-query statement */
  private TSExecuteStatementResp executeUpdateStatement(
      String statement,
      long statementId,
      PhysicalPlan plan,
      int fetchSize,
      long timeout,
      long sessionId)
      throws TException, SQLException, IoTDBException, IOException, InterruptedException,
          QueryFilterOptimizationException {
    return plan.isSelectInto()
        ? executeSelectIntoStatement(statement, statementId, plan, fetchSize, timeout, sessionId)
        : executeNonQueryStatement(plan, sessionId);
  }

  private TSExecuteStatementResp executeNonQueryStatement(PhysicalPlan plan, long sessionId) {
    TSStatus status = checkAuthority(plan, sessionId);  //检查用户是否有权限执行此操作
    return status != null
        ? new TSExecuteStatementResp(status)
        : RpcUtils.getTSExecuteStatementResp(executeNonQueryPlan(plan))
            .setQueryId(sessionManager.requestQueryId(false));
  }

  /**
   * Check whether current user has logged in.
   *
   * @return true: If logged in; false: If not logged in
   */
  private boolean checkLogin(long sessionId) {
    boolean isLoggedIn = sessionManager.getUsername(sessionId) != null;
    if (!isLoggedIn) {
      LOGGER.info(INFO_NOT_LOGIN, IoTDBConstant.GLOBAL_DB_NAME);
    } else {
      SessionTimeoutManager.getInstance().refresh(sessionId);
    }
    return isLoggedIn;
  }

  private boolean checkAuthorization(List<PartialPath> paths, PhysicalPlan plan, String username)
      throws AuthException {  //检查用户是否有权限执行此操作
    String targetUser = null;
    if (plan instanceof AuthorPlan) {
      targetUser = ((AuthorPlan) plan).getUserName();
    }
    return AuthorityChecker.check(username, paths, plan.getOperatorType(), targetUser);
  }

  protected void handleClientExit() {
    Long sessionId = sessionManager.getCurrSessionId();
    if (sessionId != null) {
      TSCloseSessionReq req = new TSCloseSessionReq(sessionId);
      closeSession(req);
    }
  }

  @Override
  public TSGetTimeZoneResp getTimeZone(long sessionId) {
    try {
      ZoneId zoneId = sessionManager.getZoneId(sessionId);
      return new TSGetTimeZoneResp(
          RpcUtils.getStatus(TSStatusCode.SUCCESS_STATUS),
          zoneId != null ? zoneId.toString() : "Unknown time zone");
    } catch (Exception e) {
      return new TSGetTimeZoneResp(
          onNPEOrUnexpectedException(
              e, OperationType.GET_TIME_ZONE, TSStatusCode.GENERATE_TIME_ZONE_ERROR),
          "Unknown time zone");
    }
  }

  @Override
  public TSStatus setTimeZone(TSSetTimeZoneReq req) {
    try {
      sessionManager.setTimezone(req.sessionId, req.timeZone);
      return RpcUtils.getStatus(TSStatusCode.SUCCESS_STATUS);
    } catch (Exception e) {
      return onNPEOrUnexpectedException(
          e, OperationType.SET_TIME_ZONE, TSStatusCode.SET_TIME_ZONE_ERROR);
    }
  }

  @Override
  public ServerProperties getProperties() {
    ServerProperties properties = new ServerProperties();
    properties.setVersion(IoTDBConstant.VERSION);
    LOGGER.info("IoTDB server version: {}", IoTDBConstant.VERSION);
    properties.setSupportedTimeAggregationOperations(new ArrayList<>());
    properties.getSupportedTimeAggregationOperations().add(IoTDBConstant.MAX_TIME);
    properties.getSupportedTimeAggregationOperations().add(IoTDBConstant.MIN_TIME);
    properties.setTimestampPrecision(
        IoTDBDescriptor.getInstance().getConfig().getTimestampPrecision());
    properties.setMaxConcurrentClientNum(
        IoTDBDescriptor.getInstance().getConfig().getRpcMaxConcurrentClientNum());
    properties.setWatermarkSecretKey(
        IoTDBDescriptor.getInstance().getConfig().getWatermarkSecretKey());
    properties.setWatermarkBitString(
        IoTDBDescriptor.getInstance().getConfig().getWatermarkBitString());
    properties.setWatermarkParamMarkRate(
        IoTDBDescriptor.getInstance().getConfig().getWatermarkParamMarkRate());
    properties.setWatermarkParamMaxRightBit(
        IoTDBDescriptor.getInstance().getConfig().getWatermarkParamMaxRightBit());
    properties.setIsReadOnly(IoTDBDescriptor.getInstance().getConfig().isReadOnly());
    properties.setThriftMaxFrameSize(
        IoTDBDescriptor.getInstance().getConfig().getThriftMaxFrameSize());
    return properties;
  }

  @Override
  public TSStatus insertRecords(TSInsertRecordsReq req) {
    if (!checkLogin(req.getSessionId())) {
      return getNotLoggedInStatus();
    }

    if (AUDIT_LOGGER.isDebugEnabled()) {
      AUDIT_LOGGER.debug(
          "Session {} insertRecords, first device {}, first time {}",
          sessionManager.getCurrSessionId(),
          req.prefixPaths.get(0),
          req.getTimestamps().get(0));
    }
    boolean allCheckSuccess = true;
    InsertRowsPlan insertRowsPlan = new InsertRowsPlan();
    for (int i = 0; i < req.prefixPaths.size(); i++) {
      try {
        InsertRowPlan plan =
            new InsertRowPlan(
                new PartialPath(req.getPrefixPaths().get(i)),
                req.getTimestamps().get(i),
                req.getMeasurementsList().get(i).toArray(new String[0]),
                req.valuesList.get(i),
                req.isAligned);
        TSStatus status = checkAuthority(plan, req.getSessionId());
        if (status != null) {
          insertRowsPlan.getResults().put(i, status);
          allCheckSuccess = false;
        }
        insertRowsPlan.addOneInsertRowPlan(plan, i);
      } catch (IoTDBException e) {
        allCheckSuccess = false;
        insertRowsPlan
            .getResults()
            .put(i, onIoTDBException(e, OperationType.INSERT_RECORDS, e.getErrorCode()));
      } catch (Exception e) {
        allCheckSuccess = false;
        insertRowsPlan
            .getResults()
            .put(
                i,
                onNPEOrUnexpectedException(
                    e, OperationType.INSERT_RECORDS, TSStatusCode.INTERNAL_SERVER_ERROR));
      }
    }
    TSStatus tsStatus = executeNonQueryPlan(insertRowsPlan);

    return judgeFinalTsStatus(
        allCheckSuccess, tsStatus, insertRowsPlan.getResults(), req.prefixPaths.size());
  }

  private TSStatus judgeFinalTsStatus(
      boolean allCheckSuccess,
      TSStatus executeTsStatus,
      Map<Integer, TSStatus> checkTsStatus,
      int totalRowCount) {

    if (allCheckSuccess) {
      return executeTsStatus;
    }

    if (executeTsStatus.subStatus == null) {
      TSStatus[] tmpSubTsStatus = new TSStatus[totalRowCount];
      Arrays.fill(tmpSubTsStatus, RpcUtils.SUCCESS_STATUS);
      executeTsStatus.subStatus = Arrays.asList(tmpSubTsStatus);
    }
    for (Entry<Integer, TSStatus> entry : checkTsStatus.entrySet()) {
      executeTsStatus.subStatus.set(entry.getKey(), entry.getValue());
    }
    return RpcUtils.getStatus(executeTsStatus.subStatus);
  }

  @Override
  public TSStatus insertRecordsOfOneDevice(TSInsertRecordsOfOneDeviceReq req) {
    if (!checkLogin(req.getSessionId())) {
      return getNotLoggedInStatus();
    }

    if (AUDIT_LOGGER.isDebugEnabled()) {
      AUDIT_LOGGER.debug(
          "Session {} insertRecords, device {}, first time {}",
          sessionManager.getCurrSessionId(),
          req.prefixPath,
          req.getTimestamps().get(0));
    }

    List<TSStatus> statusList = new ArrayList<>();
    try {
      InsertRowsOfOneDevicePlan plan =
          new InsertRowsOfOneDevicePlan(
              new PartialPath(req.getPrefixPath()),
              req.getTimestamps().toArray(new Long[0]),
              req.getMeasurementsList(),
              req.getValuesList().toArray(new ByteBuffer[0]),
              req.isAligned);
      TSStatus status = checkAuthority(plan, req.getSessionId());
      statusList.add(status != null ? status : executeNonQueryPlan(plan));
    } catch (IoTDBException e) {
      statusList.add(
          onIoTDBException(e, OperationType.INSERT_RECORDS_OF_ONE_DEVICE, e.getErrorCode()));
    } catch (Exception e) {
      statusList.add(
          onNPEOrUnexpectedException(
              e, OperationType.INSERT_RECORDS_OF_ONE_DEVICE, TSStatusCode.INTERNAL_SERVER_ERROR));
    }

    TSStatus resp = RpcUtils.getStatus(statusList);
    for (TSStatus status : resp.subStatus) {
      if (status.code != TSStatusCode.SUCCESS_STATUS.getStatusCode()) {
        return resp;
      }
    }

    resp.setCode(TSStatusCode.SUCCESS_STATUS.getStatusCode());

    return resp;
  }

  @Override
  public TSStatus insertStringRecords(TSInsertStringRecordsReq req) {
    if (!checkLogin(req.getSessionId())) {
      return getNotLoggedInStatus();
    }

    if (AUDIT_LOGGER.isDebugEnabled()) {
      AUDIT_LOGGER.debug(
          "Session {} insertRecords, first device {}, first time {}",
          sessionManager.getCurrSessionId(),
          req.prefixPaths.get(0),
          req.getTimestamps().get(0));
    }

    boolean allCheckSuccess = true;
    InsertRowsPlan insertRowsPlan = new InsertRowsPlan();
    for (int i = 0; i < req.prefixPaths.size(); i++) {
      InsertRowPlan plan = new InsertRowPlan();
      try {
        plan.setPrefixPath(new PartialPath(req.getPrefixPaths().get(i)));
        plan.setTime(req.getTimestamps().get(i));
        addMeasurementAndValue(plan, req.getMeasurementsList().get(i), req.getValuesList().get(i));
        plan.setDataTypes(new TSDataType[plan.getMeasurements().length]);
        plan.setNeedInferType(true);
        plan.setAligned(req.isAligned);
        TSStatus status = checkAuthority(plan, req.getSessionId());
        if (status != null) {
          insertRowsPlan.getResults().put(i, status);
          allCheckSuccess = false;
        }
        insertRowsPlan.addOneInsertRowPlan(plan, i);
      } catch (IoTDBException e) {
        insertRowsPlan
            .getResults()
            .put(i, onIoTDBException(e, OperationType.INSERT_STRING_RECORDS, e.getErrorCode()));
        allCheckSuccess = false;
      } catch (Exception e) {
        insertRowsPlan
            .getResults()
            .put(
                i,
                onNPEOrUnexpectedException(
                    e, OperationType.INSERT_STRING_RECORDS, TSStatusCode.INTERNAL_SERVER_ERROR));
        allCheckSuccess = false;
      }
    }
    TSStatus tsStatus = executeNonQueryPlan(insertRowsPlan);

    return judgeFinalTsStatus(
        allCheckSuccess, tsStatus, insertRowsPlan.getResults(), req.prefixPaths.size());
  }

  private void addMeasurementAndValue(
      InsertRowPlan insertRowPlan, List<String> measurements, List<String> values) {
    List<String> newMeasurements = new ArrayList<>(measurements.size());
    List<Object> newValues = new ArrayList<>(values.size());

    for (int i = 0; i < measurements.size(); ++i) {
      String value = values.get(i);
      if (value.isEmpty()) {
        continue;
      }
      newMeasurements.add(measurements.get(i));
      newValues.add(value);
    }

    insertRowPlan.setValues(newValues.toArray(new Object[0]));
    insertRowPlan.setMeasurements(newMeasurements.toArray(new String[0]));
  }

  @Override
  public TSStatus testInsertTablet(TSInsertTabletReq req) {
    LOGGER.debug("Test insert batch request receive.");
    return RpcUtils.getStatus(TSStatusCode.SUCCESS_STATUS);
  }

  @Override
  public TSStatus testInsertTablets(TSInsertTabletsReq req) {
    LOGGER.debug("Test insert batch request receive.");
    return RpcUtils.getStatus(TSStatusCode.SUCCESS_STATUS);
  }

  @Override
  public TSStatus testInsertRecord(TSInsertRecordReq req) {
    LOGGER.debug("Test insert row request receive.");
    return RpcUtils.getStatus(TSStatusCode.SUCCESS_STATUS);
  }

  @Override
  public TSStatus testInsertStringRecord(TSInsertStringRecordReq req) {
    LOGGER.debug("Test insert string record request receive.");
    return RpcUtils.getStatus(TSStatusCode.SUCCESS_STATUS);
  }

  @Override
  public TSStatus testInsertRecords(TSInsertRecordsReq req) {
    LOGGER.debug("Test insert row in batch request receive.");
    return RpcUtils.getStatus(TSStatusCode.SUCCESS_STATUS);
  }

  @Override
  public TSStatus testInsertRecordsOfOneDevice(TSInsertRecordsOfOneDeviceReq req) {
    LOGGER.debug("Test insert rows in batch request receive.");
    return RpcUtils.getStatus(TSStatusCode.SUCCESS_STATUS);
  }

  @Override
  public TSStatus testInsertStringRecords(TSInsertStringRecordsReq req) {
    LOGGER.debug("Test insert string records request receive.");
    return RpcUtils.getStatus(TSStatusCode.SUCCESS_STATUS);
  }

  @Override
  public TSStatus insertRecord(TSInsertRecordReq req) {
    try {
      if (!checkLogin(req.getSessionId())) {
        return getNotLoggedInStatus();
      }

      AUDIT_LOGGER.debug(
          "Session {} insertRecord, device {}, time {}",
          sessionManager.getCurrSessionId(),
          req.getPrefixPath(),
          req.getTimestamp());

      InsertRowPlan plan =
          new InsertRowPlan(
              new PartialPath(req.getPrefixPath()),
              req.getTimestamp(),
              req.getMeasurements().toArray(new String[0]),
              req.values,
              req.isAligned);

      TSStatus status = checkAuthority(plan, req.getSessionId());
      return status != null ? status : executeNonQueryPlan(plan);
    } catch (IoTDBException e) {
      return onIoTDBException(e, OperationType.INSERT_RECORD, e.getErrorCode());
    } catch (Exception e) {
      return onNPEOrUnexpectedException(
          e, OperationType.INSERT_RECORD, TSStatusCode.EXECUTE_STATEMENT_ERROR);
    }
  }

  @Override
  public TSStatus insertStringRecord(TSInsertStringRecordReq req) {
    try {
      if (!checkLogin(req.getSessionId())) {
        return getNotLoggedInStatus();
      }

      AUDIT_LOGGER.debug(
          "Session {} insertRecord, device {}, time {}",
          sessionManager.getCurrSessionId(),
          req.getPrefixPath(),
          req.getTimestamp());

      InsertRowPlan plan = new InsertRowPlan();
      plan.setPrefixPath(new PartialPath(req.getPrefixPath()));
      plan.setTime(req.getTimestamp());
      plan.setMeasurements(req.getMeasurements().toArray(new String[0]));
      plan.setDataTypes(new TSDataType[plan.getMeasurements().length]);
      plan.setValues(req.getValues().toArray(new Object[0]));
      plan.setNeedInferType(true);
      plan.setAligned(req.isAligned);

      TSStatus status = checkAuthority(plan, req.getSessionId());
      return status != null ? status : executeNonQueryPlan(plan);
    } catch (IoTDBException e) {
      return onIoTDBException(e, OperationType.INSERT_STRING_RECORD, e.getErrorCode());
    } catch (Exception e) {
      return onNPEOrUnexpectedException(
          e, OperationType.INSERT_STRING_RECORD, TSStatusCode.EXECUTE_STATEMENT_ERROR);
    }
  }

  @Override
  public TSStatus deleteData(TSDeleteDataReq req) {
    try {
      if (!checkLogin(req.getSessionId())) {
        return getNotLoggedInStatus();
      }

      DeletePlan plan = new DeletePlan();
      plan.setDeleteStartTime(req.getStartTime());
      plan.setDeleteEndTime(req.getEndTime());
      List<PartialPath> paths = new ArrayList<>();
      for (String path : req.getPaths()) {
        paths.add(new PartialPath(path));
      }
      plan.addPaths(paths);

      TSStatus status = checkAuthority(plan, req.getSessionId());
      return status != null ? new TSStatus(status) : new TSStatus(executeNonQueryPlan(plan));
    } catch (IoTDBException e) {
      return onIoTDBException(e, OperationType.DELETE_DATA, e.getErrorCode());
    } catch (Exception e) {
      return onNPEOrUnexpectedException(
          e, OperationType.DELETE_DATA, TSStatusCode.EXECUTE_STATEMENT_ERROR);
    }
  }

  @Override
  public TSStatus insertTablet(TSInsertTabletReq req) {
    long t1 = System.currentTimeMillis();
    try {
      if (!checkLogin(req.getSessionId())) {
        return getNotLoggedInStatus();
      }

      InsertTabletPlan insertTabletPlan =
          new InsertTabletPlan(new PartialPath(req.getPrefixPath()), req.measurements);
      insertTabletPlan.setTimes(QueryDataSetUtils.readTimesFromBuffer(req.timestamps, req.size));
      insertTabletPlan.setColumns(
          QueryDataSetUtils.readValuesFromBuffer(
              req.values, req.types, req.types.size(), req.size));
      insertTabletPlan.setBitMaps(
          QueryDataSetUtils.readBitMapsFromBuffer(req.values, req.types.size(), req.size));
      insertTabletPlan.setRowCount(req.size);
      insertTabletPlan.setDataTypes(req.types);
      insertTabletPlan.setAligned(req.isAligned);

      TSStatus status = checkAuthority(insertTabletPlan, req.getSessionId());
      return status != null ? status : executeNonQueryPlan(insertTabletPlan);
    } catch (IoTDBException e) {
      return onIoTDBException(e, OperationType.INSERT_TABLET, e.getErrorCode());
    } catch (Exception e) {
      return onNPEOrUnexpectedException(
          e, OperationType.INSERT_TABLET, TSStatusCode.EXECUTE_STATEMENT_ERROR);
    } finally {
      Measurement.INSTANCE.addOperationLatency(Operation.EXECUTE_RPC_BATCH_INSERT, t1);
    }
  }

  @Override
  public TSStatus insertTablets(TSInsertTabletsReq req) {
    long t1 = System.currentTimeMillis();
    try {
      if (!checkLogin(req.getSessionId())) {
        return getNotLoggedInStatus();
      }

      return insertTabletsInternally(req);
    } catch (IoTDBException e) {
      return onIoTDBException(e, OperationType.INSERT_TABLETS, e.getErrorCode());
    } catch (NullPointerException e) {
      LOGGER.error("{}: error occurs when insertTablets", IoTDBConstant.GLOBAL_DB_NAME, e);
      return RpcUtils.getStatus(TSStatusCode.EXECUTE_STATEMENT_ERROR);
    } catch (Exception e) {
      return onNPEOrUnexpectedException(
          e, OperationType.INSERT_TABLETS, TSStatusCode.EXECUTE_STATEMENT_ERROR);
    } finally {
      Measurement.INSTANCE.addOperationLatency(Operation.EXECUTE_RPC_BATCH_INSERT, t1);
    }
  }

  private InsertTabletPlan constructInsertTabletPlan(TSInsertTabletsReq req, int i)
      throws IllegalPathException {
    InsertTabletPlan insertTabletPlan =
        new InsertTabletPlan(new PartialPath(req.prefixPaths.get(i)), req.measurementsList.get(i));
    insertTabletPlan.setTimes(
        QueryDataSetUtils.readTimesFromBuffer(req.timestampsList.get(i), req.sizeList.get(i)));
    insertTabletPlan.setColumns(
        QueryDataSetUtils.readValuesFromBuffer(
            req.valuesList.get(i),
            req.typesList.get(i),
            req.measurementsList.get(i).size(),
            req.sizeList.get(i)));
    insertTabletPlan.setBitMaps(
        QueryDataSetUtils.readBitMapsFromBuffer(
            req.valuesList.get(i), req.measurementsList.get(i).size(), req.sizeList.get(i)));
    insertTabletPlan.setRowCount(req.sizeList.get(i));
    insertTabletPlan.setDataTypes(req.typesList.get(i));
    insertTabletPlan.setAligned(req.isAligned);
    return insertTabletPlan;
  }

  /** construct one InsertMultiTabletPlan and process it */
  public TSStatus insertTabletsInternally(TSInsertTabletsReq req) throws IllegalPathException {
    List<InsertTabletPlan> insertTabletPlanList = new ArrayList<>();
    InsertMultiTabletPlan insertMultiTabletPlan = new InsertMultiTabletPlan();
    for (int i = 0; i < req.prefixPaths.size(); i++) {
      InsertTabletPlan insertTabletPlan = constructInsertTabletPlan(req, i);
      TSStatus status = checkAuthority(insertTabletPlan, req.getSessionId());
      if (status != null) {
        // not authorized
        insertMultiTabletPlan.getResults().put(i, status);
      }
      insertTabletPlanList.add(insertTabletPlan);
    }

    insertMultiTabletPlan.setInsertTabletPlanList(insertTabletPlanList);
    return executeNonQueryPlan(insertMultiTabletPlan);
  }

  @Override
  public TSStatus setStorageGroup(long sessionId, String storageGroup) {
    try {
      if (!checkLogin(sessionId)) {
        return getNotLoggedInStatus();
      }

      SetStorageGroupPlan plan = new SetStorageGroupPlan(new PartialPath(storageGroup));

      TSStatus status = checkAuthority(plan, sessionId);
      return status != null ? status : executeNonQueryPlan(plan);
    } catch (IoTDBException e) {
      return onIoTDBException(e, OperationType.SET_STORAGE_GROUP, e.getErrorCode());
    } catch (Exception e) {
      return onNPEOrUnexpectedException(
          e, OperationType.SET_STORAGE_GROUP, TSStatusCode.EXECUTE_STATEMENT_ERROR);
    }
  }

  @Override
  public TSStatus deleteStorageGroups(long sessionId, List<String> storageGroups) {
    try {
      if (!checkLogin(sessionId)) {
        return getNotLoggedInStatus();
      }

      List<PartialPath> storageGroupList = new ArrayList<>();
      for (String storageGroup : storageGroups) {
        storageGroupList.add(new PartialPath(storageGroup));
      }
      DeleteStorageGroupPlan plan = new DeleteStorageGroupPlan(storageGroupList);

      TSStatus status = checkAuthority(plan, sessionId);
      return status != null ? status : executeNonQueryPlan(plan);
    } catch (IoTDBException e) {
      return onIoTDBException(e, OperationType.DELETE_STORAGE_GROUPS, e.getErrorCode());
    } catch (Exception e) {
      return onNPEOrUnexpectedException(
          e, OperationType.DELETE_STORAGE_GROUPS, TSStatusCode.EXECUTE_STATEMENT_ERROR);
    }
  }

  @Override
  public TSStatus createTimeseries(TSCreateTimeseriesReq req) {
    try {
      if (!checkLogin(req.getSessionId())) {
        return getNotLoggedInStatus();
      }

      if (AUDIT_LOGGER.isDebugEnabled()) {
        AUDIT_LOGGER.debug(
            "Session-{} create timeseries {}", sessionManager.getCurrSessionId(), req.getPath());
      }

      CreateTimeSeriesPlan plan =
          new CreateTimeSeriesPlan(
              new PartialPath(req.path),
              TSDataType.values()[req.dataType],
              TSEncoding.values()[req.encoding],
              CompressionType.values()[req.compressor],
              req.props,
              req.tags,
              req.attributes,
              req.measurementAlias);

      TSStatus status = checkAuthority(plan, req.getSessionId());
      return status != null ? status : executeNonQueryPlan(plan);
    } catch (IoTDBException e) {
      return onIoTDBException(e, OperationType.CREATE_TIMESERIES, e.getErrorCode());
    } catch (Exception e) {
      return onNPEOrUnexpectedException(
          e, OperationType.CREATE_TIMESERIES, TSStatusCode.EXECUTE_STATEMENT_ERROR);
    }
  }

  @Override
  public TSStatus createAlignedTimeseries(TSCreateAlignedTimeseriesReq req) {
    try {
      if (!checkLogin(req.getSessionId())) {
        return getNotLoggedInStatus();
      }

      // if measurements.size() == 1, convert to create timeseries
      if (req.measurements.size() == 1) {
        return createTimeseries(
            new TSCreateTimeseriesReq(
                req.sessionId,
                req.prefixPath + "." + req.measurements.get(0),
                req.dataTypes.get(0),
                req.encodings.get(0),
                req.compressor));
      }

      if (AUDIT_LOGGER.isDebugEnabled()) {
        AUDIT_LOGGER.debug(
            "Session-{} create aligned timeseries {}.{}",
            sessionManager.getCurrSessionId(),
            req.getPrefixPath(),
            req.getMeasurements());
      }

      List<TSDataType> dataTypes = new ArrayList<>();
      for (int dataType : req.dataTypes) {
        dataTypes.add(TSDataType.values()[dataType]);
      }
      List<TSEncoding> encodings = new ArrayList<>();
      for (int encoding : req.encodings) {
        encodings.add(TSEncoding.values()[encoding]);
      }

      CreateAlignedTimeSeriesPlan plan =
          new CreateAlignedTimeSeriesPlan(
              new PartialPath(req.prefixPath),
              req.measurements,
              dataTypes,
              encodings,
              CompressionType.values()[req.compressor],
              req.measurementAlias);

      TSStatus status = checkAuthority(plan, req.getSessionId());
      return status != null ? status : executeNonQueryPlan(plan);
    } catch (IoTDBException e) {
      return onIoTDBException(e, OperationType.CREATE_ALIGNED_TIMESERIES, e.getErrorCode());
    } catch (Exception e) {
      return onNPEOrUnexpectedException(
          e, OperationType.CREATE_ALIGNED_TIMESERIES, TSStatusCode.EXECUTE_STATEMENT_ERROR);
    }
  }

  @SuppressWarnings("squid:S3776") // Suppress high Cognitive Complexity warning
  @Override
  public TSStatus createMultiTimeseries(TSCreateMultiTimeseriesReq req) {
    try {
      if (!checkLogin(req.getSessionId())) {
        return getNotLoggedInStatus();
      }

      if (AUDIT_LOGGER.isDebugEnabled()) {
        AUDIT_LOGGER.debug(
            "Session-{} create {} timeseries, the first is {}",
            sessionManager.getCurrSessionId(),
            req.getPaths().size(),
            req.getPaths().get(0));
      }

      CreateMultiTimeSeriesPlan multiPlan = new CreateMultiTimeSeriesPlan();
      List<PartialPath> paths = new ArrayList<>(req.paths.size());
      List<TSDataType> dataTypes = new ArrayList<>(req.dataTypes.size());
      List<TSEncoding> encodings = new ArrayList<>(req.dataTypes.size());
      List<CompressionType> compressors = new ArrayList<>(req.paths.size());
      List<String> alias = null;
      if (req.measurementAliasList != null) {
        alias = new ArrayList<>(req.paths.size());
      }
      List<Map<String, String>> props = null;
      if (req.propsList != null) {
        props = new ArrayList<>(req.paths.size());
      }
      List<Map<String, String>> tags = null;
      if (req.tagsList != null) {
        tags = new ArrayList<>(req.paths.size());
      }
      List<Map<String, String>> attributes = null;
      if (req.attributesList != null) {
        attributes = new ArrayList<>(req.paths.size());
      }

      // for authority check
      CreateTimeSeriesPlan plan = new CreateTimeSeriesPlan();
      for (int i = 0; i < req.paths.size(); i++) {
        plan.setPath(new PartialPath(req.paths.get(i)));

        TSStatus status = checkAuthority(plan, req.getSessionId());
        if (status != null) {
          // not authorized
          multiPlan.getResults().put(i, status);
        }

        paths.add(new PartialPath(req.paths.get(i)));
        compressors.add(CompressionType.values()[req.compressors.get(i)]);
        if (alias != null) {
          alias.add(req.measurementAliasList.get(i));
        }
        if (props != null) {
          props.add(req.propsList.get(i));
        }
        if (tags != null) {
          tags.add(req.tagsList.get(i));
        }
        if (attributes != null) {
          attributes.add(req.attributesList.get(i));
        }
      }
      for (int i = 0; i < req.dataTypes.size(); i++) {
        dataTypes.add(TSDataType.values()[req.dataTypes.get(i)]);
        encodings.add(TSEncoding.values()[req.encodings.get(i)]);
      }

      multiPlan.setPaths(paths);
      multiPlan.setDataTypes(dataTypes);
      multiPlan.setEncodings(encodings);
      multiPlan.setCompressors(compressors);
      multiPlan.setAlias(alias);
      multiPlan.setProps(props);
      multiPlan.setTags(tags);
      multiPlan.setAttributes(attributes);
      multiPlan.setIndexes(new ArrayList<>());

      return executeNonQueryPlan(multiPlan);
    } catch (IoTDBException e) {
      return onIoTDBException(e, OperationType.CREATE_MULTI_TIMESERIES, e.getErrorCode());
    } catch (Exception e) {
      LOGGER.error("creating multi timeseries fails", e);
      return onNPEOrUnexpectedException(
          e, OperationType.CREATE_MULTI_TIMESERIES, TSStatusCode.EXECUTE_STATEMENT_ERROR);
    }
  }

  @Override
  public TSStatus deleteTimeseries(long sessionId, List<String> paths) {
    try {
      if (!checkLogin(sessionId)) {
        return getNotLoggedInStatus();
      }

      List<PartialPath> pathList = new ArrayList<>();
      for (String path : paths) {
        pathList.add(new PartialPath(path));
      }
      DeleteTimeSeriesPlan plan = new DeleteTimeSeriesPlan(pathList);

      TSStatus status = checkAuthority(plan, sessionId);
      return status != null ? status : executeNonQueryPlan(plan);
    } catch (IoTDBException e) {
      return onIoTDBException(e, OperationType.DELETE_TIMESERIES, e.getErrorCode());
    } catch (Exception e) {
      return onNPEOrUnexpectedException(
          e, OperationType.DELETE_TIMESERIES, TSStatusCode.EXECUTE_STATEMENT_ERROR);
    }
  }

  @Override
  public long requestStatementId(long sessionId) {
    return sessionManager.requestStatementId(sessionId);
  }

  @Override
  public TSStatus createSchemaTemplate(TSCreateSchemaTemplateReq req) throws TException {
    try {
      if (!checkLogin(req.getSessionId())) {
        return getNotLoggedInStatus();
      }

      if (AUDIT_LOGGER.isDebugEnabled()) {
        AUDIT_LOGGER.debug(
            "Session-{} create device template {}.{}.{}.{}.{}.{}",
            sessionManager.getCurrSessionId(),
            req.getName(),
            req.getSchemaNames(),
            req.getMeasurements(),
            req.getDataTypes(),
            req.getEncodings(),
            req.getCompressors());
      }

      List<List<TSDataType>> dataTypes = new ArrayList<>();
      for (List<Integer> list : req.getDataTypes()) {
        List<TSDataType> dataTypesList = new ArrayList<>();
        for (int dataType : list) {
          dataTypesList.add(TSDataType.values()[dataType]);
        }
        dataTypes.add(dataTypesList);
      }

      List<List<TSEncoding>> encodings = new ArrayList<>();
      for (List<Integer> list : req.getEncodings()) {
        List<TSEncoding> encodingsList = new ArrayList<>();
        for (int encoding : list) {
          encodingsList.add(TSEncoding.values()[encoding]);
        }
        encodings.add(encodingsList);
      }

      List<CompressionType> compressionTypes = new ArrayList<>();
      for (int compressType : req.getCompressors()) {
        compressionTypes.add(CompressionType.values()[compressType]);
      }

      CreateTemplatePlan plan =
          new CreateTemplatePlan(
              req.getName(),
              req.getSchemaNames(),
              req.getMeasurements(),
              dataTypes,
              encodings,
              compressionTypes);

      TSStatus status = checkAuthority(plan, req.getSessionId());
      return status != null ? status : executeNonQueryPlan(plan);
    } catch (Exception e) {
      return onNPEOrUnexpectedException(
          e, OperationType.CREATE_SCHEMA_TEMPLATE, TSStatusCode.EXECUTE_STATEMENT_ERROR);
    }
  }

  @Override
  public TSStatus setSchemaTemplate(TSSetSchemaTemplateReq req) throws TException {
    if (!checkLogin(req.getSessionId())) {
      return getNotLoggedInStatus();
    }

    if (AUDIT_LOGGER.isDebugEnabled()) {
      AUDIT_LOGGER.debug(
          "Session-{} set device template {}.{}",
          sessionManager.getCurrSessionId(),
          req.getTemplateName(),
          req.getPrefixPath());
    }

    SetSchemaTemplatePlan plan = new SetSchemaTemplatePlan(req.templateName, req.prefixPath);

    TSStatus status = checkAuthority(plan, req.getSessionId());
    return status != null ? status : executeNonQueryPlan(plan);
  }

  private TSStatus checkAuthority(PhysicalPlan plan, long sessionId) {
    List<PartialPath> paths = plan.getPaths();
    try {
      if (!checkAuthorization(paths, plan, sessionManager.getUsername(sessionId))) {
        return RpcUtils.getStatus(
            TSStatusCode.NO_PERMISSION_ERROR,
            "No permissions for this operation " + plan.getOperatorType());
      }
    } catch (AuthException e) {
      LOGGER.warn("meet error while checking authorization.", e);
      return RpcUtils.getStatus(TSStatusCode.UNINITIALIZED_AUTH_ERROR, e.getMessage());
    } catch (Exception e) {
      return onNPEOrUnexpectedException(
          e, OperationType.CHECK_AUTHORITY, TSStatusCode.EXECUTE_STATEMENT_ERROR);
    }
    return null;
  }

  protected TSStatus executeNonQueryPlan(PhysicalPlan plan) {
    boolean isSuccessful;
    try {
      plan.checkIntegrity();  //检查该执行计划的完整性，防止用户输入错误的sql，如插入的数据为空等等，若不完整则抛出异常。
      isSuccessful = executeNonQuery(plan);
    } catch (Exception e) {
      return onNonQueryException(e, OperationType.EXECUTE_NON_QUERY_PLAN);
    }

    return isSuccessful
        ? RpcUtils.getStatus(TSStatusCode.SUCCESS_STATUS, "Execute successfully")
        : RpcUtils.getStatus(TSStatusCode.EXECUTE_STATEMENT_ERROR);
  }

  private boolean executeNonQuery(PhysicalPlan plan)
      throws QueryProcessException, StorageGroupNotSetException, StorageEngineException {
    if (!(plan instanceof SetSystemModePlan)
        && !(plan instanceof FlushPlan)
        && IoTDBDescriptor.getInstance().getConfig().isReadOnly()) {
      throw new QueryProcessException(
          "Current system mode is read-only, does not support non-query operation");
    }
    return executor.processNonQuery(plan);
  }

  protected TSDataType getSeriesTypeByPath(PartialPath path) throws MetadataException { //根据给定时间序列的全路径获取该序列对应的数据类型
    return SchemaUtils.getSeriesTypeByPath(path);
  }

  private TSStatus onQueryException(Exception e, String operation) {
    TSStatus status = tryCatchQueryException(e);
    return status != null
        ? status
        : onNPEOrUnexpectedException(e, operation, TSStatusCode.INTERNAL_SERVER_ERROR);
  }

  private TSStatus onQueryException(Exception e, OperationType operation) {
    return onQueryException(e, operation.getName());
  }

  private TSStatus tryCatchQueryException(Exception e) {
    if (e instanceof QueryTimeoutRuntimeException) {
      DETAILED_FAILURE_QUERY_TRACE_LOGGER.warn(e.getMessage(), e);
      return RpcUtils.getStatus(TSStatusCode.TIME_OUT, getRootCause(e));
    } else if (e instanceof ParseCancellationException) {
      DETAILED_FAILURE_QUERY_TRACE_LOGGER.warn(INFO_PARSING_SQL_ERROR, e);
      return RpcUtils.getStatus(
          TSStatusCode.SQL_PARSE_ERROR, INFO_PARSING_SQL_ERROR + getRootCause(e));
    } else if (e instanceof SQLParserException) {
      DETAILED_FAILURE_QUERY_TRACE_LOGGER.warn(INFO_CHECK_METADATA_ERROR, e);
      return RpcUtils.getStatus(
          TSStatusCode.METADATA_ERROR, INFO_CHECK_METADATA_ERROR + getRootCause(e));
    } else if (e instanceof QueryProcessException) {
      DETAILED_FAILURE_QUERY_TRACE_LOGGER.warn(INFO_QUERY_PROCESS_ERROR, e);
      return RpcUtils.getStatus(
          TSStatusCode.QUERY_PROCESS_ERROR, INFO_QUERY_PROCESS_ERROR + getRootCause(e));
    } else if (e instanceof QueryInBatchStatementException) {
      DETAILED_FAILURE_QUERY_TRACE_LOGGER.warn(INFO_NOT_ALLOWED_IN_BATCH_ERROR, e);
      return RpcUtils.getStatus(
          TSStatusCode.QUERY_NOT_ALLOWED, INFO_NOT_ALLOWED_IN_BATCH_ERROR + getRootCause(e));
    } else if (e instanceof IoTDBException) {
      DETAILED_FAILURE_QUERY_TRACE_LOGGER.warn(INFO_QUERY_PROCESS_ERROR, e);
      return RpcUtils.getStatus(((IoTDBException) e).getErrorCode(), getRootCause(e));
    }
    return null;
  }

  private TSStatus onNonQueryException(Exception e, String operation) {
    TSStatus status = tryCatchNonQueryException(e);
    return status != null
        ? status
        : onNPEOrUnexpectedException(e, operation, TSStatusCode.INTERNAL_SERVER_ERROR);
  }

  private TSStatus onNonQueryException(Exception e, OperationType operation) {
    return onNonQueryException(e, operation.getName());
  }

  private TSStatus tryCatchNonQueryException(Exception e) {
    String message = "Exception occurred while processing non-query. ";
    if (e instanceof BatchProcessException) {
      LOGGER.warn(message, e);
      return RpcUtils.getStatus(Arrays.asList(((BatchProcessException) e).getFailingStatus()));
    } else if (e instanceof IoTDBException) {
      if (((IoTDBException) e).isUserException()) {
        LOGGER.warn(message + e.getMessage());
      } else {
        LOGGER.warn(message, e);
      }
      return RpcUtils.getStatus(((IoTDBException) e).getErrorCode(), getRootCause(e));
    }
    return null;
  }

  private TSStatus onNPEOrUnexpectedException(
      Exception e, String operation, TSStatusCode statusCode) {
    String message = String.format("[%s] Exception occurred: %s failed. ", statusCode, operation);
    if (e instanceof NullPointerException) {
      LOGGER.error("Status code: {}, operation: {} failed", statusCode, operation, e);
    } else {
      LOGGER.warn("Status code: {}, operation: {} failed", statusCode, operation, e);
    }
    return RpcUtils.getStatus(statusCode, message + e.getMessage());
  }

  private TSStatus onNPEOrUnexpectedException(
      Exception e, OperationType operation, TSStatusCode statusCode) {
    return onNPEOrUnexpectedException(e, operation.getName(), statusCode);
  }

  private TSStatus onIoTDBException(Exception e, String operation, int errorCode) {
    TSStatusCode statusCode = TSStatusCode.representOf(errorCode);
    String message =
        String.format(
            "[%s] Exception occurred: %s failed. %s", statusCode, operation, e.getMessage());
    LOGGER.warn("Status code: {}, operation: {} failed", statusCode, operation, e);
    return RpcUtils.getStatus(errorCode, message);
  }

  private TSStatus onIoTDBException(Exception e, OperationType operation, int errorCode) {
    return onIoTDBException(e, operation.getName(), errorCode);
  }

  private TSStatus getNotLoggedInStatus() {
    return RpcUtils.getStatus(
        TSStatusCode.NOT_LOGIN_ERROR,
        "Log in failed. Either you are not authorized or the session has timed out.");
  }

  private String getRootCause(Throwable e) {
    while (e.getCause() != null) {
      e = e.getCause();
    }
    return e.getMessage();
  }
}<|MERGE_RESOLUTION|>--- conflicted
+++ resolved
@@ -190,7 +190,7 @@
   private final IoTDBConfig config = IoTDBDescriptor.getInstance().getConfig();
 
   private static final List<SqlArgument> sqlArgumentList = new ArrayList<>(MAX_SIZE);
-  private static final AtomicInteger queryCount = new AtomicInteger(0); //记录执行查询的数量
+  private static final AtomicInteger queryCount = new AtomicInteger(0); // 记录执行查询的数量
   private final QueryTimeManager queryTimeManager = QueryTimeManager.getInstance();
   private final SessionManager sessionManager = SessionManager.getInstance();
 
@@ -587,21 +587,16 @@
         ? RpcUtils.getStatus(TSStatusCode.SUCCESS_STATUS, "Execute batch statements successfully")
         : RpcUtils.getStatus(result);
   }
-//insert into root.ln.wf01.wt01(timestamp,status,height) values(200,false,100);
+  // insert into root.ln.wf01.wt01(timestamp,status,height) values(200,false,100);
   @Override
   public TSExecuteStatementResp executeStatement(TSExecuteStatementReq req) {
     String statement = req.getStatement();
     try {
-      if (!checkLogin(req.getSessionId())) {  //检查当前客户端用户是否登录
+      if (!checkLogin(req.getSessionId())) { // 检查当前客户端用户是否登录
         return RpcUtils.getTSExecuteStatementResp(getNotLoggedInStatus());
       }
 
-<<<<<<< HEAD
-      String statement = req.getStatement();  //这里的statement就是sql语句的字符串
-      PhysicalPlan physicalPlan =             //根据sql获得最终待执行的物理计划
-=======
-      PhysicalPlan physicalPlan =
->>>>>>> 40397fd7
+      PhysicalPlan physicalPlan = // 根据sql获得最终待执行的物理计划
           processor.parseSQLToPhysicalPlan(statement, sessionManager.getZoneId(req.getSessionId()));
 
       return physicalPlan.isQuery()
@@ -749,29 +744,29 @@
       throws QueryProcessException, SQLException, StorageEngineException,
           QueryFilterOptimizationException, MetadataException, IOException, InterruptedException,
           TException, AuthException {
-    queryCount.incrementAndGet(); //将查询数量+1
+    queryCount.incrementAndGet(); // 将查询数量+1
     AUDIT_LOGGER.debug(
         "Session {} execute Query: {}", sessionManager.getCurrSessionId(), statement);
 
-<<<<<<< HEAD
-    final long startTime = System.currentTimeMillis();//当前查询的起使时间
-    final long queryId = sessionManager.requestQueryId(statementId, true);//根据statementId注册一个新的查询，并获得该查询ID
-
-    try {
-      queryTimeManager.registerQuery(queryId, startTime, statement, timeout, plan);//注册查询:往该查询时间管理器注册一次查询操作，让该管理类监控并管理此次查询操作服务的执行时间，若查过临界值则会被停止。最后把该次查询ID和对应的结果放入queryScheduledTaskMap里
-=======
-    final long startTime = System.currentTimeMillis();
-    final long queryId = sessionManager.requestQueryId(statementId, true);
-    QueryContext context = genQueryContext(queryId, plan.isDebug(), startTime, statement, timeout);
-
-    try {
->>>>>>> 40397fd7
+    final long startTime = System.currentTimeMillis(); // 当前查询的起使时间
+    final long queryId =
+        sessionManager.requestQueryId(statementId, true); // 根据statementId注册一个新的查询，并获得该查询ID
+    QueryContext context =
+        genQueryContext(
+            queryId,
+            plan.isDebug(),
+            startTime,
+            statement,
+            timeout); // 注册查询:往该查询时间管理器注册一次查询操作，让该管理类监控并管理此次查询操作服务的执行时间，若查过临界值则会被停止。最后把该次查询ID和对应的结果放入queryScheduledTaskMap里
+
+    try {
       if (plan instanceof QueryPlan && config.isEnablePerformanceTracing()) {
         TracingManager tracingManager = TracingManager.getInstance();
         if (!(plan instanceof AlignByDevicePlan)) {
           tracingManager.writeQueryInfo(queryId, statement, startTime, plan.getPaths().size());
         } else {
-          tracingManager.writeQueryInfo(queryId, statement, startTime); //往查询追踪日志"data/trace/tracing.txt"里写入当前查询的日志
+          tracingManager.writeQueryInfo(
+              queryId, statement, startTime); // 往查询追踪日志"data/trace/tracing.txt"里写入当前查询的日志
         }
       }
 
@@ -780,10 +775,14 @@
 
       TSExecuteStatementResp resp = null;
       // execute it before createDataSet since it may change the content of query plan
-      if (plan instanceof QueryPlan && !(plan instanceof UDFPlan)) {//若此次计划是查询计划并且不是UDF查询，则
-        resp = getQueryColumnHeaders(plan, username, isJdbcQuery);//获取此次查询结果的相关信息（如所有结果列对应的列名、数据类型、是否有别名、存储组名等），把它们设置到TSExecuteStatementResp对象里，并返回。
-      }
-      if (plan instanceof QueryPlan) {  //如果是查询计划，则设置是否允许重定向
+      if (plan instanceof QueryPlan && !(plan instanceof UDFPlan)) { // 若此次计划是查询计划并且不是UDF查询，则
+        resp =
+            getQueryColumnHeaders(
+                plan,
+                username,
+                isJdbcQuery); // 获取此次查询结果的相关信息（如所有结果列对应的列名、数据类型、是否有别名、存储组名等），把它们设置到TSExecuteStatementResp对象里，并返回。
+      }
+      if (plan instanceof QueryPlan) { // 如果是查询计划，则设置是否允许重定向
         ((QueryPlan) plan).setEnableRedirect(enableRedirect);
       }
       // create and cache dataset
@@ -879,15 +878,16 @@
   }
 
   /** get ResultSet schema */
-  private TSExecuteStatementResp getQueryColumnHeaders( //获取此次查询结果的相关信息（如所有结果列对应的列名、数据类型、是否有别名、存储组名等），把它们设置到TSExecuteStatementResp对象里，并返回。
+  private TSExecuteStatementResp
+      getQueryColumnHeaders( // 获取此次查询结果的相关信息（如所有结果列对应的列名、数据类型、是否有别名、存储组名等），把它们设置到TSExecuteStatementResp对象里，并返回。
       PhysicalPlan physicalPlan, String username, boolean isJdbcQuery)
-      throws AuthException, TException, QueryProcessException, MetadataException {
-
-    List<String> respColumns = new ArrayList<>(); //存放此次查询结果所有列对应的列名
-    List<String> columnsTypes = new ArrayList<>();  //存放此次查询结果所有列对应的数据类型
+          throws AuthException, TException, QueryProcessException, MetadataException {
+
+    List<String> respColumns = new ArrayList<>(); // 存放此次查询结果所有列对应的列名
+    List<String> columnsTypes = new ArrayList<>(); // 存放此次查询结果所有列对应的数据类型
 
     // check permissions
-    if (!checkAuthorization(physicalPlan.getPaths(), physicalPlan, username)) {//检查用户是否有权限执行此操作
+    if (!checkAuthorization(physicalPlan.getPaths(), physicalPlan, username)) { // 检查用户是否有权限执行此操作
       return RpcUtils.getTSExecuteStatementResp(
           RpcUtils.getStatus(
               TSStatusCode.NO_PERMISSION_ERROR,
@@ -912,9 +912,15 @@
         columnsTypes.add(entry.getValue().getResultDataType().toString());
       }
     } else {
-      List<String> respSgColumns = new ArrayList<>(); //存放此次查询结果每列对应的存储组名称
-      BitSet aliasMap = new BitSet(); //存放此次查询结果第几列是存在别名的
-      getWideQueryHeaders(plan, respColumns, columnsTypes, respSgColumns, isJdbcQuery, aliasMap);//根据查询计划，获取此次查询结果每列对应的列名、数据类型、存储组名称以及是否存在别名，分别存入参数里
+      List<String> respSgColumns = new ArrayList<>(); // 存放此次查询结果每列对应的存储组名称
+      BitSet aliasMap = new BitSet(); // 存放此次查询结果第几列是存在别名的
+      getWideQueryHeaders(
+          plan,
+          respColumns,
+          columnsTypes,
+          respSgColumns,
+          isJdbcQuery,
+          aliasMap); // 根据查询计划，获取此次查询结果每列对应的列名、数据类型、存储组名称以及是否存在别名，分别存入参数里
       resp.setColumnNameIndexMap(plan.getPathToIndex());
       resp.setSgColumns(respSgColumns);
       List<Byte> byteList = new ArrayList<>();
@@ -927,42 +933,35 @@
   }
 
   // wide means not align by device
-  private void getWideQueryHeaders( //根据查询计划，获取此次查询结果每列对应的列名、数据类型、存储组名称以及是否存在别名，分别存入参数里
+  private void getWideQueryHeaders( // 根据查询计划，获取此次查询结果每列对应的列名、数据类型、存储组名称以及是否存在别名，分别存入参数里
       QueryPlan plan,
-      List<String> respColumns, //存放此次查询结果所有列对应的列名
-      List<String> columnTypes, //存放此次查询每个结果列对应的数据类型
-      List<String> respSgColumns, //存放此次查询每个结果列对应的存储组名称
+      List<String> respColumns, // 存放此次查询结果所有列对应的列名
+      List<String> columnTypes, // 存放此次查询每个结果列对应的数据类型
+      List<String> respSgColumns, // 存放此次查询每个结果列对应的存储组名称
       Boolean isJdbcQuery,
-      BitSet aliasList) //当第i位不为空，则代表此查询结果的第i列存在别名
+      BitSet aliasList) // 当第i位不为空，则代表此查询结果的第i列存在别名
       throws TException, MetadataException {
-    List<ResultColumn> resultColumns = plan.getResultColumns(); //获取此次查询的结果列对象列表
-    List<PartialPath> paths = plan.getPaths();  //获取该次查询计划的每列结果对应的时间序列的全路径
+    List<ResultColumn> resultColumns = plan.getResultColumns(); // 获取此次查询的结果列对象列表
+    List<PartialPath> paths = plan.getPaths(); // 获取该次查询计划的每列结果对应的时间序列的全路径
     List<TSDataType> seriesTypes = new ArrayList<>();
     switch (plan.getOperatorType()) {
       case QUERY:
       case FILL:
-        for (int i = 0; i < resultColumns.size(); ++i) {  //依次遍历结果列对象
+        for (int i = 0; i < resultColumns.size(); ++i) { // 依次遍历结果列对象
           if (isJdbcQuery) {
-            String sgName =
-<<<<<<< HEAD
-                IoTDB.metaManager.getStorageGroupPath(plan.getPaths().get(i)).getFullPath();
-            respSgColumns.add(sgName);  //或许此次查询的此结果列对应的存储组
-            if (resultColumns.get(i).getAlias() == null) {  //若别名为空
-=======
-                IoTDB.metaManager.getBelongedStorageGroup(plan.getPaths().get(i)).getFullPath();
-            respSgColumns.add(sgName);
-            if (resultColumns.get(i).getAlias() == null) {
->>>>>>> 40397fd7
+            String sgName = respSgColumns.add(sgName); // 或许此次查询的此结果列对应的存储组
+            if (resultColumns.get(i).getAlias() == null) { // 若别名为空
+              IoTDB.metaManager.getBelongedStorageGroup(plan.getPaths().get(i)).getFullPath();
               respColumns.add(
                   resultColumns.get(i).getResultColumnName().substring(sgName.length() + 1));
-            } else {  //若别名不为空
+            } else { // 若别名不为空
               aliasList.set(i);
               respColumns.add(resultColumns.get(i).getResultColumnName());
             }
-          } else {//若不是jdbc，则直接将当前结果列对象的名称加入respColumns列表里
+          } else { // 若不是jdbc，则直接将当前结果列对象的名称加入respColumns列表里
             respColumns.add(resultColumns.get(i).getResultColumnName());
           }
-          seriesTypes.add(getSeriesTypeByPath(paths.get(i))); //根据给定时间序列的全路径获取该序列对应的数据类型
+          seriesTypes.add(getSeriesTypeByPath(paths.get(i))); // 根据给定时间序列的全路径获取该序列对应的数据类型
         }
         break;
       case AGGREGATION:
@@ -1127,13 +1126,12 @@
             RpcUtils.getStatus(TSStatusCode.EXECUTE_STATEMENT_ERROR, "Has not executed query"));
       }
 
-<<<<<<< HEAD
-      // register query info to queryTimeManager
-      queryTimeManager.registerQuery( //往该查询时间管理器注册一次查询操作，让该管理类监控并管理此次查询操作服务的执行时间，若查过临界值则会被停止
-          req.queryId, System.currentTimeMillis(), req.statement, req.timeout);
-=======
-      genQueryContext(req.queryId, false, System.currentTimeMillis(), req.statement, req.timeout);
->>>>>>> 40397fd7
+      genQueryContext(
+          req.queryId,
+          false,
+          System.currentTimeMillis(),
+          req.statement,
+          req.timeout); // 往该查询时间管理器注册一次查询操作，让该管理类监控并管理此次查询操作服务的执行时间，若查过临界值则会被停止
 
       QueryDataSet queryDataSet = sessionManager.getDataset(req.queryId);
       if (req.isAlign) {
@@ -1170,11 +1168,8 @@
         resp.setNonAlignQueryDataSet(nonAlignResult);
         resp.setIsAlign(false);
 
-<<<<<<< HEAD
-        queryTimeManager.unRegisterQuery(req.queryId);  //当结束查询操作，则从queryTimeManager查询时间管理类中把该次ID的查询操作给解注册。
-=======
-        queryTimeManager.unRegisterQuery(req.queryId, false);
->>>>>>> 40397fd7
+        queryTimeManager.unRegisterQuery(
+            req.queryId, false); // 当结束查询操作，则从queryTimeManager查询时间管理类中把该次ID的查询操作给解注册。
         return resp;
       }
     } catch (InterruptedException e) {
@@ -1234,24 +1229,15 @@
       throws QueryProcessException, QueryFilterOptimizationException, StorageEngineException,
           IOException, MetadataException, SQLException, TException, InterruptedException {
 
-<<<<<<< HEAD
-    QueryContext context = genQueryContext(queryId, physicalPlan.isDebug());//根据查询ID创建一个查询环境类对象
-=======
->>>>>>> 40397fd7
     QueryDataSet queryDataSet = executor.processQuery(physicalPlan, context);
     queryDataSet.setFetchSize(fetchSize);
     sessionManager.setDataset(context.getQueryId(), queryDataSet);
     return queryDataSet;
   }
 
-<<<<<<< HEAD
-  protected QueryContext genQueryContext(long queryId, boolean debug) { //根据查询ID创建一个查询环境类对象
-    return new QueryContext(queryId, debug);
-=======
-  protected QueryContext genQueryContext(
+  protected QueryContext genQueryContext( // 根据查询ID创建一个查询环境类对象
       long queryId, boolean debug, long startTime, String statement, long timeout) {
     return new QueryContext(queryId, debug, startTime, statement, timeout);
->>>>>>> 40397fd7
   }
 
   /** update statement can be: 1. select-into statement 2. non-query statement */
@@ -1303,7 +1289,7 @@
   }
 
   private TSExecuteStatementResp executeNonQueryStatement(PhysicalPlan plan, long sessionId) {
-    TSStatus status = checkAuthority(plan, sessionId);  //检查用户是否有权限执行此操作
+    TSStatus status = checkAuthority(plan, sessionId); // 检查用户是否有权限执行此操作
     return status != null
         ? new TSExecuteStatementResp(status)
         : RpcUtils.getTSExecuteStatementResp(executeNonQueryPlan(plan))
@@ -1326,7 +1312,7 @@
   }
 
   private boolean checkAuthorization(List<PartialPath> paths, PhysicalPlan plan, String username)
-      throws AuthException {  //检查用户是否有权限执行此操作
+      throws AuthException { // 检查用户是否有权限执行此操作
     String targetUser = null;
     if (plan instanceof AuthorPlan) {
       targetUser = ((AuthorPlan) plan).getUserName();
@@ -2152,7 +2138,7 @@
   protected TSStatus executeNonQueryPlan(PhysicalPlan plan) {
     boolean isSuccessful;
     try {
-      plan.checkIntegrity();  //检查该执行计划的完整性，防止用户输入错误的sql，如插入的数据为空等等，若不完整则抛出异常。
+      plan.checkIntegrity(); // 检查该执行计划的完整性，防止用户输入错误的sql，如插入的数据为空等等，若不完整则抛出异常。
       isSuccessful = executeNonQuery(plan);
     } catch (Exception e) {
       return onNonQueryException(e, OperationType.EXECUTE_NON_QUERY_PLAN);
@@ -2174,7 +2160,8 @@
     return executor.processNonQuery(plan);
   }
 
-  protected TSDataType getSeriesTypeByPath(PartialPath path) throws MetadataException { //根据给定时间序列的全路径获取该序列对应的数据类型
+  protected TSDataType getSeriesTypeByPath(PartialPath path)
+      throws MetadataException { // 根据给定时间序列的全路径获取该序列对应的数据类型
     return SchemaUtils.getSeriesTypeByPath(path);
   }
 
