/*
 * Licensed to the Apache Software Foundation (ASF) under one
 * or more contributor license agreements.  See the NOTICE file
 * distributed with this work for additional information
 * regarding copyright ownership.  The ASF licenses this file
 * to you under the Apache License, Version 2.0 (the
 * "License"); you may not use this file except in compliance
 * with the License.  You may obtain a copy of the License at
 *
 *     http://www.apache.org/licenses/LICENSE-2.0
 *
 * Unless required by applicable law or agreed to in writing,
 * software distributed under the License is distributed on an
 * "AS IS" BASIS, WITHOUT WARRANTIES OR CONDITIONS OF ANY
 * KIND, either express or implied.  See the License for the
 * specific language governing permissions and limitations
 * under the License.
 */

package org.apache.iotdb.db.engine.compaction.execute.task;

import org.apache.iotdb.commons.conf.IoTDBConstant;
import org.apache.iotdb.db.conf.IoTDBDescriptor;
import org.apache.iotdb.db.engine.TsFileMetricManager;
import org.apache.iotdb.db.engine.compaction.execute.exception.CompactionExceptionHandler;
import org.apache.iotdb.db.engine.compaction.execute.performer.ICompactionPerformer;
import org.apache.iotdb.db.engine.compaction.execute.performer.impl.FastCompactionPerformer;
import org.apache.iotdb.db.engine.compaction.execute.task.subtask.FastCompactionTaskSummary;
import org.apache.iotdb.db.engine.compaction.execute.utils.CompactionUtils;
import org.apache.iotdb.db.engine.compaction.execute.utils.log.CompactionLogger;
import org.apache.iotdb.db.engine.storagegroup.TsFileManager;
import org.apache.iotdb.db.engine.storagegroup.TsFileNameGenerator;
import org.apache.iotdb.db.engine.storagegroup.TsFileResource;
import org.apache.iotdb.db.engine.storagegroup.TsFileResourceList;
import org.apache.iotdb.db.engine.storagegroup.TsFileResourceStatus;
import org.apache.iotdb.db.service.metrics.CompactionMetrics;
import org.apache.iotdb.tsfile.common.conf.TSFileConfig;
import org.apache.iotdb.tsfile.exception.write.TsFileNotCompleteException;

import org.apache.commons.io.FileUtils;
import org.slf4j.Logger;
import org.slf4j.LoggerFactory;

import java.io.File;
import java.io.IOException;
import java.util.ArrayList;
import java.util.Collections;
import java.util.List;
import java.util.concurrent.atomic.AtomicInteger;

public class InnerSpaceCompactionTask extends AbstractCompactionTask {
  private static final Logger LOGGER =
      LoggerFactory.getLogger(IoTDBConstant.COMPACTION_LOGGER_NAME);

  protected List<TsFileResource> selectedTsFileResourceList;
  protected TsFileResource targetTsFileResource;
  protected boolean sequence;
  protected long selectedFileSize;
  protected int sumOfCompactionCount;
  protected long maxFileVersion;
  protected int maxCompactionCount;
  private File logFile;

  protected TsFileResourceList tsFileResourceList;
  protected List<TsFileResource> targetTsFileList;
  protected boolean[] isHoldingReadLock;
  protected boolean[] isHoldingWriteLock;

  public InnerSpaceCompactionTask(
      long timePartition,
      TsFileManager tsFileManager,
      List<TsFileResource> selectedTsFileResourceList,
      boolean sequence,
      ICompactionPerformer performer,
      AtomicInteger currentTaskNum,
      long serialId) {
    super(
        tsFileManager.getStorageGroupName(),
        tsFileManager.getDataRegionId(),
        timePartition,
        tsFileManager,
        currentTaskNum,
        serialId);
    this.selectedTsFileResourceList = selectedTsFileResourceList;
    this.sequence = sequence;
    this.performer = performer;
    isHoldingReadLock = new boolean[selectedTsFileResourceList.size()];
    isHoldingWriteLock = new boolean[selectedTsFileResourceList.size()];
    for (int i = 0; i < selectedTsFileResourceList.size(); ++i) {
      isHoldingWriteLock[i] = false;
      isHoldingReadLock[i] = false;
    }
    if (sequence) {
      tsFileResourceList = tsFileManager.getOrCreateSequenceListByTimePartition(timePartition);
    } else {
      tsFileResourceList = tsFileManager.getOrCreateUnsequenceListByTimePartition(timePartition);
    }
    this.hashCode = this.toString().hashCode();
    this.innerSeqTask = sequence;
    this.crossTask = false;
    collectSelectedFilesInfo();
    createSummary();
  }

  @Override
  protected boolean doCompaction() {
    if (!tsFileManager.isAllowCompaction()) {
      return true;
    }
    long startTime = System.currentTimeMillis();
    // get resource of target file
    String dataDirectory = selectedTsFileResourceList.get(0).getTsFile().getParent();
    LOGGER.info(
        "{}-{} [Compaction] {} InnerSpaceCompaction task starts with {} files, total file size is {} MB.",
        storageGroupName,
        dataRegionId,
        sequence ? "Sequence" : "Unsequence",
        selectedTsFileResourceList.size(),
        selectedFileSize / 1024 / 1024);
    boolean isSuccess = true;

    try {
      targetTsFileResource =
          TsFileNameGenerator.getInnerCompactionTargetFileResource(
              selectedTsFileResourceList, sequence);
      logFile =
          new File(
              dataDirectory
                  + File.separator
                  + targetTsFileResource.getTsFile().getName()
                  + CompactionLogger.INNER_COMPACTION_LOG_NAME_SUFFIX);
      try (CompactionLogger compactionLogger = new CompactionLogger(logFile)) {
        // Here is tmpTargetFile, which is xxx.target
        targetTsFileList = new ArrayList<>(Collections.singletonList(targetTsFileResource));
        compactionLogger.logFiles(selectedTsFileResourceList, CompactionLogger.STR_SOURCE_FILES);
        compactionLogger.logFiles(targetTsFileList, CompactionLogger.STR_TARGET_FILES);

        LOGGER.info(
            "{}-{} [Compaction] compaction with {}",
            storageGroupName,
            dataRegionId,
            selectedTsFileResourceList);

        // carry out the compaction
        performer.setSourceFiles(selectedTsFileResourceList);
        // As elements in targetFiles may be removed in ReadPointCompactionPerformer, we should use
        // a
        // mutable list instead of Collections.singletonList()
        performer.setTargetFiles(targetTsFileList);
        performer.setSummary(summary);
        performer.perform();

        CompactionUtils.moveTargetFile(
            targetTsFileList, true, storageGroupName + "-" + dataRegionId);

        LOGGER.info(
            "{}-{} [InnerSpaceCompactionTask] start to rename mods file",
            storageGroupName,
            dataRegionId);
        CompactionUtils.combineModsInInnerCompaction(
            selectedTsFileResourceList, targetTsFileResource);

        if (Thread.currentThread().isInterrupted() || summary.isCancel()) {
          throw new InterruptedException(
              String.format("%s-%s [Compaction] abort", storageGroupName, dataRegionId));
        }

        // replace the old files with new file, the new is in same position as the old
        if (sequence) {
          tsFileManager.replace(
              selectedTsFileResourceList,
              Collections.emptyList(),
              targetTsFileList,
              timePartition,
              true);
        } else {
          tsFileManager.replace(
              Collections.emptyList(),
              selectedTsFileResourceList,
              targetTsFileList,
              timePartition,
              false);
        }

        if (targetTsFileResource.isDeleted()) {
          compactionLogger.logFile(targetTsFileResource, CompactionLogger.STR_DELETED_TARGET_FILES);
        }

        if (IoTDBDescriptor.getInstance().getConfig().isEnableCompactionValidation()
            && !CompactionUtils.validateTsFileResources(
                tsFileManager, storageGroupName, timePartition)) {
          LOGGER.error(
              "Failed to pass compaction validation, source files is: {}, target files is {}",
              selectedTsFileResourceList,
              targetTsFileList);
          throw new RuntimeException("Failed to pass compaction validation");
        }

        LOGGER.info(
            "{}-{} [Compaction] Compacted target files, try to get the write lock of source files",
            storageGroupName,
            dataRegionId);

        // release the read lock of all source files, and get the write lock of them to delete them
        for (int i = 0; i < selectedTsFileResourceList.size(); ++i) {
          selectedTsFileResourceList.get(i).readUnlock();
          isHoldingReadLock[i] = false;
          selectedTsFileResourceList.get(i).writeLock();
          isHoldingWriteLock[i] = true;
        }

        if (targetTsFileResource.getTsFile().exists()
            && targetTsFileResource.getTsFile().length()
                < TSFileConfig.MAGIC_STRING.getBytes().length * 2L + Byte.BYTES) {
          // the file size is smaller than magic string and version number
          throw new TsFileNotCompleteException(
              String.format(
                  "target file %s is smaller than magic string and version number size",
                  targetTsFileResource));
        }

        LOGGER.info(
            "{}-{} [Compaction] compaction finish, start to delete old files",
            storageGroupName,
            dataRegionId);
        // delete the old files
        long totalSizeOfDeletedFile = 0L;
        for (TsFileResource resource : selectedTsFileResourceList) {
          totalSizeOfDeletedFile += resource.getTsFileSize();
        }
        CompactionUtils.deleteTsFilesInDisk(
            selectedTsFileResourceList, storageGroupName + "-" + dataRegionId);
        CompactionUtils.deleteModificationForSourceFile(
            selectedTsFileResourceList, storageGroupName + "-" + dataRegionId);

        // inner space compaction task has only one target file
        if (!targetTsFileResource.isDeleted()) {
          TsFileMetricManager.getInstance()
              .addFile(targetTsFileResource.getTsFile().length(), sequence);

          // set target resource to CLOSED, so that it can be selected to compact
          targetTsFileResource.setStatus(TsFileResourceStatus.NORMAL);
        } else {
          // target resource is empty after compaction, then delete it
          targetTsFileResource.remove();
        }
        TsFileMetricManager.getInstance()
            .deleteFile(totalSizeOfDeletedFile, sequence, selectedTsFileResourceList.size());

        CompactionMetrics.getInstance().recordSummaryInfo(summary);

        double costTime = (System.currentTimeMillis() - startTime) / 1000.0d;
        LOGGER.info(
            "{}-{} [Compaction] {} InnerSpaceCompaction task finishes successfully, target file is {},"
                + "time cost is {} s, compaction speed is {} MB/s, {}",
            storageGroupName,
            dataRegionId,
            sequence ? "Sequence" : "Unsequence",
            targetTsFileResource.getTsFile().getName(),
            costTime,
            selectedFileSize / 1024.0d / 1024.0d / costTime,
            summary);
      }
      if (logFile.exists()) {
        FileUtils.delete(logFile);
      }
    } catch (Throwable throwable) {
      isSuccess = false;
      // catch throwable to handle OOM errors
      if (!(throwable instanceof InterruptedException)) {
        LOGGER.error(
            "{}-{} [Compaction] Meet errors in inner space compaction.",
            storageGroupName,
            dataRegionId,
            throwable);
      } else {
        // clean the interrupt flag
        LOGGER.warn("{}-{} [Compaction] Compaction interrupted", storageGroupName, dataRegionId);
        Thread.interrupted();
      }

      // handle exception
      if (isSequence()) {
        CompactionExceptionHandler.handleException(
            storageGroupName + "-" + dataRegionId,
            logFile,
            targetTsFileList,
            selectedTsFileResourceList,
            Collections.emptyList(),
            tsFileManager,
            timePartition,
            true,
            isSequence());
      } else {
        CompactionExceptionHandler.handleException(
            storageGroupName + "-" + dataRegionId,
            logFile,
            targetTsFileList,
            Collections.emptyList(),
            selectedTsFileResourceList,
            tsFileManager,
            timePartition,
            true,
            isSequence());
      }
    } finally {
      releaseAllLocksAndResetStatus();
      return isSuccess;
    }
  }

  @Override
  public boolean equalsOtherTask(AbstractCompactionTask otherTask) {
    if (!(otherTask instanceof InnerSpaceCompactionTask)) {
      return false;
    }
    InnerSpaceCompactionTask task = (InnerSpaceCompactionTask) otherTask;
    return this.selectedTsFileResourceList.equals(task.selectedTsFileResourceList)
        && this.performer.getClass().isInstance(task.performer);
  }

  @Override
<<<<<<< HEAD
  public boolean setSourceFilesToCompactionCandidate() {
    for (TsFileResource resource : selectedTsFileResourceList) {
      if (resource.getStatus() != TsFileResourceStatus.NORMAL) {
        resetCompactionCandidateStatusForAllSourceFiles();
        return false;
      }
      resource.setStatus(TsFileResourceStatus.COMPACTION_CANDIDATE);
    }
    return true;
=======
  protected List<TsFileResource> getAllSourceTsFiles() {
    return this.selectedTsFileResourceList;
>>>>>>> 5467cfca
  }

  private void collectSelectedFilesInfo() {
    selectedFileSize = 0L;
    sumOfCompactionCount = 0;
    maxFileVersion = -1L;
    maxCompactionCount = -1;
    if (selectedTsFileResourceList == null) {
      return;
    }
    for (TsFileResource resource : selectedTsFileResourceList) {
      try {
        selectedFileSize += resource.getTsFileSize();
        TsFileNameGenerator.TsFileName fileName =
            TsFileNameGenerator.getTsFileName(resource.getTsFile().getName());
        sumOfCompactionCount += fileName.getInnerCompactionCnt();
        if (fileName.getInnerCompactionCnt() > maxCompactionCount) {
          maxCompactionCount = fileName.getInnerCompactionCnt();
        }
        if (fileName.getVersion() > maxFileVersion) {
          maxFileVersion = fileName.getVersion();
        }
      } catch (IOException e) {
        LOGGER.warn("Fail to get the tsfile name of {}", resource.getTsFile(), e);
      }
    }
  }

  public List<TsFileResource> getSelectedTsFileResourceList() {
    return selectedTsFileResourceList;
  }

  public boolean isSequence() {
    return sequence;
  }

  public long getSelectedFileSize() {
    return selectedFileSize;
  }

  public int getSumOfCompactionCount() {
    return sumOfCompactionCount;
  }

  public long getMaxFileVersion() {
    return maxFileVersion;
  }

  @Override
  public String toString() {
    return storageGroupName
        + "-"
        + dataRegionId
        + "-"
        + timePartition
        + " task file num is "
        + selectedTsFileResourceList.size()
        + ", files is "
        + selectedTsFileResourceList
        + ", total compaction count is "
        + sumOfCompactionCount;
  }

  @Override
  public int hashCode() {
    return this.hashCode;
  }

  @Override
  public boolean equals(Object other) {
    if (!(other instanceof InnerSpaceCompactionTask)) {
      return false;
    }
    return equalsOtherTask((InnerSpaceCompactionTask) other);
  }

  @Override
  public void resetCompactionCandidateStatusForAllSourceFiles() {
    for (TsFileResource resource : selectedTsFileResourceList) {
      if (resource.getStatus() == TsFileResourceStatus.COMPACTION_CANDIDATE
          || resource.getStatus() == TsFileResourceStatus.COMPACTING) {
        // Only reset status of the resources whose status is COMPACTING and COMPACTING_CANDIDATE
        resource.setStatus(TsFileResourceStatus.NORMAL);
      }
    }
  }

  /**
   * release the read lock and write lock of files if it is held, and set the merging status of
   * selected files to false
   */
  private void releaseAllLocksAndResetStatus() {
    resetCompactionCandidateStatusForAllSourceFiles();
    for (int i = 0; i < selectedTsFileResourceList.size(); ++i) {
      TsFileResource resource = selectedTsFileResourceList.get(i);
      if (isHoldingReadLock[i]) {
        resource.readUnlock();
      }
      if (isHoldingWriteLock[i]) {
        resource.writeUnlock();
      }
<<<<<<< HEAD
=======
      try {
        // try to set the file's status back to NORMAL. If the status is Deleted, its status won't
        // be changed
        selectedTsFileResourceList.get(i).setStatus(TsFileResourceStatus.NORMAL);
      } catch (Throwable e) {
        LOGGER.error("Exception occurs when resetting resource status", e);
      }
>>>>>>> 5467cfca
    }
  }

  @Override
  public boolean checkValidAndSetMerging() {
    if (!tsFileManager.isAllowCompaction()) {
      return false;
    }
    try {
      for (int i = 0; i < selectedTsFileResourceList.size(); ++i) {
        TsFileResource resource = selectedTsFileResourceList.get(i);
        resource.readLock();
        isHoldingReadLock[i] = true;
<<<<<<< HEAD
        if (resource.getStatus() != TsFileResourceStatus.COMPACTION_CANDIDATE
            || !resource.getTsFile().exists()) {
          // this source file cannot be compacted
          // release the lock of locked files, and return
          releaseAllLocksAndResetStatus();
          return false;
        }
        resource.setStatus(TsFileResourceStatus.COMPACTING);
=======
        if (!resource.setStatus(TsFileResourceStatus.COMPACTING)) {
          releaseFileLocksAndResetMergingStatus();
          return false;
        }
>>>>>>> 5467cfca
      }
    } catch (Throwable e) {
      releaseAllLocksAndResetStatus();
      throw e;
    }
    return true;
  }

  @Override
  protected void createSummary() {
    if (performer instanceof FastCompactionPerformer) {
      this.summary = new FastCompactionTaskSummary();
    } else {
      this.summary = new CompactionTaskSummary();
    }
  }
}<|MERGE_RESOLUTION|>--- conflicted
+++ resolved
@@ -319,21 +319,20 @@
         && this.performer.getClass().isInstance(task.performer);
   }
 
-  @Override
-<<<<<<< HEAD
-  public boolean setSourceFilesToCompactionCandidate() {
-    for (TsFileResource resource : selectedTsFileResourceList) {
-      if (resource.getStatus() != TsFileResourceStatus.NORMAL) {
-        resetCompactionCandidateStatusForAllSourceFiles();
-        return false;
-      }
-      resource.setStatus(TsFileResourceStatus.COMPACTION_CANDIDATE);
-    }
-    return true;
-=======
+  //  @Override
+  //  public boolean setSourceFilesToCompactionCandidate() {
+  //    for (TsFileResource resource : selectedTsFileResourceList) {
+  //      if (resource.getStatus() != TsFileResourceStatus.NORMAL) {
+  //        resetCompactionCandidateStatusForAllSourceFiles();
+  //        return false;
+  //      }
+  //      resource.setStatus(TsFileResourceStatus.COMPACTION_CANDIDATE);
+  //    }
+  //    return true;
+  //  }
+
   protected List<TsFileResource> getAllSourceTsFiles() {
     return this.selectedTsFileResourceList;
->>>>>>> 5467cfca
   }
 
   private void collectSelectedFilesInfo() {
@@ -413,11 +412,8 @@
   @Override
   public void resetCompactionCandidateStatusForAllSourceFiles() {
     for (TsFileResource resource : selectedTsFileResourceList) {
-      if (resource.getStatus() == TsFileResourceStatus.COMPACTION_CANDIDATE
-          || resource.getStatus() == TsFileResourceStatus.COMPACTING) {
-        // Only reset status of the resources whose status is COMPACTING and COMPACTING_CANDIDATE
-        resource.setStatus(TsFileResourceStatus.NORMAL);
-      }
+      // Only reset status of the resources whose status is COMPACTING and COMPACTING_CANDIDATE
+      resource.setStatus(TsFileResourceStatus.NORMAL);
     }
   }
 
@@ -435,16 +431,6 @@
       if (isHoldingWriteLock[i]) {
         resource.writeUnlock();
       }
-<<<<<<< HEAD
-=======
-      try {
-        // try to set the file's status back to NORMAL. If the status is Deleted, its status won't
-        // be changed
-        selectedTsFileResourceList.get(i).setStatus(TsFileResourceStatus.NORMAL);
-      } catch (Throwable e) {
-        LOGGER.error("Exception occurs when resetting resource status", e);
-      }
->>>>>>> 5467cfca
     }
   }
 
@@ -458,21 +444,10 @@
         TsFileResource resource = selectedTsFileResourceList.get(i);
         resource.readLock();
         isHoldingReadLock[i] = true;
-<<<<<<< HEAD
-        if (resource.getStatus() != TsFileResourceStatus.COMPACTION_CANDIDATE
-            || !resource.getTsFile().exists()) {
-          // this source file cannot be compacted
-          // release the lock of locked files, and return
+        if (!resource.setStatus(TsFileResourceStatus.COMPACTING)) {
           releaseAllLocksAndResetStatus();
           return false;
         }
-        resource.setStatus(TsFileResourceStatus.COMPACTING);
-=======
-        if (!resource.setStatus(TsFileResourceStatus.COMPACTING)) {
-          releaseFileLocksAndResetMergingStatus();
-          return false;
-        }
->>>>>>> 5467cfca
       }
     } catch (Throwable e) {
       releaseAllLocksAndResetStatus();
