--- conflicted
+++ resolved
@@ -196,23 +196,6 @@
         if (logFile.exists()) {
           FileUtils.delete(logFile);
         }
-<<<<<<< HEAD
-
-        if (performer instanceof FastCompactionPerformer) {
-          SubCompactionTaskSummary subTaskSummary =
-              ((FastCompactionPerformer) performer).getSubTaskSummary();
-          LOGGER.info(
-              "CHUNK_NONE_OVERLAP num is {}, CHUNK_NONE_OVERLAP_BUT_DESERIALIZE num is {}, CHUNK_OVERLAP_OR_MODIFIED num is {}, PAGE_NONE_OVERLAP num is {}, PAGE_NONE_OVERLAP_BUT_DESERIALIZE num is {}, PAGE_OVERLAP_OR_MODIFIED num is {}, PAGE_FAKE_OVERLAP num is {}.",
-              subTaskSummary.CHUNK_NONE_OVERLAP,
-              subTaskSummary.CHUNK_NONE_OVERLAP_BUT_DESERIALIZE,
-              subTaskSummary.CHUNK_OVERLAP_OR_MODIFIED,
-              subTaskSummary.PAGE_NONE_OVERLAP,
-              subTaskSummary.PAGE_NONE_OVERLAP_BUT_DESERIALIZE,
-              subTaskSummary.PAGE_OVERLAP_OR_MODIFIED,
-              subTaskSummary.PAGE_FAKE_OVERLAP);
-        }
-=======
->>>>>>> 315d6526
 
         // update the metrics finally in case of any exception occurs
         for (TsFileResource targetResource : targetTsfileResourceList) {
