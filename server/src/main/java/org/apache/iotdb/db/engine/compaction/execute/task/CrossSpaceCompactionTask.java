--- conflicted
+++ resolved
@@ -300,31 +300,30 @@
     return selectedSequenceFiles;
   }
 
-  @Override
-<<<<<<< HEAD
-  public boolean setSourceFilesToCompactionCandidate() {
-    for (TsFileResource resource : selectedSequenceFiles) {
-      if (resource.getStatus() != TsFileResourceStatus.NORMAL) {
-        resetCompactionCandidateStatusForAllSourceFiles();
-        return false;
-      }
-      resource.setStatus(TsFileResourceStatus.COMPACTION_CANDIDATE);
-    }
-    for (TsFileResource resource : selectedUnsequenceFiles) {
-      if (resource.getStatus() != TsFileResourceStatus.NORMAL) {
-        resetCompactionCandidateStatusForAllSourceFiles();
-        return false;
-      }
-      resource.setStatus(TsFileResourceStatus.COMPACTION_CANDIDATE);
-    }
-    return true;
-=======
+  //  @Override
+  //  public boolean setSourceFilesToCompactionCandidate() {
+  //    for (TsFileResource resource : selectedSequenceFiles) {
+  //      if (resource.getStatus() != TsFileResourceStatus.NORMAL) {
+  //        resetCompactionCandidateStatusForAllSourceFiles();
+  //        return false;
+  //      }
+  //      resource.setStatus(TsFileResourceStatus.COMPACTION_CANDIDATE);
+  //    }
+  //    for (TsFileResource resource : selectedUnsequenceFiles) {
+  //      if (resource.getStatus() != TsFileResourceStatus.NORMAL) {
+  //        resetCompactionCandidateStatusForAllSourceFiles();
+  //        return false;
+  //      }
+  //      resource.setStatus(TsFileResourceStatus.COMPACTION_CANDIDATE);
+  //    }
+  //    return true;
+  //  }
+
   protected List<TsFileResource> getAllSourceTsFiles() {
     List<TsFileResource> allRelatedFiles = new ArrayList<>();
     allRelatedFiles.addAll(selectedSequenceFiles);
     allRelatedFiles.addAll(selectedUnsequenceFiles);
     return allRelatedFiles;
->>>>>>> 5467cfca
   }
 
   public List<TsFileResource> getSelectedUnsequenceFiles() {
@@ -361,18 +360,12 @@
   @Override
   public void resetCompactionCandidateStatusForAllSourceFiles() {
     for (TsFileResource resource : selectedSequenceFiles) {
-      if (resource.getStatus() == TsFileResourceStatus.COMPACTION_CANDIDATE
-          || resource.getStatus() == TsFileResourceStatus.COMPACTING) {
-        // Only reset status of the resources whose status is COMPACTING and COMPACTING_CANDIDATE
-        resource.setStatus(TsFileResourceStatus.NORMAL);
-      }
+      // Only reset status of the resources whose status is COMPACTING and COMPACTING_CANDIDATE
+      resource.setStatus(TsFileResourceStatus.NORMAL);
     }
     for (TsFileResource resource : unseqTsFileResourceList) {
-      if (resource.getStatus() == TsFileResourceStatus.COMPACTION_CANDIDATE
-          || resource.getStatus() == TsFileResourceStatus.COMPACTING) {
-        // Only reset status of the resources whose status is COMPACTING and COMPACTING_CANDIDATE
-        resource.setStatus(TsFileResourceStatus.NORMAL);
-      }
+      // Only reset status of the resources whose status is COMPACTING and COMPACTING_CANDIDATE
+      resource.setStatus(TsFileResourceStatus.NORMAL);
     }
   }
 
@@ -424,14 +417,8 @@
       for (TsFileResource tsFileResource : tsFileResourceList) {
         tsFileResource.readLock();
         holdReadLockList.add(tsFileResource);
-<<<<<<< HEAD
-        if (tsFileResource.getStatus() != TsFileResourceStatus.COMPACTION_CANDIDATE
-            || !tsFileResource.getTsFile().exists()) {
+        if (!tsFileResource.setStatus(TsFileResourceStatus.COMPACTING)) {
           releaseAllLocksAndResetStatus();
-=======
-        if (!tsFileResource.setStatus(TsFileResourceStatus.COMPACTING)) {
-          releaseAllLock();
->>>>>>> 5467cfca
           return false;
         }
       }
