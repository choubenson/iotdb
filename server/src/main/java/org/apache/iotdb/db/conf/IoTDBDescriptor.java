--- conflicted
+++ resolved
@@ -259,9 +259,7 @@
       if (maxConcurrentClientNum <= 0) {
         maxConcurrentClientNum = 65535;
       }
-<<<<<<< HEAD
-      conf.setMaxConcurrentClientNum(maxConcurrentClientNum);
-    
+      
       conf.setEnableWatermark(Boolean.parseBoolean(properties.getProperty("watermark_module_opened",
           Boolean.toString(conf.isEnableWatermark()).trim())));
       conf.setWatermarkSecretKey(
@@ -270,10 +268,11 @@
           properties.getProperty("watermark_bit_string", conf.getWatermarkBitString()));
       conf.setWatermarkMethod(
           properties.getProperty("watermark_method", conf.getWatermarkMethod()));
-=======
+
+      conf.setMaxConcurrentClientNum(maxConcurrentClientNum);
+
       conf.setRpcMaxConcurrentClientNum(maxConcurrentClientNum);
->>>>>>> db3bb2c7
-
+      
     } catch (IOException e) {
       logger.warn("Cannot load config file because, use default configuration", e);
     } catch (Exception e) {
