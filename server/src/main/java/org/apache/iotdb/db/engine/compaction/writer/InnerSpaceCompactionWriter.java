--- conflicted
+++ resolved
@@ -85,16 +85,12 @@
       throws IOException {
     AlignedChunkWriterImpl chunkWriter = (AlignedChunkWriterImpl) this.chunkWriters[subTaskId];
     chunkWriter.write(timestamps, columns, batchSize);
-<<<<<<< HEAD
     CompactionWriterUtils.checkChunkSizeAndMayOpenANewChunk(fileWriter, chunkWriter, false);
-=======
-    checkChunkSizeAndMayOpenANewChunk(fileWriter, subTaskId);
     synchronized (this) {
       // we need to synchronized here to avoid multi-thread competition in sub-task
       resource.updateStartTime(device, timestamps.getStartTime());
       resource.updateEndTime(device, timestamps.getEndTime());
     }
->>>>>>> 38831292
     isEmptyFile = false;
   }
 
