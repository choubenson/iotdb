--- conflicted
+++ resolved
@@ -35,28 +35,24 @@
 import java.util.concurrent.atomic.AtomicInteger;
 
 import static org.apache.iotdb.db.rescon.PrimitiveArrayManager.ARRAY_SIZE;
-                  //每个传感器Chunk都有一个自己数据类型的TVList，来存放数据点。
-public abstract class TVList { //TVList类是Time-Value List，相当于一个List，存放着timestamps和value，它们分别是两个存放了对应数据数组的列表，当然还存了其他相关属性。
+
+// 每个传感器Chunk都有一个自己数据类型的TVList，来存放数据点。
+public abstract class TVList { // TVList类是Time-Value
+  // List，相当于一个List，存放着timestamps和value，它们分别是两个存放了对应数据数组的列表，当然还存了其他相关属性。
 
   protected static final int SMALL_ARRAY_LENGTH = 32;
   protected static final String ERR_DATATYPE_NOT_CONSISTENT = "DataType not consistent";
-<<<<<<< HEAD
-  protected List<long[]> timestamps;  //存放了一个个long型数组的列表
-  protected int size;   //此TVList里数据点的数量
-=======
-  // list of timestamp array, add 1 when expanded -> data point timestamp array
-  // index relation: arrayIndex -> elementIndex
-  protected List<long[]> timestamps;
-  protected int size;
->>>>>>> 40397fd7
+  protected List<long[]> timestamps; // 存放了一个个long型数组的列表
+  protected int size; // 此TVList里数据点的数量
 
   protected long[][] sortedTimestamps;
   protected boolean sorted = true;
   // record reference count of this tv list
   // currently this reference will only be increase because we can't know when to decrease it
-  protected AtomicInteger referenceCount; //用于记录某Chunk对应的WritableMemChunk的此TVList被调用了几次，当对此TsFile的此Chunk进行查询操作的时候就会调用到此TVList，就会把它+1
+  protected AtomicInteger
+      referenceCount; // 用于记录某Chunk对应的WritableMemChunk的此TVList被调用了几次，当对此TsFile的此Chunk进行查询操作的时候就会调用到此TVList，就会把它+1
   protected long pivotTime;
-  protected long minTime;   //存放当前TVList里所有数据点中最小的时间戳
+  protected long minTime; // 存放当前TVList里所有数据点中最小的时间戳
 
   private long version;
 
@@ -91,12 +87,15 @@
     return new VectorTVList(datatypes);
   }
 
-  public static long tvListArrayMemSize(TSDataType type) {  //计算此TVList的数组在内存中占用的大小，包括时间字段+值字段的占用大小和
+  public static long tvListArrayMemSize(TSDataType type) { // 计算此TVList的数组在内存中占用的大小，包括时间字段+值字段的占用大小和
     long size = 0;
     // time size
-    size += (long) PrimitiveArrayManager.ARRAY_SIZE * 8L; //该TVList的时间数组占用的大小是"数组元素个数*Long类型大小8byte"
+    size +=
+        (long) PrimitiveArrayManager.ARRAY_SIZE * 8L; // 该TVList的时间数组占用的大小是"数组元素个数*Long类型大小8byte"
     // value size
-    size += (long) PrimitiveArrayManager.ARRAY_SIZE * (long) type.getDataTypeSize(); //该TVList的数值数组占用的大小是"数组元素个数*数值类型TsDataType大小"
+    size +=
+        (long) PrimitiveArrayManager.ARRAY_SIZE
+            * (long) type.getDataTypeSize(); // 该TVList的数值数组占用的大小是"数组元素个数*数值类型TsDataType大小"
     return size;
   }
 
@@ -135,7 +134,7 @@
     return size;
   }
 
-  public long getTime(int index) {    //根据数据索引获取该TVList里对应数据的时间戳
+  public long getTime(int index) { // 根据数据索引获取该TVList里对应数据的时间戳
     if (index >= size) {
       throw new ArrayIndexOutOfBoundsException(index);
     }
@@ -246,7 +245,8 @@
     return version;
   }
 
-  protected abstract void set(int src, int dest);//该方法用来重置此TVList，把原先TVList中第src个元素的时间戳和数值放到此TVList第dest个位置
+  protected abstract void set(
+      int src, int dest); // 该方法用来重置此TVList，把原先TVList中第src个元素的时间戳和数值放到此TVList第dest个位置
 
   protected abstract void setFromSorted(int src, int dest);
 
@@ -266,32 +266,40 @@
 
   protected abstract void releaseLastValueArray();
 
-  protected void releaseLastTimeArray() { //释放该TVList的最后一个时间数组
-    PrimitiveArrayManager.release(timestamps.remove(timestamps.size() - 1));//首先从该TVList的时间数组列表中移除最后一个时间数组，并把它还给系统，系统会把其整理清空后继续添加进系统的可用数组列表中
-  }
-
-  public int delete(long lowerBound, long upperBound) {//根据给出的时间范围，删除该TVList里对应时间范围里的数据，返回被删除的数据点个数
-    //下面这种方法是：比如原先时间和数值分别有7个数组，删除后剩5个数组，若每个数组可装10个数据点，删除后剩43个数据点，则第5个数组还存在之前未被删掉的7个脏数据点他们是不会被删掉的，而第6、7个数组则会被移除清空返回给系统。虽然第5个数组里有脏数据，但这美关系，后面若还要存进来则直接覆盖就可以了。
-    int newSize = 0;  //记录该TVList共有几个数据点不在待删除的时间范围内，可以理解为此次删除操作后此TVList新的数据点个数
-    minTime = Long.MAX_VALUE; //存放当前TVList所有数据点中最小的时间戳
-    for (int i = 0; i < size; i++) {  //循环遍历当前TVList的元素
-      long time = getTime(i); //获取当前元素时间戳
-      if (time < lowerBound || time > upperBound) { //若当前数据的时间戳不在待删除的时间范围内
-        set(i, newSize++);    //该方法用来重置此TVList，把原先TVList中第i个元素的时间戳和数值放到此TVList第newSize个位置//其实就是把TVList中那些未被删除的数据点依次进行往前挪动，按照原来的顺序放到TVList对应时间数组列表和值数组列表的前面
-        minTime = Math.min(time, minTime);  //记录当前TVList最小时间戳
-      }
-    }
-    int deletedNumber = size - newSize;//被删除数据的元素个数=原先TVList数据点个数-未被删除数据点个数
-    size = newSize;//更新此TVList数据点的个数
+  protected void releaseLastTimeArray() { // 释放该TVList的最后一个时间数组
+    PrimitiveArrayManager.release(
+        timestamps.remove(
+            timestamps.size()
+                - 1)); // 首先从该TVList的时间数组列表中移除最后一个时间数组，并把它还给系统，系统会把其整理清空后继续添加进系统的可用数组列表中
+  }
+
+  public int delete(
+      long lowerBound, long upperBound) { // 根据给出的时间范围，删除该TVList里对应时间范围里的数据，返回被删除的数据点个数
+    // 下面这种方法是：比如原先时间和数值分别有7个数组，删除后剩5个数组，若每个数组可装10个数据点，删除后剩43个数据点，则第5个数组还存在之前未被删掉的7个脏数据点他们是不会被删掉的，而第6、7个数组则会被移除清空返回给系统。虽然第5个数组里有脏数据，但这美关系，后面若还要存进来则直接覆盖就可以了。
+    int newSize = 0; // 记录该TVList共有几个数据点不在待删除的时间范围内，可以理解为此次删除操作后此TVList新的数据点个数
+    minTime = Long.MAX_VALUE; // 存放当前TVList所有数据点中最小的时间戳
+    for (int i = 0; i < size; i++) { // 循环遍历当前TVList的元素
+      long time = getTime(i); // 获取当前元素时间戳
+      if (time < lowerBound || time > upperBound) { // 若当前数据的时间戳不在待删除的时间范围内
+        set(
+            i,
+            newSize++); // 该方法用来重置此TVList，把原先TVList中第i个元素的时间戳和数值放到此TVList第newSize个位置//其实就是把TVList中那些未被删除的数据点依次进行往前挪动，按照原来的顺序放到TVList对应时间数组列表和值数组列表的前面
+        minTime = Math.min(time, minTime); // 记录当前TVList最小时间戳
+      }
+    }
+    int deletedNumber = size - newSize; // 被删除数据的元素个数=原先TVList数据点个数-未被删除数据点个数
+    size = newSize; // 更新此TVList数据点的个数
     // release primitive arrays that are empty  释放删除操作后TVList中那些空的数组
-    //计算新的数组个数
-    int newArrayNum = newSize / ARRAY_SIZE; //计算新的数组个数
-    if (newSize % ARRAY_SIZE != 0) {  //若数据点没有正好放满数组，则数组个数要+1
+    // 计算新的数组个数
+    int newArrayNum = newSize / ARRAY_SIZE; // 计算新的数组个数
+    if (newSize % ARRAY_SIZE != 0) { // 若数据点没有正好放满数组，则数组个数要+1
       newArrayNum++;
     }
-    for (int releaseIdx = newArrayNum; releaseIdx < timestamps.size(); releaseIdx++) {  //从废弃数组开始，依次遍历TVList中剩余的数组进行释放空间。（如原先有7个数组，删除后剩5个，则最后两个是废弃数组，索引从5开始）//此处采用从最后一个数组开始清空
-      releaseLastTimeArray(); //释放该TVList的最后一个时间数组
-      releaseLastValueArray();  //释放该TVList的最后一个数值数组
+    for (int releaseIdx = newArrayNum;
+        releaseIdx < timestamps.size();
+        releaseIdx++) { // 从废弃数组开始，依次遍历TVList中剩余的数组进行释放空间。（如原先有7个数组，删除后剩5个，则最后两个是废弃数组，索引从5开始）//此处采用从最后一个数组开始清空
+      releaseLastTimeArray(); // 释放该TVList的最后一个时间数组
+      releaseLastValueArray(); // 释放该TVList的最后一个数值数组
     }
     if (getDataType() == TSDataType.VECTOR) {
       return deletedNumber * ((VectorTVList) this).getTsDataTypes().size();
@@ -347,14 +355,15 @@
    */
   abstract void clearSortedValue();
 
-  protected void checkExpansion() {   //判断该TVList的values和timestamps列表是否需要扩容，每次扩容都是分别新增一个ARRAY_SIZE数量的数组，放入values列表和timestamps列表中
-    if ((size % ARRAY_SIZE) == 0) {   //如果此TVList数据点的数量到达了系统设置的数组大小的整数倍
-      expandValues(); //进行values列表扩容，每次扩容都是新增一个ARRAY_SIZE数量的数组，放入values列表中
-      timestamps.add((long[]) getPrimitiveArraysByType(TSDataType.INT64));  //对timestamps列表也要进行扩容
-    }
-  }
-
-  protected Object getPrimitiveArraysByType(TSDataType dataType) {  //根据数据类型获取数组(就是普通的数据类型数组)
+  protected void
+      checkExpansion() { // 判断该TVList的values和timestamps列表是否需要扩容，每次扩容都是分别新增一个ARRAY_SIZE数量的数组，放入values列表和timestamps列表中
+    if ((size % ARRAY_SIZE) == 0) { // 如果此TVList数据点的数量到达了系统设置的数组大小的整数倍
+      expandValues(); // 进行values列表扩容，每次扩容都是新增一个ARRAY_SIZE数量的数组，放入values列表中
+      timestamps.add((long[]) getPrimitiveArraysByType(TSDataType.INT64)); // 对timestamps列表也要进行扩容
+    }
+  }
+
+  protected Object getPrimitiveArraysByType(TSDataType dataType) { // 根据数据类型获取数组(就是普通的数据类型数组)
     return PrimitiveArrayManager.allocate(dataType);
   }
 
