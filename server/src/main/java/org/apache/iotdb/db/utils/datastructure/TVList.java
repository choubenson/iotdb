--- conflicted
+++ resolved
@@ -28,11 +28,8 @@
 import org.apache.iotdb.db.rescon.PrimitiveArrayManager;
 import org.apache.iotdb.tsfile.file.metadata.enums.TSDataType;
 import org.apache.iotdb.tsfile.file.metadata.enums.TSEncoding;
-<<<<<<< HEAD
 import org.apache.iotdb.tsfile.read.common.BatchData;
-=======
 import org.apache.iotdb.tsfile.read.TimeValuePair;
->>>>>>> 7359c53f
 import org.apache.iotdb.tsfile.read.common.TimeRange;
 import org.apache.iotdb.tsfile.read.reader.IPointReader;
 import org.apache.iotdb.tsfile.utils.Binary;
@@ -487,9 +484,8 @@
     return new Ite(floatPrecision, encoding);
   }
 
-<<<<<<< HEAD
   public TSDataType getDataType(){return this.dataType;};
-=======
+
   public static long tvListArrayMemSize(TSDataType type) {
     long size = 0;
     // time size
@@ -500,7 +496,6 @@
         PrimitiveArrayManager.ARRAY_SIZE * type.getDataTypeSize();
     return size;
   }
->>>>>>> 7359c53f
 
   private class Ite implements IPointReader {
 
