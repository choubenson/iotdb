/*
 * Licensed to the Apache Software Foundation (ASF) under one
 * or more contributor license agreements.  See the NOTICE file
 * distributed with this work for additional information
 * regarding copyright ownership.  The ASF licenses this file
 * to you under the Apache License, Version 2.0 (the
 * "License"); you may not use this file except in compliance
 * with the License.  You may obtain a copy of the License at
 *
 *     http://www.apache.org/licenses/LICENSE-2.0
 *
 * Unless required by applicable law or agreed to in writing,
 * software distributed under the License is distributed on an
 * "AS IS" BASIS, WITHOUT WARRANTIES OR CONDITIONS OF ANY
 * KIND, either express or implied.  See the License for the
 * specific language governing permissions and limitations
 * under the License.
 */
package org.apache.iotdb.db.writelog.node;

import org.apache.iotdb.db.concurrent.IoTDBThreadPoolFactory;
import org.apache.iotdb.db.conf.IoTDBConfig;
import org.apache.iotdb.db.conf.IoTDBDescriptor;
import org.apache.iotdb.db.conf.directories.DirectoryManager;
import org.apache.iotdb.db.engine.fileSystem.SystemFileFactory;
import org.apache.iotdb.db.qp.physical.PhysicalPlan;
import org.apache.iotdb.db.writelog.io.ILogReader;
import org.apache.iotdb.db.writelog.io.ILogWriter;
import org.apache.iotdb.db.writelog.io.LogWriter;
import org.apache.iotdb.db.writelog.io.MultiFileLogReader;

import org.apache.commons.io.FileUtils;
import org.slf4j.Logger;
import org.slf4j.LoggerFactory;

import java.io.File;
import java.io.FileNotFoundException;
import java.io.IOException;
import java.nio.BufferOverflowException;
import java.nio.ByteBuffer;
import java.nio.channels.ClosedChannelException;
import java.util.Arrays;
import java.util.Comparator;
import java.util.concurrent.ExecutorService;
import java.util.concurrent.atomic.AtomicBoolean;
import java.util.concurrent.locks.ReentrantLock;

/** This WriteLogNode is used to manage insert ahead logs of a TsFile. */
public class ExclusiveWriteLogNode implements WriteLogNode, Comparable<ExclusiveWriteLogNode> {

  public static final String WAL_FILE_NAME = "wal";
  private static final Logger logger = LoggerFactory.getLogger(ExclusiveWriteLogNode.class);

  private final String identifier;

  private final String logDirectory;

  private ILogWriter currentFileWriter;

  private final IoTDBConfig config = IoTDBDescriptor.getInstance().getConfig();

<<<<<<< HEAD
  private ByteBuffer logBufferWorking;    //wal日志的写入内存缓存
  private ByteBuffer logBufferIdle;
  private ByteBuffer logBufferFlushing;
=======
  private volatile ByteBuffer logBufferWorking;
  private volatile ByteBuffer logBufferIdle;
  private volatile ByteBuffer logBufferFlushing;
>>>>>>> 40397fd7

  // used for the convenience of deletion
  private volatile ByteBuffer[] bufferArray;

  private final Object switchBufferCondition = new Object();
  private final ReentrantLock lock = new ReentrantLock();
  private final ExecutorService FLUSH_BUFFER_THREAD_POOL;

  private long fileId = 0;
  private long lastFlushedId = 0;

  private int bufferedLogNum = 0;

  private final AtomicBoolean deleted = new AtomicBoolean(false);

  /**
   * constructor of ExclusiveWriteLogNode.
   *
   * @param identifier ExclusiveWriteLogNode identifier
   */
  public ExclusiveWriteLogNode(String identifier) {
    this.identifier = identifier;
    this.logDirectory =
        DirectoryManager.getInstance().getWALFolder() + File.separator + this.identifier;
    if (SystemFileFactory.INSTANCE.getFile(logDirectory).mkdirs()) {
      logger.info("create the WAL folder {}.", logDirectory);
    }
    // this.identifier contains the storage group name + tsfile name.
    FLUSH_BUFFER_THREAD_POOL =
        IoTDBThreadPoolFactory.newSingleThreadExecutor("Flush-WAL-Thread-" + this.identifier);
  }

  @Override
  public void initBuffer(ByteBuffer[] byteBuffers) {
    this.logBufferWorking = byteBuffers[0];
    this.logBufferIdle = byteBuffers[1];
    this.bufferArray = byteBuffers;
  }

  @Override
<<<<<<< HEAD
  public void write(PhysicalPlan plan) throws IOException {//往该WAL日志节点写入操作计划
    if (deleted) {
=======
  public void write(PhysicalPlan plan) throws IOException {
    if (deleted.get()) {
>>>>>>> 40397fd7
      throw new IOException("WAL node deleted");
    }
    lock.lock();
    try {
      putLog(plan); //写入缓存
      if (bufferedLogNum >= config.getFlushWalThreshold()) {  //当写入的内存缓冲区大小大于系统配置，则进行flush
        sync();
      }
    } catch (BufferOverflowException e) {
      // if the size of a single plan bigger than logBufferWorking
      // we need to clear the buffer to drop something wrong that has written.
      logBufferWorking.clear();
      throw new IOException("Log cannot fit into the buffer, please increase wal_buffer_size", e);
    } finally {
      lock.unlock();
    }
  }

  private void putLog(PhysicalPlan plan) {
    logBufferWorking.mark();    //对该日志写入缓存logBufferWorking定位到要插入的位置
    try {
      plan.serialize(logBufferWorking);   //将该计划序列化并存进入缓存
    } catch (BufferOverflowException e) { //当BufferOverflow，则抛异常
      logger.info("WAL BufferOverflow !");
      logBufferWorking.reset();
      sync();
      plan.serialize(logBufferWorking);
    }
    bufferedLogNum++;
  }

  @Override
  public void close() {
    sync();
    forceWal();
    lock.lock();
    try {
      synchronized (switchBufferCondition) {
        while (logBufferFlushing != null && !deleted.get()) {
          switchBufferCondition.wait();
        }
        switchBufferCondition.notifyAll();
      }

      if (this.currentFileWriter != null) {
        this.currentFileWriter.close();
        logger.debug("WAL file {} is closed", currentFileWriter);
        this.currentFileWriter = null;
      }
      logger.debug("Log node {} closed successfully", identifier);
    } catch (IOException e) {
      logger.warn("Cannot close log node {} because:", identifier, e);
    } catch (InterruptedException e) {
      Thread.currentThread().interrupt();
      logger.warn("Waiting for current buffer being flushed interrupted");
    } finally {
      lock.unlock();
    }
  }

  @Override
  public void forceSync() {
    if (deleted.get()) {
      return;
    }
    sync();
    forceWal();
  }

  @Override
  public void notifyStartFlush() throws FileNotFoundException {
    lock.lock();
    try {
      close();
      nextFileWriter();
    } finally {
      lock.unlock();
    }
  }

  @Override
  public void notifyEndFlush() {
    lock.lock();
    try {
      File logFile =
          SystemFileFactory.INSTANCE.getFile(logDirectory, WAL_FILE_NAME + ++lastFlushedId);
      discard(logFile);
    } finally {
      lock.unlock();
    }
  }

  @Override
  public String getIdentifier() {
    return identifier;
  }

  @Override
  public String getLogDirectory() {
    return logDirectory;
  }

  @Override
  public ByteBuffer[] delete() throws IOException {
    lock.lock();
    try {
      close();
      FileUtils.deleteDirectory(SystemFileFactory.INSTANCE.getFile(logDirectory));
      deleted.set(true);
      return this.bufferArray;
    } finally {
      FLUSH_BUFFER_THREAD_POOL.shutdown();
      lock.unlock();
    }
  }

  @Override
  public ILogReader getLogReader() {
    File[] logFiles = SystemFileFactory.INSTANCE.getFile(logDirectory).listFiles();
    Arrays.sort(
        logFiles,
        Comparator.comparingInt(f -> Integer.parseInt(f.getName().replace(WAL_FILE_NAME, ""))));
    return new MultiFileLogReader(logFiles);
  }

  private void discard(File logFile) {
    if (!logFile.exists()) {
      logger.info("Log file does not exist");
    } else {
      try {
        FileUtils.forceDelete(logFile);
        logger.info("Log node {} cleaned old file", identifier);
      } catch (IOException e) {
        logger.warn("Old log file {} of {} cannot be deleted", logFile.getName(), identifier, e);
      }
    }
  }

  private void forceWal() {
    lock.lock();
    try {
      try {
        if (currentFileWriter != null) {
          currentFileWriter.force();
        }
      } catch (IOException e) {
        logger.warn("Log node {} force failed.", identifier, e);
      }
    } finally {
      lock.unlock();
    }
  }

  private void sync() {
    lock.lock();
    try {
      if (bufferedLogNum == 0) {
        return;
      }
      switchBufferWorkingToFlushing();
      ILogWriter currWriter = getCurrentFileWriter();
      FLUSH_BUFFER_THREAD_POOL.submit(() -> flushBuffer(currWriter));
      bufferedLogNum = 0;
      logger.debug("Log node {} ends sync.", identifier);
    } catch (InterruptedException e) {
      Thread.currentThread().interrupt();
      logger.warn("Waiting for available buffer interrupted");
    } catch (FileNotFoundException e) {
      logger.warn("can not found file {}", identifier, e);
    } finally {
      lock.unlock();
    }
  }

  private void flushBuffer(ILogWriter writer) {
    try {
      writer.write(logBufferFlushing);
    } catch (ClosedChannelException e) {
      // ignore
    } catch (IOException e) {
      logger.warn("Log node {} sync failed, change system mode to read-only", identifier, e);
      IoTDBDescriptor.getInstance().getConfig().setReadOnly(true);
      return;
    }

    // switch buffer flushing to idle and notify the sync thread
    synchronized (switchBufferCondition) {
      logBufferIdle = logBufferFlushing;
      logBufferFlushing = null;
      switchBufferCondition.notifyAll();
    }
  }

  private void switchBufferWorkingToFlushing() throws InterruptedException {
    synchronized (switchBufferCondition) {
      while (logBufferFlushing != null && !deleted.get()) {
        switchBufferCondition.wait(100);
      }
      logBufferFlushing = logBufferWorking;
      logBufferWorking = logBufferIdle;
      logBufferWorking.clear();
      logBufferIdle = null;
    }
  }

  private ILogWriter getCurrentFileWriter() throws FileNotFoundException {
    if (currentFileWriter == null) {
      nextFileWriter();
    }
    return currentFileWriter;
  }

  private void nextFileWriter() throws FileNotFoundException {
    fileId++;
    File newFile = SystemFileFactory.INSTANCE.getFile(logDirectory, WAL_FILE_NAME + fileId);
    if (newFile.getParentFile().mkdirs()) {
      logger.info("create WAL parent folder {}.", newFile.getParent());
    }
    logger.debug("WAL file {} is opened", newFile);
    currentFileWriter = new LogWriter(newFile, config.getForceWalPeriodInMs() == 0);
  }

  @Override
  public int hashCode() {
    return identifier.hashCode();
  }

  @Override
  public boolean equals(Object obj) {
    if (this == obj) {
      return true;
    }
    if (obj == null) {
      return false;
    }
    if (getClass() != obj.getClass()) {
      return false;
    }

    return compareTo((ExclusiveWriteLogNode) obj) == 0;
  }

  @Override
  public String toString() {
    return "Log node " + identifier;
  }

  @Override
  public int compareTo(ExclusiveWriteLogNode o) {
    return this.identifier.compareTo(o.identifier);
  }
}<|MERGE_RESOLUTION|>--- conflicted
+++ resolved
@@ -59,15 +59,9 @@
 
   private final IoTDBConfig config = IoTDBDescriptor.getInstance().getConfig();
 
-<<<<<<< HEAD
-  private ByteBuffer logBufferWorking;    //wal日志的写入内存缓存
-  private ByteBuffer logBufferIdle;
-  private ByteBuffer logBufferFlushing;
-=======
-  private volatile ByteBuffer logBufferWorking;
+  private volatile ByteBuffer logBufferWorking; // wal日志的写入内存缓存
   private volatile ByteBuffer logBufferIdle;
   private volatile ByteBuffer logBufferFlushing;
->>>>>>> 40397fd7
 
   // used for the convenience of deletion
   private volatile ByteBuffer[] bufferArray;
@@ -108,19 +102,14 @@
   }
 
   @Override
-<<<<<<< HEAD
-  public void write(PhysicalPlan plan) throws IOException {//往该WAL日志节点写入操作计划
-    if (deleted) {
-=======
-  public void write(PhysicalPlan plan) throws IOException {
+  public void write(PhysicalPlan plan) throws IOException { // 往该WAL日志节点写入操作计划
     if (deleted.get()) {
->>>>>>> 40397fd7
       throw new IOException("WAL node deleted");
     }
     lock.lock();
     try {
-      putLog(plan); //写入缓存
-      if (bufferedLogNum >= config.getFlushWalThreshold()) {  //当写入的内存缓冲区大小大于系统配置，则进行flush
+      putLog(plan); // 写入缓存
+      if (bufferedLogNum >= config.getFlushWalThreshold()) { // 当写入的内存缓冲区大小大于系统配置，则进行flush
         sync();
       }
     } catch (BufferOverflowException e) {
@@ -134,10 +123,10 @@
   }
 
   private void putLog(PhysicalPlan plan) {
-    logBufferWorking.mark();    //对该日志写入缓存logBufferWorking定位到要插入的位置
-    try {
-      plan.serialize(logBufferWorking);   //将该计划序列化并存进入缓存
-    } catch (BufferOverflowException e) { //当BufferOverflow，则抛异常
+    logBufferWorking.mark(); // 对该日志写入缓存logBufferWorking定位到要插入的位置
+    try {
+      plan.serialize(logBufferWorking); // 将该计划序列化并存进入缓存
+    } catch (BufferOverflowException e) { // 当BufferOverflow，则抛异常
       logger.info("WAL BufferOverflow !");
       logBufferWorking.reset();
       sync();
